from typing import Union

from pyspark.sql import DataFrame
from pyspark.sql import functions as F

from cishouseholds.pyspark_utils import get_or_create_spark_session

<<<<<<< HEAD

def prepare_for_union(df: DataFrame, reference: Union[str, DataFrame]):
    if type(reference) == str:
        spark_session = get_or_create_spark_session()
        df_ref = spark_session.read.parquet(reference)
    else:
        df_ref = reference
    copy_df = df
    copy_ref = df_ref
    missmatches_df, missmatches_ref = get_inconsistent_columns(df, df_ref)
=======

def prepare_for_union(df1: Union[str, DataFrame], df2: Union[str, DataFrame]):
    spark_session = get_or_create_spark_session()

    if isinstance(df1, str):
        df1 = spark_session.read.parquet(df1)
    if isinstance(df2, str):
        df2 = spark_session.read.parquet(df2)
    copy_df1 = df1
    copy_df2 = df2
    missmatches_df, missmatches_ref = get_inconsistent_columns(df1, df2)
>>>>>>> 692d602d
    for col in missmatches_ref:
        df1 = add_matching_col(df1, df2, col)
    for col in missmatches_df:
        df2 = add_matching_col(df2, df1, col)
    df1 = df1.select([x.name for x in df2.schema.fields])
    col_order = get_new_order(
        [x.name for x in copy_df2.schema.fields], [x.name for x in copy_df1.schema.fields], missmatches_df
    )
    df2 = df2.select([col for col in col_order])
    df1 = df1.select([col for col in col_order])
    return df1, df2


def add_after(list: list, element: str, add: str):
    el_index = list.index(element)
    new_list = list[: el_index + 1]
    new_list.append(add)
    new_list += list[el_index + 1 :]  # noqa: E203
    return new_list


def get_new_order(df1_names: list, df2_names: list, df2_missmatches: list):
    right_of = {}
    for col in df2_missmatches:
        right_of[df2_names[df2_names.index(col) - 1]] = col
    while len(right_of) > 0:
        added = []
        for key, val in right_of.items():
            if key in df1_names:
                df1_names = add_after(df1_names, key, val)
                added.append(key)
        for key in added:
            right_of.pop(key)
    return df1_names


def get_inconsistent_columns(df1: DataFrame, df2: DataFrame):
    df1_schema = df1.schema.fields
    df2_schema = df2.schema.fields
    df1_names = [x.name for x in df1_schema]
    df2_names = [x.name for x in df2_schema]
    matches = set(df1_names) & set(df2_names)
    df_1_missmatches = set(df1_names) ^ matches
    df_2_missmatches = set(df2_names) ^ matches
    return list(df_1_missmatches), list(df_2_missmatches)


def add_matching_col(df: DataFrame, df_ref: DataFrame, col_name: str):
    col_name, type = df_ref.select(col_name).dtypes[0]
    return df.withColumn(col_name, F.lit(None).cast(type))<|MERGE_RESOLUTION|>--- conflicted
+++ resolved
@@ -5,18 +5,6 @@
 
 from cishouseholds.pyspark_utils import get_or_create_spark_session
 
-<<<<<<< HEAD
-
-def prepare_for_union(df: DataFrame, reference: Union[str, DataFrame]):
-    if type(reference) == str:
-        spark_session = get_or_create_spark_session()
-        df_ref = spark_session.read.parquet(reference)
-    else:
-        df_ref = reference
-    copy_df = df
-    copy_ref = df_ref
-    missmatches_df, missmatches_ref = get_inconsistent_columns(df, df_ref)
-=======
 
 def prepare_for_union(df1: Union[str, DataFrame], df2: Union[str, DataFrame]):
     spark_session = get_or_create_spark_session()
@@ -28,7 +16,6 @@
     copy_df1 = df1
     copy_df2 = df2
     missmatches_df, missmatches_ref = get_inconsistent_columns(df1, df2)
->>>>>>> 692d602d
     for col in missmatches_ref:
         df1 = add_matching_col(df1, df2, col)
     for col in missmatches_df:
