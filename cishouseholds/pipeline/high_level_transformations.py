# flake8: noqa
import pyspark.sql.functions as F
from pyspark.sql import DataFrame
from pyspark.sql import functions as F
from pyspark.sql import Window
from pyspark.sql.dataframe import DataFrame

from cishouseholds.derive import assign_age_at_date
from cishouseholds.derive import assign_column_from_mapped_list_key
from cishouseholds.derive import assign_column_given_proportion
from cishouseholds.derive import assign_column_regex_match
from cishouseholds.derive import assign_column_to_date_string
from cishouseholds.derive import assign_column_uniform_value
from cishouseholds.derive import assign_column_value_from_multiple_column_map
from cishouseholds.derive import assign_consent_code
from cishouseholds.derive import assign_date_difference
from cishouseholds.derive import assign_date_from_filename
from cishouseholds.derive import assign_datetime_from_coalesced_columns_and_log_source
from cishouseholds.derive import assign_ethnicity_white
from cishouseholds.derive import assign_ever_had_long_term_health_condition_or_disabled
from cishouseholds.derive import assign_fake_id
from cishouseholds.derive import assign_first_visit
from cishouseholds.derive import assign_grouped_variable_from_days_since
from cishouseholds.derive import assign_household_participant_count
from cishouseholds.derive import assign_household_under_2_count
from cishouseholds.derive import assign_isin_list
from cishouseholds.derive import assign_last_visit
from cishouseholds.derive import assign_named_buckets
from cishouseholds.derive import assign_outward_postcode
from cishouseholds.derive import assign_raw_copies
from cishouseholds.derive import assign_regex_match_result
from cishouseholds.derive import assign_school_year_september_start
from cishouseholds.derive import assign_substring
from cishouseholds.derive import assign_taken_column
from cishouseholds.derive import assign_test_target
from cishouseholds.derive import assign_true_if_any
from cishouseholds.derive import assign_unique_id_column
from cishouseholds.derive import assign_visit_order
from cishouseholds.derive import assign_work_health_care
from cishouseholds.derive import assign_work_patient_facing_now
from cishouseholds.derive import assign_work_person_facing_now
from cishouseholds.derive import assign_work_social_column
from cishouseholds.derive import assign_work_status_group
from cishouseholds.derive import concat_fields_if_true
from cishouseholds.derive import contact_known_or_suspected_covid_type
from cishouseholds.derive import count_value_occurrences_in_column_subset_row_wise
from cishouseholds.derive import derive_cq_pattern
from cishouseholds.derive import derive_had_symptom_last_7days_from_digital
from cishouseholds.derive import derive_household_been_columns
from cishouseholds.derive import flag_records_for_college_v2_rules
from cishouseholds.derive import flag_records_for_furlough_rules_v0
from cishouseholds.derive import flag_records_for_furlough_rules_v1_a
from cishouseholds.derive import flag_records_for_furlough_rules_v1_b
from cishouseholds.derive import flag_records_for_furlough_rules_v2_a
from cishouseholds.derive import flag_records_for_furlough_rules_v2_b
from cishouseholds.derive import flag_records_for_generic_rules
from cishouseholds.derive import flag_records_for_not_working_rules_v0
from cishouseholds.derive import flag_records_for_not_working_rules_v1_a
from cishouseholds.derive import flag_records_for_not_working_rules_v1_b
from cishouseholds.derive import flag_records_for_not_working_rules_v2_a
from cishouseholds.derive import flag_records_for_not_working_rules_v2_b
from cishouseholds.derive import flag_records_for_retired_rules
from cishouseholds.derive import flag_records_for_self_employed_rules_v1_a
from cishouseholds.derive import flag_records_for_self_employed_rules_v1_b
from cishouseholds.derive import flag_records_for_self_employed_rules_v2_a
from cishouseholds.derive import flag_records_for_self_employed_rules_v2_b
from cishouseholds.derive import flag_records_for_student_v0_rules
from cishouseholds.derive import flag_records_for_student_v1_rules
from cishouseholds.derive import flag_records_for_student_v2_rules
from cishouseholds.derive import flag_records_for_uni_v2_rules
from cishouseholds.derive import flag_records_for_work_from_home_rules
from cishouseholds.derive import get_keys_by_value
from cishouseholds.derive import map_options_to_bool_columns
from cishouseholds.derive import mean_across_columns
from cishouseholds.edit import apply_value_map_multiple_columns
from cishouseholds.edit import assign_from_map
from cishouseholds.edit import clean_barcode
from cishouseholds.edit import clean_barcode_simple
from cishouseholds.edit import clean_postcode
from cishouseholds.edit import clean_within_range
from cishouseholds.edit import clean_work_main_job_role
from cishouseholds.edit import convert_null_if_not_in_list
from cishouseholds.edit import edit_to_sum_or_max_value
from cishouseholds.edit import format_string_upper_and_clean
from cishouseholds.edit import map_column_values_to_null
from cishouseholds.edit import rename_column_names
from cishouseholds.edit import update_column_if_ref_in_list
from cishouseholds.edit import update_column_in_time_window
from cishouseholds.edit import update_column_values_from_map
from cishouseholds.edit import update_face_covering_outside_of_home
from cishouseholds.edit import update_person_count_from_ages
from cishouseholds.edit import update_strings_to_sentence_case
from cishouseholds.edit import update_think_have_covid_symptom_any
from cishouseholds.edit import update_to_value_if_any_not_null
from cishouseholds.edit import update_work_facing_now_column
from cishouseholds.expressions import any_column_null
from cishouseholds.expressions import sum_within_row
from cishouseholds.impute import fill_backwards_overriding_not_nulls
from cishouseholds.impute import fill_backwards_work_status_v2
from cishouseholds.impute import fill_forward_from_last_change
from cishouseholds.impute import fill_forward_from_last_change_marked_subset
from cishouseholds.impute import fill_forward_only_to_nulls
from cishouseholds.impute import fill_forward_only_to_nulls_in_dataset_based_on_column
from cishouseholds.impute import impute_and_flag
from cishouseholds.impute import impute_by_distribution
from cishouseholds.impute import impute_by_k_nearest_neighbours
from cishouseholds.impute import impute_by_mode
from cishouseholds.impute import impute_by_ordered_fill_forward
from cishouseholds.impute import impute_date_by_k_nearest_neighbours
from cishouseholds.impute import impute_latest_date_flag
from cishouseholds.impute import impute_outside_uk_columns
from cishouseholds.impute import impute_visit_datetime
from cishouseholds.impute import merge_previous_imputed_values
<<<<<<< HEAD
from cishouseholds.mapping import category_maps
from cishouseholds.mapping import column_name_maps
=======
from cishouseholds.pipeline.mapping import column_name_maps
from cishouseholds.pipeline.regex_patterns import at_school_pattern
from cishouseholds.pipeline.regex_patterns import at_university_pattern
from cishouseholds.pipeline.regex_patterns import not_working_pattern
from cishouseholds.pipeline.regex_patterns import retired_regex_pattern
from cishouseholds.pipeline.regex_patterns import self_employed_regex
from cishouseholds.pipeline.regex_patterns import work_from_home_pattern
>>>>>>> 01db924c
from cishouseholds.pipeline.timestamp_map import cis_digital_datetime_map
from cishouseholds.pyspark_utils import get_or_create_spark_session
from cishouseholds.validate_class import SparkValidate


def transform_cis_soc_data(df: DataFrame) -> DataFrame:
    """
    transform and process cis soc data
    """
    # clean columns
    df = clean_work_main_job_role(df, "work_main_job_role")
    df = df.withColumn(
        "standard_occupational_classification_code",
        F.when(F.substring(F.col("standard_occupational_classification_code"), 1, 2) == "un", "uncodeable").otherwise(
            F.col("standard_occupational_classification_code")
        ),
    )

    # remove nulls and deduplicate on all columns
    df = df.filter(F.col("work_main_job_title").isNotNull() & F.col("work_main_job_role").isNotNull()).distinct()

    window = Window.partitionBy("work_main_job_title", "work_main_job_role")
    df = df.withColumn("COUNT", F.count("*").over(window))
    df = df.filter(~((F.col("COUNT") > 1) & (F.col("standard_occupational_classification_code") == "uncodeable")))
    return df.drop("COUNT")


def transform_blood_delta(df: DataFrame) -> DataFrame:
    """
    Call functions to process input for blood deltas.
    """
    df = assign_test_target(df, "antibody_test_target", "blood_test_source_file")
    df = assign_substring(
        df,
        column_name_to_assign="antibody_test_plate_common_id",
        column_to_substring="antibody_test_plate_id",
        start_position=5,
        substring_length=5,
    )
    df = assign_unique_id_column(
        df=df,
        column_name_to_assign="unique_antibody_test_id",
        concat_columns=["blood_sample_barcode", "antibody_test_plate_common_id", "antibody_test_well_id"],
    )
    df = clean_barcode(
        df=df, barcode_column="blood_sample_barcode", edited_column="blood_sample_barcode_edited_in_bloods_dataset_flag"
    )
    return df


def add_historical_fields(df: DataFrame):
    """
    Add empty values for union with historical data. Also adds constant
    values for continuation with historical data.
    """
    historical_columns = {
        "siemens_antibody_test_result_classification": "string",
        "siemens_antibody_test_result_value": "float",
        "antibody_test_tdi_result_value": "float",
        "lims_id": "string",
        "plate_storage_method": "string",
    }
    for column, type in historical_columns.items():
        if column not in df.columns:
            df = df.withColumn(column, F.lit(None).cast(type))
    if "antibody_assay_category" not in df.columns:
        df = assign_column_uniform_value(df, "antibody_assay_category", "Post 2021-03-01")
    df = df.select(sorted(df.columns))
    return df


def add_fields(df: DataFrame):
    """Add fields that might be missing in example data."""
    new_columns = {
        "antibody_test_undiluted_result_value": "float",
        "antibody_test_bounded_result_value": "float",
    }
    for column, type in new_columns.items():
        if column not in df.columns:
            df = df.withColumn(column, F.lit(None).cast(type))
    df = df.select(sorted(df.columns))
    return df


def transform_swab_delta(df: DataFrame) -> DataFrame:
    """
    Transform swab delta - derive new fields that do not depend on merging with survey responses.
    """
    spark_session = get_or_create_spark_session()
    df = clean_barcode(
        df=df, barcode_column="swab_sample_barcode", edited_column="swab_sample_barcode_edited_in_swab_dataset_flag"
    )
    df = assign_column_to_date_string(df, "pcr_result_recorded_date_string", "pcr_result_recorded_datetime")
    df = derive_cq_pattern(
        df, ["orf1ab_gene_pcr_cq_value", "n_gene_pcr_cq_value", "s_gene_pcr_cq_value"], spark_session
    )
    df = assign_unique_id_column(
        df, "unique_pcr_test_id", ["swab_sample_barcode", "pcr_result_recorded_datetime", "cq_pattern"]
    )

    df = mean_across_columns(
        df, "mean_pcr_cq_value", ["orf1ab_gene_pcr_cq_value", "n_gene_pcr_cq_value", "s_gene_pcr_cq_value"]
    )
    df = assign_isin_list(
        df=df,
        column_name_to_assign="one_positive_pcr_target_only",
        reference_column="cq_pattern",
        values_list=["N only", "OR only", "S only"],
        true_false_values=[1, 0],
    )
    return df


def transform_swab_delta_testKit(df: DataFrame):
    df = df.drop("testKit")

    return df


def transform_survey_responses_version_0_delta(df: DataFrame) -> DataFrame:
    """
    Call functions to process input for iqvia version 0 survey deltas.
    """
    df = assign_taken_column(df=df, column_name_to_assign="swab_taken", reference_column="swab_sample_barcode")
    df = assign_taken_column(df=df, column_name_to_assign="blood_taken", reference_column="blood_sample_barcode")

    df = assign_column_uniform_value(df, "survey_response_dataset_major_version", 0)
    df = df.withColumn("sex", F.coalesce(F.col("sex"), F.col("gender"))).drop("gender")

    df = map_column_values_to_null(
        df=df,
        value="Participant Would Not/Could Not Answer",
        column_list=[
            "ethnicity",
            "work_status_v0",
            "work_location",
            "survey_response_type",
            "participant_withdrawal_reason",
            "work_not_from_home_days_per_week",
        ],
    )

    # Create before editing to v1 version below
    df = df.withColumn("work_health_care_area", F.col("work_health_care_patient_facing"))

    column_editing_map = {
        "work_health_care_area": {
            "Yes, primary care, patient-facing": "Yes, in primary care, e.g. GP, dentist",
            "Yes, secondary care, patient-facing": "Yes, in secondary care, e.g. hospital",
            "Yes, other healthcare, patient-facing": "Yes, in other healthcare settings, e.g. mental health",
            "Yes, primary care, non-patient-facing": "Yes, in primary care, e.g. GP, dentist",
            "Yes, secondary care, non-patient-facing": "Yes, in secondary care, e.g. hospital",
            "Yes, other healthcare, non-patient-facing": "Yes, in other healthcare settings, e.g. mental health",
        },
        "work_location": {
            "Both (working from home and working outside of your home)": "Both (from home and somewhere else)",
            "Working From Home": "Working from home",
            "Working Outside of your Home": "Working somewhere else (not your home)",
            "Not applicable": "Not applicable, not currently working",
        },
        "last_covid_contact_type": {
            "In your own household": "Living in your own home",
            "Outside your household": "Outside your home",
        },
        "last_suspected_covid_contact_type": {
            "In your own household": "Living in your own home",
            "Outside your household": "Outside your home",
        },
        "other_covid_infection_test_results": {
            "Positive": "One or more positive test(s)",
            "Negative": "Any tests negative, but none positive",
        },
    }
    df = apply_value_map_multiple_columns(df, column_editing_map)

    df = clean_barcode(df=df, barcode_column="swab_sample_barcode", edited_column="swab_sample_barcode_edited_flag")
    df = clean_barcode(df=df, barcode_column="blood_sample_barcode", edited_column="blood_sample_barcode_edited_flag")
    df = df.drop(
        "cis_covid_vaccine_date",
        "cis_covid_vaccine_number_of_doses",
        "cis_covid_vaccine_type",
        "cis_covid_vaccine_type_other",
        "cis_covid_vaccine_received",
    )
    return df


def clean_survey_responses_version_1(df: DataFrame) -> DataFrame:
    df = map_column_values_to_null(
        df=df,
        value="Participant Would Not/Could Not Answer",
        column_list=[
            "ethnicity",
            "work_sector",
            "work_health_care_area",
            "work_status_v1",
            "work_location",
            "work_direct_contact_patients_or_clients",
            "survey_response_type",
            "self_isolating_reason",
            "illness_reduces_activity_or_ability",
            "ability_to_socially_distance_at_work_or_education",
            "transport_to_work_or_education",
            "face_covering_outside_of_home",
            "other_antibody_test_location",
            "participant_withdrawal_reason",
            "work_not_from_home_days_per_week",
        ],
    )

    df = df.withColumn("work_main_job_changed", F.lit(None).cast("string"))
    fill_forward_columns = [
        "work_main_job_title",
        "work_main_job_role",
        "work_sector",
        "work_sector_other",
        "work_health_care_area",
        "work_nursing_or_residential_care_home",
        "work_direct_contact_patients_or_clients",
    ]
    df = update_to_value_if_any_not_null(
        df=df,
        column_name_to_assign="work_main_job_changed",
        value_to_assign="Yes",
        column_list=fill_forward_columns,
    )
    df = df.drop(
        "cis_covid_vaccine_date",
        "cis_covid_vaccine_number_of_doses",
        "cis_covid_vaccine_type",
        "cis_covid_vaccine_type_other",
        "cis_covid_vaccine_received",
    )
    return df


def transform_survey_responses_version_1_delta(df: DataFrame) -> DataFrame:
    """
    Call functions to process input for iqvia version 1 survey deltas.
    """
    df = assign_taken_column(df=df, column_name_to_assign="swab_taken", reference_column="swab_sample_barcode")
    df = assign_taken_column(df=df, column_name_to_assign="blood_taken", reference_column="blood_sample_barcode")

    df = assign_column_uniform_value(df, "survey_response_dataset_major_version", 1)

    df = df.withColumn("work_status_v0", F.col("work_status_v1"))
    df = df.withColumn("work_status_v2", F.col("work_status_v1"))

    been_value_map = {"No, someone else in my household has": "No I haven’t, but someone else in my household has"}
    column_editing_map = {
        "work_status_v0": {
            "Employed and currently working": "Employed",  # noqa: E501
            "Employed and currently not working": "Furloughed (temporarily not working)",  # noqa: E501
            "Self-employed and currently not working": "Furloughed (temporarily not working)",  # noqa: E501
            "Retired": "Not working (unemployed, retired, long-term sick etc.)",  # noqa: E501
            "Looking for paid work and able to start": "Not working (unemployed, retired, long-term sick etc.)",  # noqa: E501
            "Not working and not looking for work": "Not working (unemployed, retired, long-term sick etc.)",  # noqa: E501
            "Child under 5y not attending child care": "Student",  # noqa: E501
            "Child under 5y attending child care": "Student",  # noqa: E501
            "5y and older in full-time education": "Student",  # noqa: E501
            "Self-employed and currently working": "Self-employed",  # noqa: E501
        },
        "work_status_v2": {
            "Child under 5y not attending child care": "Child under 4-5y not attending child care",  # noqa: E501
            "Child under 5y attending child care": "Child under 4-5y attending child care",  # noqa: E501
            "5y and older in full-time education": "4-5y and older at school/home-school",  # noqa: E501
        },
        "household_been_hospital_last_28_days": been_value_map,
        "household_been_care_home_last_28_days": been_value_map,
        "times_outside_shopping_or_socialising_last_7_days": {
            "None": 0,
            "1": 1,
            "2": 2,
            "3": 3,
            "4": 4,
            "5": 5,
            "6": 6,
            "7 times or more": 7,
        },
    }

    df = assign_isin_list(
        df=df,
        column_name_to_assign="self_isolating",
        reference_column="self_isolating_reason",
        values_list=[
            "Yes, for other reasons (e.g. going into hospital, quarantining)",
            "Yes, you have/have had symptoms",
            "Yes, someone you live with had symptoms",
        ],
        true_false_values=["Yes", "No"],
    )
    df = apply_value_map_multiple_columns(df, column_editing_map)
    df = clean_barcode(df=df, barcode_column="swab_sample_barcode", edited_column="swab_sample_barcode_edited_flag")
    df = clean_barcode(df=df, barcode_column="blood_sample_barcode", edited_column="blood_sample_barcode_edited_flag")
    return df


def pre_generic_digital_transformations(df: DataFrame) -> DataFrame:
    """
    Call transformations to digital data necessary before generic transformations are applied
    """
    df = assign_column_uniform_value(df, "survey_response_dataset_major_version", 3)
    df = assign_date_from_filename(df, "file_date", "survey_response_source_file")
    df = update_strings_to_sentence_case(df, ["survey_completion_status", "survey_not_completed_reason_code"])
    df = df.withColumn("visit_id", F.col("participant_completion_window_id"))
    df = df.withColumn(
        "swab_manual_entry", F.when(F.col("swab_sample_barcode_user_entered").isNull(), "No").otherwise("Yes")
    )
    df = df.withColumn(
        "blood_manual_entry", F.when(F.col("blood_sample_barcode_user_entered").isNull(), "No").otherwise("Yes")
    )

    df = assign_datetime_from_coalesced_columns_and_log_source(
        df,
        column_name_to_assign="visit_datetime",
        source_reference_column_name="visit_date_type",
        primary_datetime_columns=[
            "swab_taken_datetime",
            "blood_taken_datetime",
            "survey_completed_datetime",
            "survey_last_modified_datetime",
            # "swab_return_date",
            # "blood_return_date",
            # "swab_return_future_date",
            # "blood_return_future_date",
        ],
        secondary_date_columns=[],
        file_date_column="file_date",
        min_date="2022-05-01",
        default_timestamp="12:00:00",
    )
    df = update_column_in_time_window(
        df,
        "digital_survey_collection_mode",
        "survey_completed_datetime",
        "Telephone",
        ["20-05-2022T21:30:00", "25-05-2022 11:00:00"],
    )
    return df


def transform_survey_responses_version_digital_delta(df: DataFrame) -> DataFrame:
    """
    Call functions to process digital specific variable transformations.
    """
    dont_know_columns = [
        "work_in_additional_paid_employment",
        "work_nursing_or_residential_care_home",
        "work_direct_contact_patients_or_clients",
        "self_isolating",
        "illness_lasting_over_12_months",
        "ever_smoked_regularly",
        "currently_smokes_or_vapes",
        "cis_covid_vaccine_type_1",
        "cis_covid_vaccine_type_2",
        "cis_covid_vaccine_type_3",
        "cis_covid_vaccine_type_4",
        "cis_covid_vaccine_type_5",
        "cis_covid_vaccine_type_6",
        "other_household_member_hospital_last_28_days",
        "other_household_member_care_home_last_28_days",
        "hours_a_day_with_someone_else_at_home",
        "physical_contact_under_18_years",
        "physical_contact_18_to_69_years",
        "physical_contact_over_70_years",
        "social_distance_contact_under_18_years",
        "social_distance_contact_18_to_69_years",
        "social_distance_contact_over_70_years",
        "times_hour_or_longer_another_home_last_7_days",
        "times_hour_or_longer_another_person_your_home_last_7_days",
        "times_shopping_last_7_days",
        "times_socialising_last_7_days",
        "face_covering_work_or_education",
        "face_covering_other_enclosed_places",
        "cis_covid_vaccine_type",
    ]
    df = assign_raw_copies(df, dont_know_columns)
    dont_know_mapping_dict = {
        "Prefer not to say": None,
        "Don't Know": None,
        "I don't know the type": "Don't know type",
        "Dont know": None,
        "Don&#39;t know": None,
        "Do not know": None,
        "Don&amp;#39;t Know": None,
    }
    df = apply_value_map_multiple_columns(
        df,
        {k: dont_know_mapping_dict for k in dont_know_columns},
    )

    df = assign_column_value_from_multiple_column_map(
        df,
        "self_isolating_reason",
        [
            [
                "No",
                ["No", None],
            ],
            [
                "Yes, you have/have had symptoms",
                ["Yes", "I have or have had symptoms of COVID-19 or a positive test"],
            ],
            [
                "Yes, someone you live with had symptoms",
                [
                    "Yes",
                    [
                        "I haven't had any symptoms but I live with someone who has or has had symptoms or a positive test",  # noqa: E501
                        # TODO: Remove once encoding fixed in raw data
                        "I haven&#39;t had any symptoms but I live with someone who has or has had symptoms or a positive test",  # noqa: E501
                    ],
                ],
            ],
            [
                "Yes, for other reasons (e.g. going into hospital, quarantining)",
                [
                    "Yes",
                    "Due to increased risk of getting COVID-19 such as having been in contact with a known case or quarantining after travel abroad",
                ],  # noqa: E501
            ],
            [
                "Yes, for other reasons (e.g. going into hospital, quarantining)",
                [
                    "Yes",
                    "Due to reducing my risk of getting COVID-19 such as going into hospital or shielding",
                ],  # noqa: E501
            ],
        ],
        ["self_isolating", "self_isolating_reason_detailed"],
    )

    column_list = ["work_status_digital", "work_status_employment", "work_status_unemployment", "work_status_education"]
    df = assign_column_value_from_multiple_column_map(
        df,
        "work_status_v2",
        [
            [
                "Employed and currently working",
                [
                    "Employed",
                    "Currently working. This includes if you are on sick or other leave for less than 4 weeks",
                    None,
                    None,
                ],
            ],
            [
                "Employed and currently not working",
                [
                    "Employed",
                    [
                        "Currently not working -  for example on sick or other leave such as maternity or paternity for longer than 4 weeks",  # noqa: E501
                        "Or currently not working -  for example on sick or other leave such as maternity or paternity for longer than 4 weeks?",  # noqa: E501
                    ],
                    None,
                    None,
                ],
            ],
            [
                "Self-employed and currently working",
                [
                    "Self-employed",
                    "Currently working. This includes if you are on sick or other leave for less than 4 weeks",
                    None,
                    None,
                ],
            ],
            [
                "Self-employed and currently not working",
                [
                    "Self-employed",
                    [
                        "Currently not working -  for example on sick or other leave such as maternity or paternity for longer than 4 weeks",  # noqa: E501
                        "Or currently not working -  for example on sick or other leave such as maternity or paternity for longer than 4 weeks?",  # noqa: E501
                    ],
                    None,
                    None,
                ],
            ],
            [
                "Looking for paid work and able to start",
                [
                    "Not in paid work. This includes being unemployed or retired or doing voluntary work",
                    None,
                    "Looking for paid work and able to start",
                    None,
                ],
            ],
            [
                "Not working and not looking for work",
                [
                    "Not in paid work. This includes being unemployed or retired or doing voluntary work",
                    None,
                    "Not looking for paid work. This includes looking after the home or family or not wanting a job or being long-term sick or disabled",  # noqa: E501
                    None,
                ],
            ],
            [
                "Retired",
                [
                    "Not in paid work. This includes being unemployed or retired or doing voluntary work",
                    None,
                    ["Retired", "Or retired?"],
                    None,
                ],
            ],
            [
                "Child under 4-5y not attending child care",
                [
                    ["In education", None],
                    None,
                    None,
                    "A child below school age and not attending a nursery or pre-school or childminder",
                ],
            ],
            [
                "Child under 4-5y attending child care",
                [
                    ["In education", None],
                    None,
                    None,
                    "A child below school age and attending a nursery or a pre-school or childminder",
                ],
            ],
            [
                "4-5y and older at school/home-school",
                [
                    ["In education", None],
                    None,
                    None,
                    ["A child aged 4 or over at school", "A child aged 4 or over at home-school"],
                ],
            ],
            [
                "Attending college or FE (including if temporarily absent)",
                [
                    ["In education", None],
                    None,
                    None,
                    "Attending a college or other further education provider including apprenticeships",
                ],
            ],
            [
                "Attending university (including if temporarily absent)",
                [
                    ["In education", None],
                    None,
                    None,
                    ["Attending university", "Or attending university?"],
                ],
            ],
        ],
        column_list,
    )
    df = assign_column_value_from_multiple_column_map(
        df,
        "work_status_v1",
        [
            [
                "Employed and currently working",
                [
                    "Employed",
                    "Currently working. This includes if you are on sick or other leave for less than 4 weeks",
                    None,
                    None,
                ],
            ],
            [
                "Employed and currently not working",
                [
                    "Employed",
                    "Currently not working -  for example on sick or other leave such as maternity or paternity for longer than 4 weeks",  # noqa: E501
                    None,
                    None,
                ],
            ],
            [
                "Self-employed and currently working",
                [
                    "Self-employed",
                    "Currently working. This includes if you are on sick or other leave for less than 4 weeks",
                    None,
                    None,
                ],
            ],
            [
                "Self-employed and currently not working",
                [
                    "Self-employed",
                    "Currently not working -  for example on sick or other leave such as maternity or paternity for longer than 4 weeks",
                    None,
                    None,
                ],
            ],
            [
                "Looking for paid work and able to start",
                [
                    "Not in paid work. This includes being unemployed or retired or doing voluntary work",
                    None,
                    "Looking for paid work and able to start",
                    None,
                ],
            ],
            [
                "Not working and not looking for work",
                [
                    "Not in paid work. This includes being unemployed or retired or doing voluntary work",
                    None,
                    "Not looking for paid work. This includes looking after the home or family or not wanting a job or being long-term sick or disabled",
                    None,
                ],
            ],
            [
                "Retired",
                [
                    "Not in paid work. This includes being unemployed or retired or doing voluntary work",
                    None,
                    ["Or retired?", "Retired"],
                    None,
                ],
            ],
            [
                "Child under 5y not attending child care",
                [
                    ["In education", None],
                    None,
                    None,
                    "A child below school age and not attending a nursery or pre-school or childminder",
                ],
            ],
            [
                "Child under 5y attending child care",
                [
                    ["In education", None],
                    None,
                    None,
                    "A child below school age and attending a nursery or pre-school or childminder",
                ],
            ],
            [
                "5y and older in full-time education",
                [
                    ["In education", None],
                    None,
                    None,
                    [
                        "A child aged 4 or over at school",
                        "A child aged 4 or over at home-school",
                        "Attending a college or other further education provider including apprenticeships",
                        "Attending university",
                    ],
                ],
            ],
        ],
        column_list,
    )
    df = assign_column_value_from_multiple_column_map(
        df,
        "work_status_v0",
        [
            [
                "Employed",
                [
                    "Employed",
                    "Currently working. This includes if you are on sick or other leave for less than 4 weeks",
                    None,
                    None,
                ],
            ],
            [
                "Not working (unemployed, retired, long-term sick etc.)",
                [
                    "Employed",
                    "Currently not working -  for example on sick or other leave such as maternity or paternity for longer than 4 weeks",  # noqa: E501
                    None,
                    None,
                ],
            ],
            ["Employed", ["Employed", None, None, None]],
            [
                "Self-employed",
                [
                    "Self-employed",
                    "Currently working. This includes if you are on sick or other leave for less than 4 weeks",
                    None,
                    None,
                ],
            ],
            ["Self-employed", ["Self-employed", None, None, None]],
            [
                "Not working (unemployed, retired, long-term sick etc.)",
                [
                    "Self-employed",
                    "Currently not working -  for example on sick or other leave such as maternity or paternity for longer than 4 weeks",  # noqa: E501,
                    None,
                    None,
                ],
            ],
            [
                "Not working (unemployed, retired, long-term sick etc.)",
                [
                    "Not in paid work. This includes being unemployed or retired or doing voluntary work",
                    None,
                    "Looking for paid work and able to start",
                    None,
                ],
            ],
            [
                "Not working (unemployed, retired, long-term sick etc.)",
                [
                    "Not in paid work. This includes being unemployed or retired or doing voluntary work",
                    None,
                    "Not looking for paid work. This includes looking after the home or family or not wanting a job or being long-term sick or disabled",  # noqa: E501
                    None,
                ],
            ],
            [
                "Not working (unemployed, retired, long-term sick etc.)",
                [
                    "Not in paid work. This includes being unemployed or retired or doing voluntary work",
                    None,
                    ["Retired", "Or retired?"],
                    None,
                ],
            ],
            [
                "Not working (unemployed, retired, long-term sick etc.)",
                [
                    "Not in paid work. This includes being unemployed or retired or doing voluntary work",
                    None,
                    None,
                    None,
                ],
            ],
            [
                "Student",
                [
                    ["In education", None],
                    None,
                    None,
                    [
                        "A child below school age and not attending a nursery or pre-school or childminder",
                        "A child below school age and attending a nursery or pre-school or childminder",
                        "A child aged 4 or over at school",
                        "A child aged 4 or over at home-school",
                        "Attending a college or other further education provider including apprenticeships",
                        "Attending university",
                    ],
                ],
            ],
            ["Student", ["In education", None, None, None]],
        ],
        column_list,
    )
    df = clean_barcode_simple(df, "swab_sample_barcode_user_entered")
    df = clean_barcode_simple(df, "blood_sample_barcode_user_entered")
    df = map_options_to_bool_columns(
        df,
        "currently_smokes_or_vapes_description",
        {
            "Cigarettes": "smoke_cigarettes",
            "Cigars": "smokes_cigar",
            "Pipe": "smokes_pipe",
            "Vape or E-cigarettes": "smokes_vape_e_cigarettes",
            "Hookah or shisha pipes": "smokes_hookah_shisha_pipes",
        },
        ";",
    )
    df = df.withColumn("times_outside_shopping_or_socialising_last_7_days", F.lit(None))
    raw_copy_list = [
        "participant_survey_status",
        "participant_withdrawal_type",
        "survey_response_type",
        "work_sector",
        "illness_reduces_activity_or_ability",
        "ability_to_socially_distance_at_work_or_education",
        "last_covid_contact_type",
        "last_suspected_covid_contact_type",
        "physical_contact_under_18_years",
        "physical_contact_18_to_69_years",
        "physical_contact_over_70_years",
        "social_distance_contact_under_18_years",
        "social_distance_contact_18_to_69_years",
        "social_distance_contact_over_70_years",
        "times_hour_or_longer_another_home_last_7_days",
        "times_hour_or_longer_another_person_your_home_last_7_days",
        "times_shopping_last_7_days",
        "times_socialising_last_7_days",
        "face_covering_work_or_education",
        "face_covering_other_enclosed_places",
        "other_covid_infection_test_results",
        "other_antibody_test_results",
        "cis_covid_vaccine_type",
        "cis_covid_vaccine_number_of_doses",
        "cis_covid_vaccine_type_1",
        "cis_covid_vaccine_type_2",
        "cis_covid_vaccine_type_3",
        "cis_covid_vaccine_type_4",
        "cis_covid_vaccine_type_5",
        "cis_covid_vaccine_type_6",
    ]
    df = assign_raw_copies(df, [column for column in raw_copy_list if column in df.columns])
    """
    Sets categories to map for digital specific variables to Voyager 0/1/2 equivalent
    """
    contact_people_value_map = {
        "1 to 5": "1-5",
        "6 to 10": "6-10",
        "11 to 20": "11-20",
        "Don't know": None,
        "Prefer not to say": None,
    }
    times_value_map = {
        "1": 1,
        "2": 2,
        "3": 3,
        "4": 4,
        "5": 5,
        "6": 6,
        "7 times or more": 7,
        "Don't know": None,
        "None": 0,
        "Prefer not to say": None,
    }
    vaccine_type_map = {
        "Pfizer / BioNTech": "Pfizer/BioNTech",
        "Oxford / AstraZeneca": "Oxford/AstraZeneca",
        "Janssen / Johnson&Johnson": "Janssen/Johnson&Johnson",
        "Another vaccine please specify": "Other / specify",
        "I don't know the type": "Don't know type",
    }
    column_editing_map = {
        "participant_survey_status": {"Complete": "Completed"},
        "participant_withdrawal_type": {
            "Withdrawn - no future linkage": "Withdrawn_no_future_linkage",
            "Withdrawn - no future linkage or use of samples": "Withdrawn_no_future_linkage_or_use_of_samples",
        },
        "survey_response_type": {"First Survey": "First Visit", "Follow-up Survey": "Follow-up Visit"},
        "voucher_type_preference": {"Letter": "Paper", "Email": "email_address"},
        "work_sector": {
            "Social Care": "Social care",
            "Transport. This includes storage and logistics": "Transport (incl. storage, logistic)",
            "Retail sector. This includes wholesale": "Retail sector (incl. wholesale)",
            "Hospitality - for example hotels or restaurants or cafe": "Hospitality (e.g. hotel, restaurant)",
            "Food production and agriculture. This includes farming": "Food production, agriculture, farming",
            "Personal Services - for example hairdressers or tattooists": "Personal services (e.g. hairdressers)",
            "Information technology and communication": "Information technology and communication",
            "Financial services. This includes insurance": "Financial services incl. insurance",
            "Civil Service or Local Government": "Civil service or Local Government",
            "Arts or entertainment or recreation": "Arts,Entertainment or Recreation",
            "Other employment sector please specify": "Other occupation sector",
        },
        "work_health_care_area": {
            "Primary care - for example in a GP or dentist": "Yes, in primary care, e.g. GP, dentist",
            "Secondary care - for example in a hospital": "Yes, in secondary care, e.g. hospital",
            "Another type of healthcare - for example mental health services": "Yes, in other healthcare settings, e.g. mental health",  # noqa: E501
        },
        "illness_reduces_activity_or_ability": {
            "Yes a little": "Yes, a little",
            "Yes a lot": "Yes, a lot",
        },
        "work_location": {
            "From home meaning in the same grounds or building as your home": "Working from home",
            "Somewhere else meaning not at your home)": "Working somewhere else (not your home)",
            "Both from home and work somewhere else": "Both (from home and somewhere else)",
        },
        "transport_to_work_or_education": {
            "Bus or minibus or coach": "Bus, minibus, coach",
            "Motorbike or scooter or moped": "Motorbike, scooter or moped",
            "Taxi or minicab": "Taxi/minicab",
            "Underground or Metro or Light Rail or Tram": "Underground, metro, light rail, tram",
        },
        "ability_to_socially_distance_at_work_or_education": {
            "Difficult to maintain 2 metres apart. But you can usually be at least 1 metre away from other people": "Difficult to maintain 2m, but can be 1m",  # noqa: E501
            "Easy to maintain 2 metres apart. It is not a problem to stay this far away from other people": "Easy to maintain 2m",  # noqa: E501
            "Relatively easy to maintain 2 metres apart. Most of the time you can be 2 meters away from other people": "Relatively easy to maintain 2m",  # noqa: E501
            "Very difficult to be more than 1 metre away. Your work means you are in close contact with others on a regular basis": "Very difficult to be more than 1m away",
        },
        "last_covid_contact_type": {
            "Someone I live with": "Living in your own home",
            "Someone I do not live with": "Outside your home",
        },
        "last_suspected_covid_contact_type": {
            "Someone I live with": "Living in your own home",
            "Someone I do not live with": "Outside your home",
        },
        "physical_contact_under_18_years": contact_people_value_map,
        "physical_contact_18_to_69_years": contact_people_value_map,
        "physical_contact_over_70_years": contact_people_value_map,
        "social_distance_contact_under_18_years": contact_people_value_map,
        "social_distance_contact_18_to_69_years": contact_people_value_map,
        "social_distance_contact_over_70_years": contact_people_value_map,
        "times_hour_or_longer_another_home_last_7_days": times_value_map,
        "times_hour_or_longer_another_person_your_home_last_7_days": times_value_map,
        "times_shopping_last_7_days": times_value_map,
        "times_socialising_last_7_days": times_value_map,
        "face_covering_work_or_education": {
            "Prefer not to say": None,
            "Yes sometimes": "Yes, sometimes",
            "Yes always": "Yes, always",
            "I am not going to my place of work or education": "Not going to place of work or education",
            "I cover my face for other reasons - for example for religious or cultural reasons": "My face is already covered",  # noqa: E501
        },
        "face_covering_other_enclosed_places": {
            "Prefer not to say": None,
            "Yes sometimes": "Yes, sometimes",
            "Yes always": "Yes, always",
            "I am not going to other enclosed public spaces or using public transport": "Not going to other enclosed public spaces or using public transport",  # noqa: E501
            "I cover my face for other reasons - for example for religious or cultural reasons": "My face is already covered",  # noqa: E501
        },
        "other_covid_infection_test_results": {
            "All tests failed": "All Tests failed",
            "One or more tests were negative and none were positive": "Any tests negative, but none positive",
            "One or more tests were positive": "One or more positive test(s)",
        },
        "other_antibody_test_results": {
            "All tests failed": "All Tests failed",
            "One or more tests were negative for antibodies and none were positive": "Any tests negative, but none positive",  # noqa: E501
            "One or more tests were positive for antibodies": "One or more positive test(s)",
        },
        "cis_covid_vaccine_type": vaccine_type_map,
        "cis_covid_vaccine_number_of_doses": {
            "1 dose": "1",
            "2 doses": "2",
            "3 doses": "3 or more",
            "4 doses": "3 or more",
            "5 doses": "3 or more",
            "6 doses or more": "3 or more",
        },
        "cis_covid_vaccine_type_1": vaccine_type_map,
        "cis_covid_vaccine_type_2": vaccine_type_map,
        "cis_covid_vaccine_type_3": vaccine_type_map,
        "cis_covid_vaccine_type_4": vaccine_type_map,
        "cis_covid_vaccine_type_5": vaccine_type_map,
        "cis_covid_vaccine_type_6": vaccine_type_map,
    }
    df = apply_value_map_multiple_columns(df, column_editing_map)

    df = edit_to_sum_or_max_value(
        df=df,
        column_name_to_assign="times_outside_shopping_or_socialising_last_7_days",
        columns_to_sum=[
            "times_shopping_last_7_days",
            "times_socialising_last_7_days",
        ],
        max_value=7,
    )
    df = df.withColumn(
        "work_not_from_home_days_per_week",
        F.greatest("work_not_from_home_days_per_week", "education_in_person_days_per_week"),
    )

    df = df.withColumn("face_covering_outside_of_home", F.lit(None).cast("string"))
    df = concat_fields_if_true(df, "think_had_covid_which_symptoms", "think_had_covid_which_symptom_", "Yes", ";")
    df = concat_fields_if_true(df, "which_symptoms_last_7_days", "think_have_covid_symptom_", "Yes", ";")
    df = concat_fields_if_true(df, "long_covid_symptoms", "think_have_long_covid_symptom_", "Yes", ";")
    df = update_column_values_from_map(
        df,
        "survey_completion_status",
        {
            "In progress": "Partially Completed",
            "Submitted": "Completed",
        },
    )
    df = derive_had_symptom_last_7days_from_digital(
        df,
        "think_have_covid_symptom_any",
        "think_have_covid_symptom_",
        [
            "fever",
            "muscle_ache",
            "fatigue",
            "sore_throat",
            "cough",
            "shortness_of_breath",
            "headache",
            "nausea_or_vomiting",
            "abdominal_pain",
            "diarrhoea",
            "loss_of_taste",
            "loss_of_smell",
        ],
    )
    return df


def transform_survey_responses_generic(df: DataFrame) -> DataFrame:
    """
    Generic transformation steps to be applied to all survey response records.
    """
    raw_copy_list = [
        "think_had_covid_any_symptoms",
        "think_have_covid_symptom_any",
        "work_main_job_title",
        "work_main_job_role",
        "work_health_care_patient_facing",
        "work_health_care_area",
        "work_status_v1",
        "work_status_v2",
        "work_social_care",
        "work_not_from_home_days_per_week",
        "work_location",
        "sex",
        "participant_withdrawal_reason",
        "blood_sample_barcode",
        "swab_sample_barcode",
    ]
    df = assign_raw_copies(df, [column for column in raw_copy_list if column in df.columns])
    df = assign_unique_id_column(
        df, "unique_participant_response_id", concat_columns=["visit_id", "participant_id", "visit_datetime"]
    )
    df = assign_date_from_filename(df, "file_date", "survey_response_source_file")
    df = assign_column_regex_match(
        df,
        "bad_email",
        reference_column="email_address",
        pattern=r"/^w+[+.w-]*@([w-]+.)*w+[w-]*.([a-z]{2,4}|d+)$/i",
    )
    df = clean_postcode(df, "postcode")
    df = assign_outward_postcode(df, "outward_postcode", reference_column="postcode")

    consent_cols = ["consent_16_visits", "consent_5_visits", "consent_1_visit"]
    if all(col in df.columns for col in consent_cols):
        df = assign_consent_code(df, "consent_summary", reference_columns=consent_cols)

    df = assign_date_difference(df, "days_since_think_had_covid", "think_had_covid_onset_date", "visit_datetime")
    df = assign_grouped_variable_from_days_since(
        df=df,
        binary_reference_column="think_had_covid",
        days_since_reference_column="days_since_think_had_covid",
        column_name_to_assign="days_since_think_had_covid_group",
    )
    df = df.withColumn("hh_id", F.col("ons_household_id"))
    df = update_column_values_from_map(
        df,
        "work_not_from_home_days_per_week",
        {"NA": "99", "N/A (not working/in education etc)": "99", "up to 1": "0.5"},
    )
    if "study_cohort" not in df.columns:
        df = df.withColumn("study_cohort", F.lit("Original"))
    df = df.withColumn(
        "study_cohort", F.when(F.col("study_cohort").isNull(), "Original").otherwise(F.col("study_cohort"))
    )
    return df


def derive_additional_v1_2_columns(df: DataFrame) -> DataFrame:
    """
    Transformations specific to the v1 and v2 survey responses.
    """
    df = clean_within_range(df, "hours_a_day_with_someone_else_at_home", [0, 24])
    df = df.withColumn("been_outside_uk_last_country", F.upper(F.col("been_outside_uk_last_country")))

    df = assign_work_social_column(
        df,
        "work_social_care",
        "work_sector",
        "work_nursing_or_residential_care_home",
        "work_direct_contact_patients_or_clients",
    )
    df = assign_work_health_care(
        df,
        "work_health_care_patient_facing",
        direct_contact_column="work_direct_contact_patients_or_clients",
        health_care_column="work_health_care_area",
    )

    return df


def derive_age_columns(df: DataFrame, column_name_to_assign: str) -> DataFrame:
    """
    Transformations involving participant age.
    """
    df = assign_age_at_date(df, column_name_to_assign, base_date="visit_datetime", date_of_birth="date_of_birth")
    df = assign_named_buckets(
        df,
        reference_column=column_name_to_assign,
        column_name_to_assign="age_group_5_intervals",
        map={2: "2-11", 12: "12-19", 20: "20-49", 50: "50-69", 70: "70+"},
    )
    df = assign_named_buckets(
        df,
        reference_column=column_name_to_assign,
        column_name_to_assign="age_group_over_16",
        map={16: "16-49", 50: "50-70", 70: "70+"},
    )
    df = assign_named_buckets(
        df,
        reference_column=column_name_to_assign,
        column_name_to_assign="age_group_7_intervals",
        map={2: "2-11", 12: "12-16", 17: "17-25", 25: "25-34", 35: "35-49", 50: "50-69", 70: "70+"},
    )
    df = assign_named_buckets(
        df,
        reference_column=column_name_to_assign,
        column_name_to_assign="age_group_5_year_intervals",
        map={
            2: "2-4",
            5: "5-9",
            10: "10-14",
            15: "15-19",
            20: "20-24",
            25: "25-29",
            30: "30-34",
            35: "35-39",
            40: "40-44",
            45: "45-49",
            50: "50-54",
            55: "55-59",
            60: "60-64",
            65: "65-69",
            70: "70-74",
            75: "75-79",
            80: "80-84",
            85: "85-89",
            90: "90+",
        },
    )

    return df


def derive_work_status_columns(df: DataFrame) -> DataFrame:

    work_status_dict = {
        "work_status_v0": {
            "5y and older in full-time education": "Student",
            "Attending college or other further education provider (including apprenticeships) (including if temporarily absent)": "Student",  # noqa: E501
            "Employed and currently not working (e.g. on leave due to the COVID-19 pandemic (furloughed) or sick leave for 4 weeks or longer or maternity/paternity leave)": "Furloughed (temporarily not working)",  # noqa: E501
            "Self-employed and currently not working (e.g. on leave due to the COVID-19 pandemic (furloughed) or sick leave for 4 weeks or longer or maternity/paternity leave)": "Furloughed (temporarily not working)",  # noqa: E501
            "Self-employed and currently working (include if on leave or sick leave for less than 4 weeks)": "Self-employed",  # noqa: E501
            "Employed and currently working (including if on leave or sick leave for less than 4 weeks)": "Employed",  # noqa: E501
            "4-5y and older at school/home-school (including if temporarily absent)": "Student",  # noqa: E501
            "Not in paid work and not looking for paid work (include doing voluntary work here)": "Not working (unemployed, retired, long-term sick etc.)",  # noqa: E501
            "Not working and not looking for work (including voluntary work)": "Not working (unemployed, retired, long-term sick etc.)",
            "Retired (include doing voluntary work here)": "Not working (unemployed, retired, long-term sick etc.)",  # noqa: E501
            "Looking for paid work and able to start": "Not working (unemployed, retired, long-term sick etc.)",  # noqa: E501
            "Child under 4-5y not attending nursery or pre-school or childminder": "Student",  # noqa: E501
            "Self-employed and currently not working (e.g. on leave due to the COVID-19 pandemic or sick leave for 4 weeks or longer or maternity/paternity leave)": "Furloughed (temporarily not working)",  # noqa: E501
            "Child under 5y attending nursery or pre-school or childminder": "Student",  # noqa: E501
            "Child under 4-5y attending nursery or pre-school or childminder": "Student",  # noqa: E501
            "Retired": "Not working (unemployed, retired, long-term sick etc.)",  # noqa: E501
            "Attending university (including if temporarily absent)": "Student",  # noqa: E501
            "Not working and not looking for work": "Not working (unemployed, retired, long-term sick etc.)",  # noqa: E501
            "Child under 5y not attending nursery or pre-school or childminder": "Student",  # noqa: E501
        },
        "work_status_v1": {
            "Child under 5y attending child care": "Child under 5y attending child care",  # noqa: E501
            "Child under 5y attending nursery or pre-school or childminder": "Child under 5y attending child care",  # noqa: E501
            "Child under 4-5y attending nursery or pre-school or childminder": "Child under 5y attending child care",  # noqa: E501
            "Child under 5y not attending nursery or pre-school or childminder": "Child under 5y not attending child care",  # noqa: E501
            "Child under 5y not attending child care": "Child under 5y not attending child care",  # noqa: E501
            "Child under 4-5y not attending nursery or pre-school or childminder": "Child under 5y not attending child care",  # noqa: E501
            "Employed and currently not working (e.g. on leave due to the COVID-19 pandemic (furloughed) or sick leave for 4 weeks or longer or maternity/paternity leave)": "Employed and currently not working",  # noqa: E501
            "Employed and currently working (including if on leave or sick leave for less than 4 weeks)": "Employed and currently working",  # noqa: E501
            "Not working and not looking for work (including voluntary work)": "Not working and not looking for work",  # noqa: E501
            "Not in paid work and not looking for paid work (include doing voluntary work here)": "Not working and not looking for work",
            "Not working and not looking for work": "Not working and not looking for work",  # noqa: E501
            "Self-employed and currently not working (e.g. on leave due to the COVID-19 pandemic (furloughed) or sick leave for 4 weeks or longer or maternity/paternity leave)": "Self-employed and currently not working",  # noqa: E501
            "Self-employed and currently not working (e.g. on leave due to the COVID-19 pandemic or sick leave for 4 weeks or longer or maternity/paternity leave)": "Self-employed and currently not working",  # noqa: E501
            "Self-employed and currently working (include if on leave or sick leave for less than 4 weeks)": "Self-employed and currently working",  # noqa: E501
            "Retired (include doing voluntary work here)": "Retired",  # noqa: E501
            "Looking for paid work and able to start": "Looking for paid work and able to start",  # noqa: E501
            "Attending college or other further education provider (including apprenticeships) (including if temporarily absent)": "5y and older in full-time education",  # noqa: E501
            "Attending university (including if temporarily absent)": "5y and older in full-time education",  # noqa: E501
            "4-5y and older at school/home-school (including if temporarily absent)": "5y and older in full-time education",  # noqa: E501
        },
        "work_status_v2": {
            "Retired (include doing voluntary work here)": "Retired",  # noqa: E501
            "Attending college or other further education provider (including apprenticeships) (including if temporarily absent)": "Attending college or FE (including if temporarily absent)",  # noqa: E501
            "Attending university (including if temporarily absent)": "Attending university (including if temporarily absent)",  # noqa: E501
            "Child under 5y attending child care": "Child under 4-5y attending child care",  # noqa: E501
            "Child under 5y attending nursery or pre-school or childminder": "Child under 4-5y attending child care",  # noqa: E501
            "Child under 4-5y attending nursery or pre-school or childminder": "Child under 4-5y attending child care",  # noqa: E501
            "Child under 5y not attending nursery or pre-school or childminder": "Child under 4-5y not attending child care",  # noqa: E501
            "Child under 5y not attending child care": "Child under 4-5y not attending child care",  # noqa: E501
            "Child under 4-5y not attending nursery or pre-school or childminder": "Child under 4-5y not attending child care",  # noqa: E501
            "4-5y and older at school/home-school (including if temporarily absent)": "4-5y and older at school/home-school",  # noqa: E501
            "Employed and currently not working (e.g. on leave due to the COVID-19 pandemic (furloughed) or sick leave for 4 weeks or longer or maternity/paternity leave)": "Employed and currently not working",  # noqa: E501
            "Employed and currently working (including if on leave or sick leave for less than 4 weeks)": "Employed and currently working",  # noqa: E501
            "Not in paid work and not looking for paid work (include doing voluntary work here)": "Not working and not looking for work",  # noqa: E501
            "Not working and not looking for work (including voluntary work)": "Not working and not looking for work",  # noqa: E501
            "Self-employed and currently not working (e.g. on leave due to the COVID-19 pandemic or sick leave for 4 weeks or longer or maternity/paternity leave)": "Self-employed and currently not working",  # noqa: E501
            "Self-employed and currently not working (e.g. on leave due to the COVID-19 pandemic (furloughed) or sick leave for 4 weeks or longer or maternity/paternity leave)": "Self-employed and currently not working",  # noqa: E501
            "Self-employed and currently working (include if on leave or sick leave for less than 4 weeks)": "Self-employed and currently working",  # noqa: E501
            "5y and older in full-time education": "4-5y and older at school/home-school",  # noqa: E501
        },
    }

    column_list = ["work_status_v0", "work_status_v1"]
    for column in column_list:
        df = df.withColumn(column, F.col("work_status_v2"))
        df = update_column_values_from_map(df=df, column=column, map=work_status_dict[column])

    df = update_column_values_from_map(df=df, column="work_status_v2", map=work_status_dict["work_status_v2"])

    ## Not needed in release 1. Confirm that these are v2-only when pulling them back in, as they should likely be union dependent.
    # df = assign_work_person_facing_now(df, "work_person_facing_now", "work_person_facing_now", "work_social_care")
    # df = assign_column_given_proportion(
    #     df=df,
    #     column_name_to_assign="ever_work_person_facing_or_social_care",
    #     groupby_column="participant_id",
    #     reference_columns=["work_social_care"],
    #     count_if=["Yes, care/residential home, resident-facing", "Yes, other social care, resident-facing"],
    #     true_false_values=["Yes", "No"],
    # )
    # df = assign_column_given_proportion(
    #     df=df,
    #     column_name_to_assign="ever_care_home_worker",
    #     groupby_column="participant_id",
    #     reference_columns=["work_social_care", "work_nursing_or_residential_care_home"],
    #     count_if=["Yes, care/residential home, resident-facing"],
    #     true_false_values=["Yes", "No"],
    # )
    # df = assign_column_given_proportion(
    #     df=df,
    #     column_name_to_assign="ever_had_long_term_health_condition",
    #     groupby_column="participant_id",
    #     reference_columns=["illness_lasting_over_12_months"],
    #     count_if=["Yes"],
    #     true_false_values=["Yes", "No"],
    # )
    # df = assign_ever_had_long_term_health_condition_or_disabled(
    #     df=df,
    #     column_name_to_assign="ever_had_long_term_health_condition_or_disabled",
    #     health_conditions_column="illness_lasting_over_12_months",
    #     condition_impact_column="illness_reduces_activity_or_ability",
    # )
    return df


def clean_survey_responses_version_2(df: DataFrame) -> DataFrame:
    df = map_column_values_to_null(
        df=df,
        value="Participant Would Not/Could Not Answer",
        column_list=[
            "ethnicity",
            "work_sector",
            "work_health_care_area",
            "work_status_v2",
            "work_location",
            "work_direct_contact_patients_or_clients",
            "work_nursing_or_residential_care_home",
            "survey_response_type",
            "household_visit_status",
            "participant_survey_status",
            "self_isolating_reason",
            "ability_to_socially_distance_at_work_or_education",
            "transport_to_work_or_education",
            "face_covering_outside_of_home",
            "face_covering_work_or_education",
            "face_covering_other_enclosed_places",
            "other_antibody_test_location",
            "participant_withdrawal_reason",
            "cis_covid_vaccine_type",
            "cis_covid_vaccine_number_of_doses",
            "work_not_from_home_days_per_week",
            "times_shopping_last_7_days",
            "times_socialising_last_7_days",
        ],
    )

    # Map to digital from raw V2 values, before editing them to V1 below
    df = assign_from_map(
        df,
        "self_isolating_reason_detailed",
        "self_isolating_reason",
        {
            "Yes for other reasons (e.g. going into hospital or quarantining)": "Due to increased risk of getting COVID-19 such as having been in contact with a known case or quarantining after travel abroad",  # noqa: E501
            "Yes for other reasons related to reducing your risk of getting COVID-19 (e.g. going into hospital or shielding)": "Due to reducing my risk of getting COVID-19 such as going into hospital or shielding",  # noqa: E501
            "Yes for other reasons related to you having had an increased risk of getting COVID-19 (e.g. having been in contact with a known case or quarantining after travel abroad)": "Due to increased risk of getting COVID-19 such as having been in contact with a known case or quarantining after travel abroad",  # noqa: E501
            "Yes because you live with someone who has/has had symptoms but you haven’t had them yourself": "I haven't had any symptoms but I live with someone who has or has had symptoms or a positive test",  # noqa: E501
            "Yes because you live with someone who has/has had symptoms or a positive test but you haven’t had symptoms yourself": "I haven't had any symptoms but I live with someone who has or has had symptoms or a positive test",  # noqa: E501
            "Yes because you live with someone who has/has had symptoms but you haven't had them yourself": "I haven't had any symptoms but I live with someone who has or has had symptoms or a positive test",  # noqa: E501
            "Yes because you have/have had symptoms of COVID-19": "I have or have had symptoms of COVID-19 or a positive test",
            "Yes because you have/have had symptoms of COVID-19 or a positive test": "I have or have had symptoms of COVID-19 or a positive test",
        },
    )

    times_value_map = {"None": 0, "1": 1, "2": 2, "3": 3, "4": 4, "5": 5, "6": 6, "7 times or more": 7}
    column_editing_map = {
        "deferred": {"Deferred 1": "Deferred"},
        "work_location": {
            "Work from home (in the same grounds or building as your home)": "Working from home",
            "Working from home (in the same grounds or building as your home)": "Working from home",
            "From home (in the same grounds or building as your home)": "Working from home",
            "Work somewhere else (not your home)": "Working somewhere else (not your home)",
            "Somewhere else (not at your home)": "Working somewhere else (not your home)",
            "Somewhere else (not your home)": "Working somewhere else (not your home)",
            "Both (working from home and working somewhere else)": "Both (from home and somewhere else)",
            "Both (work from home and work somewhere else)": "Both (from home and somewhere else)",
        },
        "times_outside_shopping_or_socialising_last_7_days": times_value_map,
        "times_shopping_last_7_days": times_value_map,
        "times_socialising_last_7_days": times_value_map,
        "work_sector": {
            "Social Care": "Social care",
            "Transport (incl. storage or logistic)": "Transport (incl. storage, logistic)",
            "Transport (incl. storage and logistic)": "Transport (incl. storage, logistic)",
            "Transport (incl. storage and logistics)": "Transport (incl. storage, logistic)",
            "Retail Sector (incl. wholesale)": "Retail sector (incl. wholesale)",
            "Hospitality (e.g. hotel or restaurant or cafe)": "Hospitality (e.g. hotel, restaurant)",
            "Food Production and agriculture (incl. farming)": "Food production, agriculture, farming",
            "Food production and agriculture (incl. farming)": "Food production, agriculture, farming",
            "Personal Services (e.g. hairdressers or tattooists)": "Personal services (e.g. hairdressers)",
            "Information technology and communication": "Information technology and communication",
            "Financial services (incl. insurance)": "Financial services incl. insurance",
            "Financial Services (incl. insurance)": "Financial services incl. insurance",
            "Civil Service or Local Government": "Civil service or Local Government",
            "Arts or Entertainment or Recreation": "Arts,Entertainment or Recreation",
            "Art or entertainment or recreation": "Arts,Entertainment or Recreation",
            "Arts or entertainment or recreation": "Arts,Entertainment or Recreation",
            "Other employment sector (specify)": "Other occupation sector",
            "Other occupation sector (specify)": "Other occupation sector",
        },
        "work_health_care_area": {
            "Primary Care (e.g. GP or dentist)": "Yes, in primary care, e.g. GP, dentist",
            "Primary care (e.g. GP or dentist)": "Yes, in primary care, e.g. GP, dentist",
            "Secondary Care (e.g. hospital)": "Yes, in secondary care, e.g. hospital",
            "Secondary care (e.g. hospital.)": "Yes, in secondary care, e.g. hospital",
            "Secondary care (e.g. hospital)": "Yes, in secondary care, e.g. hospital",
            "Other Healthcare (e.g. mental health)": "Yes, in other healthcare settings, e.g. mental health",
            "Other healthcare (e.g. mental health)": "Yes, in other healthcare settings, e.g. mental health",
        },
        "face_covering_outside_of_home": {
            "My face is already covered for other reasons (e.g. religious or cultural reasons)": "My face is already covered",
            "Yes at work/school only": "Yes, at work/school only",
            "Yes in other situations only (including public transport/shops)": "Yes, in other situations only",
            "Yes usually both at work/school and in other situations": "Yes, usually both Work/school/other",
            "Yes in other situations only (including public transport or shops)": "Yes, in other situations only",
            "Yes always": "Yes, always",
            "Yes sometimes": "Yes, sometimes",
        },
        "face_covering_other_enclosed_places": {
            "My face is already covered for other reasons (e.g. religious or cultural reasons)": "My face is already covered",
            "Yes at work/school only": "Yes, at work/school only",
            "Yes in other situations only (including public transport/shops)": "Yes, in other situations only",
            "Yes usually both at work/school and in other situations": "Yes, usually both Work/school/other",
            "Yes always": "Yes, always",
            "Yes sometimes": "Yes, sometimes",
        },
        "face_covering_work_or_education": {
            "My face is already covered for other reasons (e.g. religious or cultural reasons)": "My face is already covered",
            "Yes always": "Yes, always",
            "Yes sometimes": "Yes, sometimes",
        },
        "other_antibody_test_results": {
            "One or more negative tests but none positive": "Any tests negative, but none positive",
            "One or more negative tests but none were positive": "Any tests negative, but none positive",
            "All tests failed": "All Tests failed",
        },
        "other_antibody_test_location": {
            "Private Lab": "Private lab",
            "Home Test": "Home test",
            "In the NHS (e.g. GP or hospital)": "In the NHS (e.g. GP, hospital)",
        },
        "other_covid_infection_test_results": {
            "One or more negative tests but none positive": "Any tests negative, but none positive",
            "One or more negative tests but none were positive": "Any tests negative, but none positive",
            "All tests failed": "All Tests failed",
            "Positive": "One or more positive test(s)",
            "Negative": "Any tests negative, but none positive",
            "Void": "All Tests failed",
        },
        "illness_reduces_activity_or_ability": {
            "Yes a little": "Yes, a little",
            "Yes a lot": "Yes, a lot",
            "Participant Would Not/Could Not Answer": None,
        },
        "participant_visit_status": {"Participant did not attend": "Patient did not attend", "Canceled": "Cancelled"},
        "self_isolating_reason": {
            "Yes for other reasons (e.g. going into hospital or quarantining)": "Yes, for other reasons (e.g. going into hospital, quarantining)",
            "Yes for other reasons related to reducing your risk of getting COVID-19 (e.g. going into hospital or shielding)": "Yes, for other reasons (e.g. going into hospital, quarantining)",
            "Yes for other reasons related to you having had an increased risk of getting COVID-19 (e.g. having been in contact with a known case or quarantining after travel abroad)": "Yes, for other reasons (e.g. going into hospital, quarantining)",
            "Yes because you live with someone who has/has had symptoms but you haven’t had them yourself": "Yes, someone you live with had symptoms",
            "Yes because you live with someone who has/has had symptoms or a positive test but you haven’t had symptoms yourself": "Yes, someone you live with had symptoms",
            "Yes because you live with someone who has/has had symptoms but you haven't had them yourself": "Yes, someone you live with had symptoms",
            "Yes because you have/have had symptoms of COVID-19": "Yes, you have/have had symptoms",
            "Yes because you have/have had symptoms of COVID-19 or a positive test": "Yes, you have/have had symptoms",
        },
        "ability_to_socially_distance_at_work_or_education": {
            "Difficult to maintain 2 meters - but I can usually be at least 1m from other people": "Difficult to maintain 2m, but can be 1m",
            "Difficult to maintain 2m - but you can usually be at least 1m from other people": "Difficult to maintain 2m, but can be 1m",
            "Easy to maintain 2 meters - it is not a problem to stay this far away from other people": "Easy to maintain 2m",
            "Easy to maintain 2m - it is not a problem to stay this far away from other people": "Easy to maintain 2m",
            "Relatively easy to maintain 2 meters - most of the time I can be 2m away from other people": "Relatively easy to maintain 2m",
            "Relatively easy to maintain 2m - most of the time you can be 2m away from other people": "Relatively easy to maintain 2m",
            "Very difficult to be more than 1 meter away as my work means I am in close contact with others on a regular basis": "Very difficult to be more than 1m away",
            "Very difficult to be more than 1m away as your work means you are in close contact with others on a regular basis": "Very difficult to be more than 1m away",
        },
        "transport_to_work_or_education": {
            "Bus or Minibus or Coach": "Bus, minibus, coach",
            "Bus or minibus or coach": "Bus, minibus, coach",
            "Bus": "Bus, minibus, coach",
            "Motorbike or Scooter or Moped": "Motorbike, scooter or moped",
            "Motorbike or scooter or moped": "Motorbike, scooter or moped",
            "Car or Van": "Car or van",
            "Taxi/Minicab": "Taxi/minicab",
            "On Foot": "On foot",
            "Underground or Metro or Light Rail or Tram": "Underground, metro, light rail, tram",
            "Other Method": "Other method",
        },
        "last_covid_contact_type": {
            "In your own household": "Living in your own home",
            "Outside your household": "Outside your home",
        },
        "last_suspected_covid_contact_type": {
            "In your own household": "Living in your own home",
            "Outside your household": "Outside your home",
        },
    }
    df = apply_value_map_multiple_columns(df, column_editing_map)
    df = df.withColumn("deferred", F.when(F.col("deferred").isNull(), "NA").otherwise(F.col("deferred")))

    df = df.withColumn("swab_sample_barcode", F.upper(F.col("swab_sample_barcode")))
    df = df.withColumn("blood_sample_barcode", F.upper(F.col("blood_sample_barcode")))
    return df


def transform_survey_responses_version_2_delta(df: DataFrame) -> DataFrame:
    """
    Transformations that are specific to version 2 survey responses.
    """
    df = assign_taken_column(df=df, column_name_to_assign="swab_taken", reference_column="swab_sample_barcode")
    df = assign_taken_column(df=df, column_name_to_assign="blood_taken", reference_column="blood_sample_barcode")

    df = assign_column_uniform_value(df, "survey_response_dataset_major_version", 2)

    # After editing to V1 values in cleaning
    df = assign_isin_list(
        df=df,
        column_name_to_assign="self_isolating",
        reference_column="self_isolating_reason",
        values_list=[
            "Yes, for other reasons (e.g. going into hospital, quarantining)",
            "Yes, you have/have had symptoms",
            "Yes, someone you live with had symptoms",
        ],
        true_false_values=["Yes", "No"],
    )
    df = edit_to_sum_or_max_value(
        df=df,
        column_name_to_assign="times_outside_shopping_or_socialising_last_7_days",
        columns_to_sum=[
            "times_shopping_last_7_days",
            "times_socialising_last_7_days",
        ],
        max_value=7,
    )
    df = derive_household_been_columns(
        df=df,
        column_name_to_assign="household_been_care_home_last_28_days",
        individual_response_column="care_home_last_28_days",
        household_response_column="other_household_member_care_home_last_28_days",
    )
    df = derive_household_been_columns(
        df=df,
        column_name_to_assign="household_been_hospital_last_28_days",
        individual_response_column="hospital_last_28_days",
        household_response_column="other_household_member_hospital_last_28_days",
    )
    df = derive_work_status_columns(df)
    return df


def symptom_column_transformations(df):
    df = count_value_occurrences_in_column_subset_row_wise(
        df=df,
        column_name_to_assign="think_have_covid_symptom_count",
        selection_columns=[
            "think_have_covid_symptom_fever",
            "think_have_covid_symptom_muscle_ache",
            "think_have_covid_symptom_fatigue",
            "think_have_covid_symptom_sore_throat",
            "think_have_covid_symptom_cough",
            "think_have_covid_symptom_shortness_of_breath",
            "think_have_covid_symptom_headache",
            "think_have_covid_symptom_nausea_or_vomiting",
            "think_have_covid_symptom_abdominal_pain",
            "think_have_covid_symptom_diarrhoea",
            "think_have_covid_symptom_loss_of_taste",
            "think_have_covid_symptom_loss_of_smell",
            "think_have_covid_symptom_more_trouble_sleeping",
            "think_have_covid_symptom_chest_pain",
            "think_have_covid_symptom_palpitations",
            "think_have_covid_symptom_vertigo_or_dizziness",
            "think_have_covid_symptom_anxiety",
            "think_have_covid_symptom_low_mood",
            "think_have_covid_symptom_memory_loss_or_confusion",
            "think_have_covid_symptom_difficulty_concentrating",
            "think_have_covid_symptom_runny_nose_or_sneezing",
            "think_have_covid_symptom_noisy_breathing",
            "think_have_covid_symptom_loss_of_appetite",
        ],
        count_if_value="Yes",
    )
    df = count_value_occurrences_in_column_subset_row_wise(
        df=df,
        column_name_to_assign="think_had_covid_symptom_count",
        selection_columns=[
            "think_had_covid_symptom_fever",
            "think_had_covid_symptom_muscle_ache",
            "think_had_covid_symptom_fatigue",
            "think_had_covid_symptom_sore_throat",
            "think_had_covid_symptom_cough",
            "think_had_covid_symptom_shortness_of_breath",
            "think_had_covid_symptom_headache",
            "think_had_covid_symptom_nausea_or_vomiting",
            "think_had_covid_symptom_abdominal_pain",
            "think_had_covid_symptom_diarrhoea",
            "think_had_covid_symptom_loss_of_taste",
            "think_had_covid_symptom_loss_of_smell",
            "think_had_covid_symptom_more_trouble_sleeping",
            "think_had_covid_symptom_chest_pain",
            "think_had_covid_symptom_palpitations",
            "think_had_covid_symptom_vertigo_or_dizziness",
            "think_had_covid_symptom_anxiety",
            "think_had_covid_symptom_low_mood",
            "think_had_covid_symptom_memory_loss_or_confusion",
            "think_had_covid_symptom_difficulty_concentrating",
            "think_had_covid_symptom_runny_nose_or_sneezing",
            "think_had_covid_symptom_noisy_breathing",
            "think_had_covid_symptom_loss_of_appetite",
        ],
        count_if_value="Yes",
    )
    # TODO - not needed until later release
    # df = update_think_have_covid_symptom_any(
    #     df=df,
    #     column_name_to_update="think_have_covid_symptom_any",
    #     count_reference_column="think_have_covid_symptom_count",
    # )

    # df = assign_true_if_any(
    #     df=df,
    #     column_name_to_assign="any_think_have_covid_symptom_or_now",
    #     reference_columns=["think_have_covid_symptom_any", "think_have_covid"],
    #     true_false_values=["Yes", "No"],
    # )

    # df = assign_any_symptoms_around_visit(
    #     df=df,
    #     column_name_to_assign="any_symptoms_around_visit",
    #     symptoms_bool_column="any_think_have_covid_symptom_or_now",
    #     id_column="participant_id",
    #     visit_date_column="visit_datetime",
    #     visit_id_column="visit_id",
    # )

    # df = assign_true_if_any(
    #     df=df,
    #     column_name_to_assign="think_have_covid_cghfevamn_symptom_group",
    #     reference_columns=[
    #         "think_have_covid_symptom_cough",
    #         "think_have_covid_symptom_fever",
    #         "think_have_covid_symptom_loss_of_smell",
    #         "think_have_covid_symptom_loss_of_taste",
    #     ],
    #     true_false_values=["Yes", "No"],
    # )
    # df = assign_true_if_any(
    #     df=df,
    #     column_name_to_assign="think_have_covid_cghfevamn_symptom_group",
    #     reference_columns=[
    #         "think_had_covid_symptom_cough",
    #         "think_had_covid_symptom_fever",
    #         "think_had_covid_symptom_loss_of_smell",
    #         "think_had_covid_symptom_loss_of_taste",
    #     ],
    #     true_false_values=["Yes", "No"],
    # )
    # df = assign_true_if_any(
    #     df=df,
    #     column_name_to_assign="think_have_covid_cghfevamn_symptom_group",
    #     reference_columns=[
    #         "think_had_covid_symptom_cough",
    #         "think_had_covid_symptom_fever",
    #         "think_had_covid_symptom_loss_of_smell",
    #         "think_had_covid_symptom_loss_of_taste",
    #     ],
    #     true_false_values=["Yes", "No"],
    # )
    # df = assign_any_symptoms_around_visit(
    #     df=df,
    #     column_name_to_assign="symptoms_around_cghfevamn_symptom_group",
    #     id_column="participant_id",
    #     symptoms_bool_column="think_have_covid_cghfevamn_symptom_group",
    #     visit_date_column="visit_datetime",
    #     visit_id_column="visit_id",
    # )
    return df


def union_dependent_cleaning(df):
    col_val_map = {
        "ethnicity": {
            "African": "Black,Caribbean,African-African",
            "Caribbean": "Black,Caribbean,Afro-Caribbean",
            "Any other Black or African or Caribbean background": "Any other Black background",
            "Any other Black| African| Carribbean": "Any other Black background",
            "Any other Mixed/Multiple background": "Any other Mixed background",
            "Bangladeshi": "Asian or Asian British-Bangladeshi",
            "Chinese": "Asian or Asian British-Chinese",
            "English, Welsh, Scottish, Northern Irish or British": "White-British",
            "English| Welsh| Scottish| Northern Irish or British": "White-British",
            "Indian": "Asian or Asian British-Indian",
            "Irish": "White-Irish",
            "Pakistani": "Asian or Asian British-Pakistani",
            "White and Asian": "Mixed-White & Asian",
            "White and Black African": "Mixed-White & Black African",
            "White and Black Caribbean": "Mixed-White & Black Caribbean",
            "Roma": "White-Gypsy or Irish Traveller",
            "White-Roma": "White-Gypsy or Irish Traveller",
            "Gypsy or Irish Traveller": "White-Gypsy or Irish Traveller",
            "Arab": "Other ethnic group-Arab",
            "Any other white": "Any other white background",
        },
        "participant_withdrawal_reason": {
            "Bad experience with tester / survey": "Bad experience with interviewer/survey",
            "Swab / blood process too distressing": "Swab/blood process too distressing",
            "Swab / blood process to distressing": "Swab/blood process too distressing",
            "Do NOT Reinstate": "Do not reinstate",
        },
    }
    df = apply_value_map_multiple_columns(df, col_val_map)
    df = convert_null_if_not_in_list(df, "sex", options_list=["Male", "Female"])
    # TODO: Add in once dependencies are derived
    # df = impute_latest_date_flag(
    #     df=df,
    #     participant_id_column="participant_id",
    #     visit_date_column="visit_date",
    #     visit_id_column="visit_id",
    #     contact_any_covid_column="contact_known_or_suspected_covid",
    #     contact_any_covid_date_column="contact_known_or_suspected_covid_latest_date",
    # )

    # TODO: Add in once dependencies are derived
    # df = assign_date_difference(
    #     df,
    #     "contact_known_or_suspected_covid_days_since",
    #     "contact_known_or_suspected_covid_latest_date",
    #     "visit_datetime",
    # )

    # TODO: add the following function once contact_known_or_suspected_covid_latest_date() is created
    # df = contact_known_or_suspected_covid_type(
    #     df=df,
    #     contact_known_covid_type_column='contact_known_covid_type',
    #     contact_any_covid_type_column='contact_any_covid_type',
    #     contact_any_covid_date_column='contact_any_covid_date',
    #     contact_known_covid_date_column='contact_known_covid_date',
    #     contact_suspect_covid_date_column='contact_suspect_covid_date',
    # )

    df = update_face_covering_outside_of_home(
        df=df,
        column_name_to_update="face_covering_outside_of_home",
        covered_enclosed_column="face_covering_other_enclosed_places",
        covered_work_column="face_covering_work_or_education",
    )

    return df


def union_dependent_derivations(df):
    """
    Transformations that must be carried out after the union of the different survey response schemas.
    """
    df = assign_fake_id(df, "ordered_household_id", "ons_household_id")
    df = assign_visit_order(df, "visit_order", "visit_datetime", "participant_id")
    df = symptom_column_transformations(df)
    df = derive_age_columns(df, "age_at_visit")
    if "survey_completion_status" in df.columns:
        df = df.withColumn(
            "participant_visit_status", F.coalesce(F.col("participant_visit_status"), F.col("survey_completion_status"))
        )
    ethnicity_map = {
        "White": ["White-British", "White-Irish", "White-Gypsy or Irish Traveler", "Any other white background"],
        "Asian": [
            "Asian or Asian British-Indian",
            "Asian or Asian British-Pakistani",
            "Asian or Asian British-Bangladeshi",
            "Asian or Asian British-Chinese",
            "Any other Asian background",
        ],
        "Black": ["Black,Caribbean,African-African", "Black,Caribbean,Afro-Caribbean", "Any other Black background"],
        "Mixed": [
            "Mixed-White & Black Caribbean",
            "Mixed-White & Black African",
            "Mixed-White & Asian",
            "Any other Mixed background",
        ],
        "Other": ["Other ethnic group-Arab", "Any other ethnic group"],
    }
    if "swab_sample_barcode_user_entered" in df.columns:
        for test_type in ["swab", "blood"]:
            df = df.withColumn(
                f"{test_type}_sample_barcode_combined",
                F.when(
                    F.col(f"{test_type}_sample_barcode_correct") == "No",
                    F.col(f"{test_type}_sample_barcode_user_entered"),
                ).otherwise(F.col(f"{test_type}_sample_barcode"))
                # set to sample_barcode if _sample_barcode_correct is yes or null.
            )
    df = assign_column_from_mapped_list_key(
        df=df, column_name_to_assign="ethnicity_group", reference_column="ethnicity", map=ethnicity_map
    )
    df = assign_ethnicity_white(
        df, column_name_to_assign="ethnicity_white", ethnicity_group_column_name="ethnicity_group"
    )
    # df = assign_work_patient_facing_now(
    #     df, "work_patient_facing_now", age_column="age_at_visit", work_healthcare_column="work_health_care_patient_facing"
    # )
    # df = update_work_facing_now_column(
    #     df,
    #     "work_patient_facing_now",
    #     "work_status_v0",
    #     ["Furloughed (temporarily not working)", "Not working (unemployed, retired, long-term sick etc.)", "Student"],
    # )
    # df = assign_first_visit(
    #     df=df,
    #     column_name_to_assign="household_first_visit_datetime",
    #     id_column="participant_id",
    #     visit_date_column="visit_datetime",
    # )
    # df = assign_last_visit(
    #     df=df,
    #     column_name_to_assign="last_attended_visit_datetime",
    #     id_column="participant_id",
    #     visit_status_column="participant_visit_status",
    #     visit_date_column="visit_datetime",
    # )
    # df = assign_date_difference(
    #     df=df,
    #     column_name_to_assign="days_since_enrolment",
    #     start_reference_column="household_first_visit_datetime",
    #     end_reference_column="last_attended_visit_datetime",
    # )
    # df = assign_date_difference(
    #     df=df,
    #     column_name_to_assign="household_weeks_since_survey_enrolment",
    #     start_reference_column="survey start",
    #     end_reference_column="visit_datetime",
    #     format="weeks",
    # )
    # df = assign_named_buckets(
    #     df,
    #     reference_column="days_since_enrolment",
    #     column_name_to_assign="visit_number",
    #     map={
    #         0: 0,
    #         4: 1,
    #         11: 2,
    #         18: 3,
    #         25: 4,
    #         43: 5,
    #         71: 6,
    #         99: 7,
    #         127: 8,
    #         155: 9,
    #         183: 10,
    #         211: 11,
    #         239: 12,
    #         267: 13,
    #         295: 14,
    #         323: 15,
    #     },
    # )
    # df = assign_any_symptoms_around_visit(
    #     df=df,
    #     column_name_to_assign="symptoms_around_cghfevamn_symptom_group",
    #     symptoms_bool_column="think_have_covid_cghfevamn_symptom_group",
    #     id_column="participant_id",
    #     visit_date_column="visit_datetime",
    #     visit_id_column="visit_id",
    # )
    df = derive_people_in_household_count(df)
    df = update_column_values_from_map(
        df=df,
        column="smokes_nothing_now",
        map={"Yes": "No", "No": "Yes"},
        condition_column="currently_smokes_or_vapes",
    )
    df = fill_backwards_work_status_v2(
        df=df,
        date="visit_datetime",
        id="participant_id",
        fill_backward_column="work_status_v2",
        condition_column="work_status_v1",
        date_range=["2020-09-01", "2021-08-31"],
        condition_column_values=["5y and older in full-time education"],
        fill_only_backward_column_values=[
            "4-5y and older at school/home-school",
            "Attending college or FE (including if temporarily absent)",
            "Attending university (including if temporarily absent)",
        ],
    )
    df = assign_work_status_group(df, "work_status_group", "work_status_v0")

    df = fill_forward_from_last_change(
        df=df,
        fill_forward_columns=[
            "cis_covid_vaccine_date",
            "cis_covid_vaccine_number_of_doses",
            "cis_covid_vaccine_type",
            "cis_covid_vaccine_type_other",
            "cis_covid_vaccine_received",
        ],
        participant_id_column="participant_id",
        visit_datetime_column="visit_datetime",
        record_changed_column="cis_covid_vaccine_received",
        record_changed_value="Yes",
    )
    # Derive these after fill forwards and other changes to dates
    df = create_formatted_datetime_string_columns(df)
    return df


def derive_people_in_household_count(df):
    """
    Correct counts of household member groups and sum to get total number of people in household. Takes maximum
    final count by household for each record.
    """
    df = assign_household_participant_count(
        df,
        column_name_to_assign="household_participant_count",
        household_id_column="ons_household_id",
        participant_id_column="participant_id",
    )
    df = update_person_count_from_ages(
        df,
        column_name_to_assign="household_participants_not_consenting_count",
        column_pattern=r"person_not_consenting_age_[1-9]",
    )
    df = update_person_count_from_ages(
        df,
        column_name_to_assign="household_members_over_2_years_and_not_present_count",
        column_pattern=r"person_not_present_age_[1-8]",
    )
    df = assign_household_under_2_count(
        df,
        column_name_to_assign="household_members_under_2_years_count",
        column_pattern=r"infant_age_months_[1-9]",
        condition_column="household_members_under_2_years",
    )
    household_window = Window.partitionBy("ons_household_id")

    household_participants = [
        "household_participant_count",
        "household_participants_not_consenting_count",
        "household_members_over_2_years_and_not_present_count",
        "household_members_under_2_years_count",
    ]
    for household_participant_type in household_participants:
        df = df.withColumn(
            household_participant_type,
            F.max(household_participant_type).over(household_window),
        )
    df = df.withColumn(
        "people_in_household_count",
        sum_within_row(household_participants),
    )
    df = df.withColumn(
        "people_in_household_count_group",
        F.when(F.col("people_in_household_count") >= 5, "5+").otherwise(
            F.col("people_in_household_count").cast("string")
        ),
    )
    return df


def create_formatted_datetime_string_columns(df):
    """
    Create columns with specific datetime formatting for use in output data.
    """
    date_format_dict = {
        "visit_date_string": "visit_datetime",
        "samples_taken_date_string": "samples_taken_datetime",
    }
    datetime_format_dict = {
        "visit_datetime_string": "visit_datetime",
        "samples_taken_datetime_string": "samples_taken_datetime",
    }
    date_format_string_list = [
        "date_of_birth",
        "improved_visit_date",
        "think_had_covid_onset_date",
        "cis_covid_vaccine_date",
        "cis_covid_vaccine_date_1",
        "cis_covid_vaccine_date_2",
        "cis_covid_vaccine_date_3",
        "cis_covid_vaccine_date_4",
        "last_suspected_covid_contact_date",
        "last_covid_contact_date",
        "other_covid_infection_test_first_positive_date",
        "other_antibody_test_last_negative_date",
        "other_antibody_test_first_positive_date",
        "other_covid_infection_test_last_negative_date",
        "been_outside_uk_last_return_date",
        "think_have_covid_onset_date",
        "swab_return_date",
        "swab_return_future_date",
        "blood_return_date",
        "blood_return_future_date",
        "cis_covid_vaccine_date_5",
        "cis_covid_vaccine_date_6",
        "cis_covid_vaccine_date",
        "think_have_covid_symptom_onset_date",  # tempvar
        "other_covid_infection_test_positive_date",  # tempvar
        "other_covid_infection_test_negative_date",  # tempvar
        "other_antibody_test_positive_date",  # tempvar
        "other_antibody_test_negative_date",  # tempvar
    ]
    date_format_string_list = [
        col for col in date_format_string_list if col not in cis_digital_datetime_map["yyyy-MM-dd"]
    ] + cis_digital_datetime_map["yyyy-MM-dd"]

    for column_name_to_assign, timestamp_column in date_format_dict.items():
        if timestamp_column in df.columns:
            df = assign_column_to_date_string(
                df=df,
                column_name_to_assign=column_name_to_assign,
                reference_column=timestamp_column,
                time_format="ddMMMyyyy",
                lower_case=True,
            )
    for timestamp_column in date_format_string_list:
        if timestamp_column in df.columns:
            df = assign_column_to_date_string(
                df=df,
                column_name_to_assign=timestamp_column + "_string",
                reference_column=timestamp_column,
                time_format="ddMMMyyyy",
                lower_case=True,
            )
    for column_name_to_assign, timestamp_column in datetime_format_dict.items():
        if timestamp_column in df.columns:
            df = assign_column_to_date_string(
                df=df,
                column_name_to_assign=column_name_to_assign,
                reference_column=timestamp_column,
                time_format="ddMMMyyyy HH:mm:ss",
                lower_case=True,
            )
    for timestamp_column in cis_digital_datetime_map["yyyy-MM-dd'T'HH:mm:ss'Z'"]:
        if timestamp_column in df.columns:
            df = assign_column_to_date_string(
                df=df,
                column_name_to_assign=timestamp_column + "_string",
                reference_column=timestamp_column,
                time_format="ddMMMyyyy HH:mm:ss",
                lower_case=True,
            )
    return df


def transform_from_lookups(
    df: DataFrame, cohort_lookup: DataFrame, travel_countries_lookup: DataFrame, tenure_group: DataFrame
):
    cohort_lookup = cohort_lookup.withColumnRenamed("participant_id", "cohort_participant_id")
    df = df.join(
        F.broadcast(cohort_lookup),
        how="left",
        on=((df.participant_id == cohort_lookup.cohort_participant_id) & (df.study_cohort == cohort_lookup.old_cohort)),
    ).drop("cohort_participant_id")
    df = df.withColumn("study_cohort", F.coalesce(F.col("new_cohort"), F.col("study_cohort"))).drop(
        "new_cohort", "old_cohort"
    )
    df = df.join(
        F.broadcast(travel_countries_lookup.withColumn("REPLACE_COUNTRY", F.lit(True))),
        how="left",
        on=df.been_outside_uk_last_country == travel_countries_lookup.been_outside_uk_last_country_old,
    )
    df = df.withColumn(
        "been_outside_uk_last_country",
        F.when(F.col("REPLACE_COUNTRY"), F.col("been_outside_uk_last_country_new")).otherwise(
            F.col("been_outside_uk_last_country"),
        ),
    ).drop("been_outside_uk_last_country_old", "been_outside_uk_last_country_new", "REPLACE_COUNTRY")

    for key, value in column_name_maps["tenure_group_variable_map"].items():
        tenure_group = tenure_group.withColumnRenamed(key, value)

    df = df.join(tenure_group, on=(df["ons_household_id"] == tenure_group["UAC"]), how="left").drop("UAC")
    return df


def fill_forwards_transformations(df):

    df = fill_forward_from_last_change_marked_subset(
        df=df,
        fill_forward_columns=[
            "work_main_job_title",
            "work_main_job_role",
            "work_sector",
            "work_sector_other",
            "work_social_care",
            "work_health_care_patient_facing",
            "work_health_care_area",
            "work_nursing_or_residential_care_home",
            "work_direct_contact_patients_or_clients",
        ],
        participant_id_column="participant_id",
        visit_datetime_column="visit_datetime",
        record_changed_column="work_main_job_changed",
        record_changed_value="Yes",
        dateset_version_column="survey_response_dataset_major_version",
        minimum_dateset_version=2,
    )

    # TODO: uncomment for releases after R1
    # df = fill_backwards_overriding_not_nulls(
    #     df=df,
    #     column_identity="participant_id",
    #     ordering_column="visit_date",
    #     dataset_column="survey_response_dataset_major_version",
    #     column_list=fill_forwards_and_then_backwards_list,
    # )

    ## TODO: Not needed until a future release, will leave commented out in code until required
    #
    #    df = update_column_if_ref_in_list(
    #        df=df,
    #        column_name_to_update="work_location",
    #        old_value=None,
    #        new_value="Not applicable, not currently working",
    #        reference_column="work_status_v0",
    #        check_list=[
    #            "Furloughed (temporarily not working)",
    #            "Not working (unemployed, retired, long-term sick etc.)",
    #            "Student",
    #        ],
    #    )

    df = fill_forwards_travel_column(df)

    df = fill_backwards_overriding_not_nulls(
        df=df,
        column_identity="participant_id",
        ordering_column="visit_datetime",
        dataset_column="survey_response_dataset_major_version",
        column_list=["sex", "date_of_birth", "ethnicity"],
    )
    df = fill_forward_only_to_nulls(
        df=df,
        id="participant_id",
        date="visit_datetime",
        list_fill_forward=[
            "sex",
            "date_of_birth",
            "ethnicity",
        ],
    )
    return df


def fill_forwards_travel_column(df):
    df = update_to_value_if_any_not_null(
        df=df,
        column_name_to_assign="been_outside_uk",
        value_to_assign="Yes",
        column_list=["been_outside_uk_last_country", "been_outside_uk_last_return_date"],
    )
    df = fill_forward_from_last_change(
        df=df,
        fill_forward_columns=[
            "been_outside_uk_last_country",
            "been_outside_uk_last_return_date",
            "been_outside_uk",
        ],
        participant_id_column="participant_id",
        visit_datetime_column="visit_datetime",
        record_changed_column="been_outside_uk",
        record_changed_value="Yes",
    )
    return df


def impute_key_columns(df: DataFrame, imputed_value_lookup_df: DataFrame, columns_to_fill: list, log_directory: str):
    """
    Impute missing values for key variables that are required for weight calibration.
    Most imputations require geographic data being joined onto the response records.
    Returns a single record per participant.
    """
    unique_id_column = "participant_id"
    for column in columns_to_fill:
        df = impute_and_flag(
            df,
            imputation_function=impute_by_ordered_fill_forward,
            reference_column=column,
            column_identity=unique_id_column,
            order_by_column="visit_datetime",
            order_type="asc",
        )
        df = impute_and_flag(
            df,
            imputation_function=impute_by_ordered_fill_forward,
            reference_column=column,
            column_identity=unique_id_column,
            order_by_column="visit_datetime",
            order_type="desc",
        )
    deduplicated_df = df.dropDuplicates([unique_id_column] + columns_to_fill)

    if imputed_value_lookup_df is not None:
        deduplicated_df = merge_previous_imputed_values(deduplicated_df, imputed_value_lookup_df, unique_id_column)

    deduplicated_df = impute_and_flag(
        deduplicated_df,
        imputation_function=impute_by_mode,
        reference_column="ethnicity_white",
        group_by_column="ons_household_id",
    )

    deduplicated_df = impute_and_flag(
        deduplicated_df,
        impute_by_k_nearest_neighbours,
        reference_column="ethnicity_white",
        donor_group_columns=["cis_area_code_20"],
        donor_group_column_weights=[5000],
        log_file_path=log_directory,
    )

    deduplicated_df = impute_and_flag(
        deduplicated_df,
        imputation_function=impute_by_distribution,
        reference_column="sex",
        group_by_columns=["ethnicity_white", "region_code"],
        first_imputation_value="Female",
        second_imputation_value="Male",
    )

    deduplicated_df = impute_and_flag(
        deduplicated_df,
        impute_date_by_k_nearest_neighbours,
        reference_column="date_of_birth",
        donor_group_columns=["region_code", "people_in_household_count_group", "work_status_group"],
        log_file_path=log_directory,
    )

    return deduplicated_df.select(
        unique_id_column,
        *columns_to_fill,
        *[col for col in deduplicated_df.columns if col.endswith("_imputation_method")],
        *[col for col in deduplicated_df.columns if col.endswith("_is_imputed")],
    )


def nims_transformations(df: DataFrame) -> DataFrame:
    """Clean and transform NIMS data after reading from table."""
    df = rename_column_names(df, column_name_maps["nims_column_name_map"])
    df = assign_column_to_date_string(df, "nims_vaccine_dose_1_date", reference_column="nims_vaccine_dose_1_datetime")
    df = assign_column_to_date_string(df, "nims_vaccine_dose_2_date", reference_column="nims_vaccine_dose_2_datetime")

    # TODO: Derive nims_linkage_status, nims_vaccine_classification, nims_vaccine_dose_1_time, nims_vaccine_dose_2_time
    return df


def derive_overall_vaccination(df: DataFrame) -> DataFrame:
    """Derive overall vaccination status from NIMS and CIS data."""
    return df


def add_pattern_matching_flags(df: DataFrame) -> DataFrame:
    """Add result of various regex pattern matchings"""

    # add work from home flag
    df = assign_regex_match_result(
        df=df,
        columns_to_check_in=["work_main_job_title", "work_main_job_role"],
        positive_regex_pattern=work_from_home_pattern.positive_regex_pattern,
        negative_regex_pattern=work_from_home_pattern.negative_regex_pattern,
        column_name_to_assign="is_working_from_home",
        debug_mode=False,
    )

    # add at-school flag
    df = assign_regex_match_result(
        df=df,
        columns_to_check_in=["work_main_job_title", "work_main_job_role"],
        positive_regex_pattern=at_school_pattern.positive_regex_pattern,
        negative_regex_pattern=at_school_pattern.negative_regex_pattern,
        column_name_to_assign="at_school",
        debug_mode=False,
    )

    # add at-university flag
    df = assign_regex_match_result(
        df=df,
        columns_to_check_in=["work_main_job_title", "work_main_job_role"],
        positive_regex_pattern=at_university_pattern.positive_regex_pattern,
        negative_regex_pattern=at_university_pattern.negative_regex_pattern,
        column_name_to_assign="at_university",
        debug_mode=False,
    )
    # add is-retired flag
    df = assign_regex_match_result(
        df=df,
        columns_to_check_in=["work_main_job_title", "work_main_job_role"],
        positive_regex_pattern=retired_regex_pattern.positive_regex_pattern,
        negative_regex_pattern=retired_regex_pattern.negative_regex_pattern,
        column_name_to_assign="is_retired",
        debug_mode=False,
    )

<<<<<<< HEAD
    return df


def flag_records_to_reclassify(df: DataFrame) -> DataFrame:
    """
    Adds various flags to indicate which rules were triggered for a given record.
    """
    # Work from Home rules
    df = df.withColumn("wfh_rules", flag_records_for_work_from_home_rules())

    # Furlough rules
    df = df.withColumn("furlough_rules_v0", flag_records_for_furlough_rules_v0())

    df = df.withColumn("furlough_rules_v1_a", flag_records_for_furlough_rules_v1_a())

    df = df.withColumn("furlough_rules_v1_b", flag_records_for_furlough_rules_v1_b())

    df = df.withColumn("furlough_rules_v2_a", flag_records_for_furlough_rules_v2_a())

    df = df.withColumn("furlough_rules_v2_b", flag_records_for_furlough_rules_v2_b())

    # Self-employed rules
    df = df.withColumn("self_employed_rules_v1_a", flag_records_for_self_employed_rules_v1_a())

    df = df.withColumn("self_employed_rules_v1_b", flag_records_for_self_employed_rules_v1_b())

    df = df.withColumn("self_employed_rules_v2_a", flag_records_for_self_employed_rules_v2_a())

    df = df.withColumn("self_employed_rules_v2_b", flag_records_for_self_employed_rules_v2_b())

    # Retired rules
    df = df.withColumn("retired_rules_generic", flag_records_for_retired_rules())

    # Not-working rules
    df = df.withColumn("not_working_rules_v0", flag_records_for_not_working_rules_v0())

    df = df.withColumn("not_working_rules_v1_a", flag_records_for_not_working_rules_v1_a())

    df = df.withColumn("not_working_rules_v1_b", flag_records_for_not_working_rules_v1_b())

    df = df.withColumn("not_working_rules_v2_a", flag_records_for_not_working_rules_v2_a())

    df = df.withColumn("not_working_rules_v2_b", flag_records_for_not_working_rules_v2_b())

    # Student rules
    df = df.withColumn("student_rules_v0", flag_records_for_student_v0_rules())

    df = df.withColumn("student_rules_v1", flag_records_for_student_v1_rules())

    df = df.withColumn("school_rules_v2", flag_records_for_student_v2_rules())

    # University rules
    df = df.withColumn("uni_rules_v2", flag_records_for_uni_v2_rules())

    df = df.withColumn("college_rules_v2", flag_records_for_college_v2_rules())
=======
    # add not-working flag
    df = assign_regex_match_result(
        df=df,
        columns_to_check_in=["work_main_job_title", "work_main_job_role"],
        positive_regex_pattern=not_working_pattern.positive_regex_pattern,
        negative_regex_pattern=not_working_pattern.negative_regex_pattern,
        column_name_to_assign="not_working",
    )
    # add self-employed flag
    df = assign_regex_match_result(
        df=df,
        columns_to_check_in=["work_main_job_title", "work_main_job_role"],
        positive_regex_pattern=self_employed_regex.positive_regex_pattern,
        column_name_to_assign="is_self_employed",
        debug_mode=False,
    )
>>>>>>> 01db924c

    return df<|MERGE_RESOLUTION|>--- conflicted
+++ resolved
@@ -111,10 +111,8 @@
 from cishouseholds.impute import impute_outside_uk_columns
 from cishouseholds.impute import impute_visit_datetime
 from cishouseholds.impute import merge_previous_imputed_values
-<<<<<<< HEAD
 from cishouseholds.mapping import category_maps
 from cishouseholds.mapping import column_name_maps
-=======
 from cishouseholds.pipeline.mapping import column_name_maps
 from cishouseholds.pipeline.regex_patterns import at_school_pattern
 from cishouseholds.pipeline.regex_patterns import at_university_pattern
@@ -122,7 +120,6 @@
 from cishouseholds.pipeline.regex_patterns import retired_regex_pattern
 from cishouseholds.pipeline.regex_patterns import self_employed_regex
 from cishouseholds.pipeline.regex_patterns import work_from_home_pattern
->>>>>>> 01db924c
 from cishouseholds.pipeline.timestamp_map import cis_digital_datetime_map
 from cishouseholds.pyspark_utils import get_or_create_spark_session
 from cishouseholds.validate_class import SparkValidate
@@ -2330,63 +2327,6 @@
         debug_mode=False,
     )
 
-<<<<<<< HEAD
-    return df
-
-
-def flag_records_to_reclassify(df: DataFrame) -> DataFrame:
-    """
-    Adds various flags to indicate which rules were triggered for a given record.
-    """
-    # Work from Home rules
-    df = df.withColumn("wfh_rules", flag_records_for_work_from_home_rules())
-
-    # Furlough rules
-    df = df.withColumn("furlough_rules_v0", flag_records_for_furlough_rules_v0())
-
-    df = df.withColumn("furlough_rules_v1_a", flag_records_for_furlough_rules_v1_a())
-
-    df = df.withColumn("furlough_rules_v1_b", flag_records_for_furlough_rules_v1_b())
-
-    df = df.withColumn("furlough_rules_v2_a", flag_records_for_furlough_rules_v2_a())
-
-    df = df.withColumn("furlough_rules_v2_b", flag_records_for_furlough_rules_v2_b())
-
-    # Self-employed rules
-    df = df.withColumn("self_employed_rules_v1_a", flag_records_for_self_employed_rules_v1_a())
-
-    df = df.withColumn("self_employed_rules_v1_b", flag_records_for_self_employed_rules_v1_b())
-
-    df = df.withColumn("self_employed_rules_v2_a", flag_records_for_self_employed_rules_v2_a())
-
-    df = df.withColumn("self_employed_rules_v2_b", flag_records_for_self_employed_rules_v2_b())
-
-    # Retired rules
-    df = df.withColumn("retired_rules_generic", flag_records_for_retired_rules())
-
-    # Not-working rules
-    df = df.withColumn("not_working_rules_v0", flag_records_for_not_working_rules_v0())
-
-    df = df.withColumn("not_working_rules_v1_a", flag_records_for_not_working_rules_v1_a())
-
-    df = df.withColumn("not_working_rules_v1_b", flag_records_for_not_working_rules_v1_b())
-
-    df = df.withColumn("not_working_rules_v2_a", flag_records_for_not_working_rules_v2_a())
-
-    df = df.withColumn("not_working_rules_v2_b", flag_records_for_not_working_rules_v2_b())
-
-    # Student rules
-    df = df.withColumn("student_rules_v0", flag_records_for_student_v0_rules())
-
-    df = df.withColumn("student_rules_v1", flag_records_for_student_v1_rules())
-
-    df = df.withColumn("school_rules_v2", flag_records_for_student_v2_rules())
-
-    # University rules
-    df = df.withColumn("uni_rules_v2", flag_records_for_uni_v2_rules())
-
-    df = df.withColumn("college_rules_v2", flag_records_for_college_v2_rules())
-=======
     # add not-working flag
     df = assign_regex_match_result(
         df=df,
@@ -2403,6 +2343,61 @@
         column_name_to_assign="is_self_employed",
         debug_mode=False,
     )
->>>>>>> 01db924c
+
+    return df
+
+
+def flag_records_to_reclassify(df: DataFrame) -> DataFrame:
+    """
+    Adds various flags to indicate which rules were triggered for a given record.
+    """
+    # Work from Home rules
+    df = df.withColumn("wfh_rules", flag_records_for_work_from_home_rules())
+
+    # Furlough rules
+    df = df.withColumn("furlough_rules_v0", flag_records_for_furlough_rules_v0())
+
+    df = df.withColumn("furlough_rules_v1_a", flag_records_for_furlough_rules_v1_a())
+
+    df = df.withColumn("furlough_rules_v1_b", flag_records_for_furlough_rules_v1_b())
+
+    df = df.withColumn("furlough_rules_v2_a", flag_records_for_furlough_rules_v2_a())
+
+    df = df.withColumn("furlough_rules_v2_b", flag_records_for_furlough_rules_v2_b())
+
+    # Self-employed rules
+    df = df.withColumn("self_employed_rules_v1_a", flag_records_for_self_employed_rules_v1_a())
+
+    df = df.withColumn("self_employed_rules_v1_b", flag_records_for_self_employed_rules_v1_b())
+
+    df = df.withColumn("self_employed_rules_v2_a", flag_records_for_self_employed_rules_v2_a())
+
+    df = df.withColumn("self_employed_rules_v2_b", flag_records_for_self_employed_rules_v2_b())
+
+    # Retired rules
+    df = df.withColumn("retired_rules_generic", flag_records_for_retired_rules())
+
+    # Not-working rules
+    df = df.withColumn("not_working_rules_v0", flag_records_for_not_working_rules_v0())
+
+    df = df.withColumn("not_working_rules_v1_a", flag_records_for_not_working_rules_v1_a())
+
+    df = df.withColumn("not_working_rules_v1_b", flag_records_for_not_working_rules_v1_b())
+
+    df = df.withColumn("not_working_rules_v2_a", flag_records_for_not_working_rules_v2_a())
+
+    df = df.withColumn("not_working_rules_v2_b", flag_records_for_not_working_rules_v2_b())
+
+    # Student rules
+    df = df.withColumn("student_rules_v0", flag_records_for_student_v0_rules())
+
+    df = df.withColumn("student_rules_v1", flag_records_for_student_v1_rules())
+
+    df = df.withColumn("school_rules_v2", flag_records_for_student_v2_rules())
+
+    # University rules
+    df = df.withColumn("uni_rules_v2", flag_records_for_uni_v2_rules())
+
+    df = df.withColumn("college_rules_v2", flag_records_for_college_v2_rules())
 
     return df