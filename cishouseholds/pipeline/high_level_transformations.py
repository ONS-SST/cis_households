# flake8: noqa
import pyspark.sql.functions as F
from pyspark.sql import DataFrame
from pyspark.sql import functions as F
from pyspark.sql import Window
from pyspark.sql.dataframe import DataFrame

from cishouseholds.derive import assign_age_at_date
from cishouseholds.derive import assign_column_from_mapped_list_key
from cishouseholds.derive import assign_column_given_proportion
from cishouseholds.derive import assign_column_regex_match
from cishouseholds.derive import assign_column_to_date_string
from cishouseholds.derive import assign_column_uniform_value
from cishouseholds.derive import assign_column_value_from_multiple_column_map
from cishouseholds.derive import assign_consent_code
from cishouseholds.derive import assign_date_difference
from cishouseholds.derive import assign_date_from_filename
from cishouseholds.derive import assign_ethnicity_white
from cishouseholds.derive import assign_ever_had_long_term_health_condition_or_disabled
from cishouseholds.derive import assign_fake_id
from cishouseholds.derive import assign_first_visit
from cishouseholds.derive import assign_grouped_variable_from_days_since
from cishouseholds.derive import assign_household_participant_count
from cishouseholds.derive import assign_household_under_2_count
from cishouseholds.derive import assign_isin_list
from cishouseholds.derive import assign_last_visit
from cishouseholds.derive import assign_named_buckets
from cishouseholds.derive import assign_outward_postcode
from cishouseholds.derive import assign_raw_copies
from cishouseholds.derive import assign_school_year_september_start
from cishouseholds.derive import assign_substring
from cishouseholds.derive import assign_taken_column
from cishouseholds.derive import assign_test_target
from cishouseholds.derive import assign_true_if_any
from cishouseholds.derive import assign_unique_id_column
from cishouseholds.derive import assign_visit_order
from cishouseholds.derive import assign_work_health_care
from cishouseholds.derive import assign_work_patient_facing_now
from cishouseholds.derive import assign_work_person_facing_now
from cishouseholds.derive import assign_work_social_column
from cishouseholds.derive import assign_work_status_group
from cishouseholds.derive import concat_fields_if_true
from cishouseholds.derive import contact_known_or_suspected_covid_type
from cishouseholds.derive import count_value_occurrences_in_column_subset_row_wise
from cishouseholds.derive import derive_cq_pattern
from cishouseholds.derive import derive_had_symptom_last_7days_from_digital
from cishouseholds.derive import derive_household_been_columns
from cishouseholds.derive import map_options_to_bool_columns
from cishouseholds.derive import mean_across_columns
from cishouseholds.edit import apply_value_map_multiple_columns
from cishouseholds.edit import assign_from_map
from cishouseholds.edit import clean_barcode
from cishouseholds.edit import clean_barcode_simple
from cishouseholds.edit import clean_postcode
from cishouseholds.edit import clean_within_range
from cishouseholds.edit import convert_null_if_not_in_list
from cishouseholds.edit import edit_to_sum_or_max_value
from cishouseholds.edit import format_string_upper_and_clean
from cishouseholds.edit import map_column_values_to_null
from cishouseholds.edit import rename_column_names
from cishouseholds.edit import update_column_if_ref_in_list
from cishouseholds.edit import update_column_in_time_window
from cishouseholds.edit import update_column_values_from_map
from cishouseholds.edit import update_face_covering_outside_of_home
from cishouseholds.edit import update_person_count_from_ages
from cishouseholds.edit import update_strings_to_sentence_case
from cishouseholds.edit import update_think_have_covid_symptom_any
from cishouseholds.edit import update_to_value_if_any_not_null
from cishouseholds.edit import update_work_facing_now_column
from cishouseholds.expressions import sum_within_row
from cishouseholds.impute import fill_backwards_overriding_not_nulls
from cishouseholds.impute import fill_backwards_work_status_v2
from cishouseholds.impute import fill_forward_from_last_change
from cishouseholds.impute import fill_forward_only_to_nulls
from cishouseholds.impute import fill_forward_only_to_nulls_in_dataset_based_on_column
from cishouseholds.impute import impute_and_flag
from cishouseholds.impute import impute_by_distribution
from cishouseholds.impute import impute_by_k_nearest_neighbours
from cishouseholds.impute import impute_by_mode
from cishouseholds.impute import impute_by_ordered_fill_forward
from cishouseholds.impute import impute_latest_date_flag
from cishouseholds.impute import impute_outside_uk_columns
from cishouseholds.impute import impute_visit_datetime
from cishouseholds.impute import merge_previous_imputed_values
from cishouseholds.mapping import column_name_maps
from cishouseholds.pipeline.timestamp_map import cis_digital_datetime_map
from cishouseholds.pyspark_utils import get_or_create_spark_session
from cishouseholds.validate_class import SparkValidate


def transform_blood_delta(df: DataFrame) -> DataFrame:
    """
    Call functions to process input for blood deltas.
    """
    df = assign_test_target(df, "antibody_test_target", "blood_test_source_file")
    df = assign_substring(
        df,
        column_name_to_assign="antibody_test_plate_common_id",
        column_to_substring="antibody_test_plate_id",
        start_position=5,
        substring_length=5,
    )
    df = assign_unique_id_column(
        df=df,
        column_name_to_assign="unique_antibody_test_id",
        concat_columns=["blood_sample_barcode", "antibody_test_plate_common_id", "antibody_test_well_id"],
    )
    df = clean_barcode(
        df=df, barcode_column="blood_sample_barcode", edited_column="blood_sample_barcode_edited_in_bloods_dataset_flag"
    )
    return df


def add_historical_fields(df: DataFrame):
    """
    Add empty values for union with historical data. Also adds constant
    values for continuation with historical data.
    """
    historical_columns = {
        "siemens_antibody_test_result_classification": "string",
        "siemens_antibody_test_result_value": "float",
        "antibody_test_tdi_result_value": "float",
        "lims_id": "string",
        "plate_storage_method": "string",
    }
    for column, type in historical_columns.items():
        if column not in df.columns:
            df = df.withColumn(column, F.lit(None).cast(type))
    if "antibody_assay_category" not in df.columns:
        df = assign_column_uniform_value(df, "antibody_assay_category", "Post 2021-03-01")
    df = df.select(sorted(df.columns))
    return df


def add_fields(df: DataFrame):
    """Add fields that might be missing in example data."""
    new_columns = {
        "antibody_test_undiluted_result_value": "float",
        "antibody_test_bounded_result_value": "float",
    }
    for column, type in new_columns.items():
        if column not in df.columns:
            df = df.withColumn(column, F.lit(None).cast(type))
    df = df.select(sorted(df.columns))
    return df


def transform_swab_delta(df: DataFrame) -> DataFrame:
    """
    Transform swab delta - derive new fields that do not depend on merging with survey responses.
    """
    spark_session = get_or_create_spark_session()
    df = clean_barcode(
        df=df, barcode_column="swab_sample_barcode", edited_column="swab_sample_barcode_edited_in_swab_dataset_flag"
    )
    df = assign_column_to_date_string(df, "pcr_result_recorded_date_string", "pcr_result_recorded_datetime")
    df = derive_cq_pattern(
        df, ["orf1ab_gene_pcr_cq_value", "n_gene_pcr_cq_value", "s_gene_pcr_cq_value"], spark_session
    )
    df = assign_unique_id_column(
        df, "unique_pcr_test_id", ["swab_sample_barcode", "pcr_result_recorded_datetime", "cq_pattern"]
    )

    df = mean_across_columns(
        df, "mean_pcr_cq_value", ["orf1ab_gene_pcr_cq_value", "n_gene_pcr_cq_value", "s_gene_pcr_cq_value"]
    )
    df = assign_isin_list(
        df=df,
        column_name_to_assign="one_positive_pcr_target_only",
        reference_column="cq_pattern",
        values_list=["N only", "OR only", "S only"],
        true_false_values=[1, 0],
    )
    return df


def transform_swab_delta_testKit(df: DataFrame):
    df = df.drop("testKit")

    return df


def transform_survey_responses_version_0_delta(df: DataFrame) -> DataFrame:
    """
    Call functions to process input for iqvia version 0 survey deltas.
    """
    df = assign_column_uniform_value(df, "survey_response_dataset_major_version", 0)
    df = df.withColumn("sex", F.coalesce(F.col("sex"), F.col("gender"))).drop("gender")

    df = map_column_values_to_null(
        df=df,
        value="Participant Would Not/Could Not Answer",
        column_list=[
            "ethnicity",
            "work_status_v0",
            "work_location",
            "survey_response_type",
            "participant_withdrawal_reason",
            "work_not_from_home_days_per_week",
        ],
    )

    column_editing_map = {
        "work_location": {
            "Both (working from home and working outside of your home)": "Both (from home and somewhere else)",
            "Working From Home": "Working from home",
            "Working Outside of your Home": "Working somewhere else (not your home)",
            "Not applicable": "Not applicable, not currently working",
        },
        "last_covid_contact_type": {
            "In your own household": "Living in your own home",
            "Outside your household": "Outside your home",
        },
        "last_suspected_covid_contact_type": {
            "In your own household": "Living in your own home",
            "Outside your household": "Outside your home",
        },
        "other_covid_infection_test_results": {
            "Positive": "One or more positive test(s)",
        },
    }
    df = apply_value_map_multiple_columns(df, column_editing_map)

    df = clean_barcode(df=df, barcode_column="swab_sample_barcode", edited_column="swab_sample_barcode_edited_flag")
    df = clean_barcode(df=df, barcode_column="blood_sample_barcode", edited_column="blood_sample_barcode_edited_flag")
    df = df.drop(
        "cis_covid_vaccine_date",
        "cis_covid_vaccine_number_of_doses",
        "cis_covid_vaccine_type",
        "cis_covid_vaccine_type_other",
        "cis_covid_vaccine_received",
    )
    return df


def clean_survey_responses_version_1(df: DataFrame) -> DataFrame:
    df = map_column_values_to_null(
        df=df,
        value="Participant Would Not/Could Not Answer",
        column_list=[
            "ethnicity",
            "work_sector",
            "work_health_care_area",
            "work_status_v1",
            "work_location",
            "work_direct_contact_patients_or_clients",
            "survey_response_type",
            "self_isolating_reason",
            "illness_reduces_activity_or_ability",
            "ability_to_socially_distance_at_work_or_education",
            "transport_to_work_or_education",
            "face_covering_outside_of_home",
            "other_antibody_test_location",
            "participant_withdrawal_reason",
            "work_not_from_home_days_per_week",
        ],
    )

    df = df.withColumn("work_main_job_changed", F.lit(None).cast("string"))
    fill_forward_columns = [
        "work_main_job_title",
        "work_main_job_role",
        "work_sector",
        "work_sector_other",
        "work_health_care_area",
        "work_nursing_or_residential_care_home",
        "work_direct_contact_patients_or_clients",
    ]
    df = update_to_value_if_any_not_null(
        df=df,
        column_name_to_assign="work_main_job_changed",
        value_to_assign="Yes",
        column_list=fill_forward_columns,
    )
    df = df.drop(
        "cis_covid_vaccine_date",
        "cis_covid_vaccine_number_of_doses",
        "cis_covid_vaccine_type",
        "cis_covid_vaccine_type_other",
        "cis_covid_vaccine_received",
    )
    return df


def transform_survey_responses_version_1_delta(df: DataFrame) -> DataFrame:
    """
    Call functions to process input for iqvia version 1 survey deltas.
    """
    df = assign_column_uniform_value(df, "survey_response_dataset_major_version", 1)

    df = df.withColumn("work_status_v0", F.col("work_status_v1"))
    df = df.withColumn("work_status_v2", F.col("work_status_v1"))

    been_value_map = {"No, someone else in my household has": "No I haven’t, but someone else in my household has"}
    column_editing_map = {
        "work_status_v0": {
            "Employed and currently working": "Employed",  # noqa: E501
            "Employed and currently not working": "Furloughed (temporarily not working)",  # noqa: E501
            "Self-employed and currently not working": "Furloughed (temporarily not working)",  # noqa: E501
            "Retired": "Not working (unemployed, retired, long-term sick etc.)",  # noqa: E501
            "Looking for paid work and able to start": "Not working (unemployed, retired, long-term sick etc.)",  # noqa: E501
            "Not working and not looking for work": "Not working (unemployed, retired, long-term sick etc.)",  # noqa: E501
            "Child under 5y not attending child care": "Student",  # noqa: E501
            "Child under 5y attending child care": "Student",  # noqa: E501
            "5y and older in full-time education": "Student",  # noqa: E501
            "Self-employed and currently working": "Self-employed",  # noqa: E501
        },
        "work_status_v2": {
            "Child under 5y not attending child care": "Child under 4-5y not attending child care",  # noqa: E501
            "Child under 5y attending child care": "Child under 4-5y attending child care",  # noqa: E501
            "5y and older in full-time education": "4-5y and older at school/home-school",  # noqa: E501
        },
        "household_been_hospital_last_28_days": been_value_map,
        "household_been_care_home_last_28_days": been_value_map,
        "times_outside_shopping_or_socialising_last_7_days": {
            "None": 0,
            "1": 1,
            "2": 2,
            "3": 3,
            "4": 4,
            "5": 5,
            "6": 6,
            "7 times or more": 7,
        },
    }

    df = assign_isin_list(
        df=df,
        column_name_to_assign="self_isolating",
        reference_column="self_isolating_reason",
        values_list=[
            "Yes, for other reasons (e.g. going into hospital, quarantining)",
            "Yes, you have/have had symptoms",
            "Yes, someone you live with had symptoms",
        ],
        true_false_values=["Yes", "No"],
    )
    df = apply_value_map_multiple_columns(df, column_editing_map)
    df = clean_barcode(df=df, barcode_column="swab_sample_barcode", edited_column="swab_sample_barcode_edited_flag")
    df = clean_barcode(df=df, barcode_column="blood_sample_barcode", edited_column="blood_sample_barcode_edited_flag")
    return df


def digital_specific_transformations(df: DataFrame) -> DataFrame:
    """
    Call functions to process digital specific variable transformations.
    """
    df = assign_column_uniform_value(df, "survey_response_dataset_major_version", 3)
    df = update_strings_to_sentence_case(df, ["survey_completion_status", "survey_not_completed_reason_code"])
    df = df.withColumn("visit_id", F.col("participant_completion_window_id"))
    df = df.withColumn(
        "swab_manual_entry", F.when(F.col("swab_sample_barcode_user_entered").isNull(), "No").otherwise("Yes")
    )
    df = df.withColumn(
        "blood_manual_entry", F.when(F.col("blood_sample_barcode_user_entered").isNull(), "No").otherwise("Yes")
    )

    df = df.withColumn(
        "visit_datetime",
        F.coalesce(
            F.col("swab_taken_datetime"),
            F.col("blood_taken_datetime"),
            F.col("survey_completed_datetime"),
            F.col("sample_kit_dispatched_datetime"),
        ),
    )  # Placeholder for 2199
    df = update_column_in_time_window(
        df,
        "digital_survey_collection_mode",
        "survey_completed_datetime",
        "Telephone",
<<<<<<< HEAD
        ["20-05-2022T21:30:00", "25-05-2022 11:00:00"],
=======
        ["20-05-2022T21:30:00", "26-05-2022 11:00:00"],
>>>>>>> 4b6323cf
    )
    df = transform_survey_responses_generic(df)

    dont_know_columns = [
        "work_in_additional_paid_employment",
        "work_nursing_or_residential_care_home",
        "work_direct_contact_patients_or_clients",
        "self_isolating",
        "illness_lasting_over_12_months",
        "ever_smoked_regularly",
        "currently_smokes_or_vapes",
        "cis_covid_vaccine_type_1",
        "cis_covid_vaccine_type_2",
        "cis_covid_vaccine_type_3",
        "cis_covid_vaccine_type_4",
        "cis_covid_vaccine_type_5",
        "cis_covid_vaccine_type_6",
        "other_household_member_hospital_last_28_days",
        "other_household_member_care_home_last_28_days",
        "hours_a_day_with_someone_else_at_home",
        "physical_contact_under_18_years",
        "physical_contact_18_to_69_years",
        "physical_contact_over_70_years",
        "social_distance_contact_under_18_years",
        "social_distance_contact_18_to_69_years",
        "social_distance_contact_over_70_years",
        "times_hour_or_longer_another_home_last_7_days",
        "times_hour_or_longer_another_person_your_home_last_7_days",
        "times_shopping_last_7_days",
        "times_socialising_last_7_days",
        "face_covering_work_or_education",
        "face_covering_other_enclosed_places",
        "cis_covid_vaccine_type",
    ]
    df = assign_raw_copies(df, dont_know_columns)
    dont_know_mapping_dict = {
        "Prefer not to say": None,
        "Don't Know": None,
        "I don't know the type": "Don't know type",
        "Dont know": None,
        "Don&#39;t know": None,
    }
    df = apply_value_map_multiple_columns(
        df,
        {k: dont_know_mapping_dict for k in dont_know_columns},
    )

    df = df.withColumn("self_isolating_reason_digital", F.col("self_isolating_reason"))
    df = assign_column_value_from_multiple_column_map(
        df,
        "self_isolating_reason",
        [
            ["No", ["No", None]],
            [
                "Yes, you have/have had symptoms",
                ["Yes", "I have or have had symptoms of COVID-19 or a positive test"],
            ],
            [
                "Yes, someone you live with had symptoms",
                [
                    "Yes",
                    "I haven't had any symptoms but I live with someone who has or has had symptoms or a positive test",
                ],
            ],
            [
                "Yes, for other reasons (e.g. going into hospital, quarantining),",  # noqa: E501
                [
                    "Yes",
                    "Due to increased risk of getting COVID-19 such as having been in contact with a known case or quarantining after travel abroad",  # noqa: E501
                ],
            ],
            [
                "Yes, for other reasons (e.g. going into hospital, quarantining),",  # noqa: E501
                ["Yes", "Due to reducing my risk of getting COVID-19 such as going into hospital or shielding"],
            ],
        ],
        ["self_isolating", "self_isolating_reason"],
    )

    column_list = ["work_status_digital", "work_status_employment", "work_status_unemployment", "work_status_education"]
    df = assign_column_value_from_multiple_column_map(
        df,
        "work_status_v2",
        [
            [
                "Employed and currently working",
                [
                    "Employed",
                    "Currently working. This includes if you are on sick or other leave for less than 4 weeks",
                    None,
                    None,
                ],
            ],
            [
                "Employed and currently not working",
                [
                    "Employed",
                    [
                        "Currently not working -  for example on sick or other leave such as maternity or paternity for longer than 4 weeks",  # noqa: E501
                        "Or currently not working -  for example on sick or other leave such as maternity or paternity for longer than 4 weeks?",  # noqa: E501
                    ],
                    None,
                    None,
                ],
            ],
            [
                "Self-employed and currently working",
                [
                    "Self-employed",
                    "Currently working. This includes if you are on sick or other leave for less than 4 weeks",
                    None,
                    None,
                ],
            ],
            [
                "Self-employed and currently not working",
                [
                    "Self-employed",
                    [
                        "Currently not working -  for example on sick or other leave such as maternity or paternity for longer than 4 weeks",  # noqa: E501
                        "Or currently not working -  for example on sick or other leave such as maternity or paternity for longer than 4 weeks?",  # noqa: E501
                    ],
                    None,
                    None,
                ],
            ],
            [
                "Looking for paid work and able to start",
                [
                    "Not in paid work. This includes being unemployed or retired or doing voluntary work",
                    None,
                    "Looking for paid work and able to start",
                    None,
                ],
            ],
            [
                "Not working and not looking for work",
                [
                    "Not in paid work. This includes being unemployed or retired or doing voluntary work",
                    None,
                    "Not looking for paid work. This includes looking after the home or family or not wanting a job or being long-term sick or disabled",  # noqa: E501
                    None,
                ],
            ],
            [
                "Retired",
                [
                    "Not in paid work. This includes being unemployed or retired or doing voluntary work",
                    None,
                    ["Retired", "Or retired?"],
                    None,
                ],
            ],
            [
                "Child under 4-5y not attending child care",
                [
                    "In education",
                    None,
                    None,
                    "A child below school age and not attending a nursery or pre-school or childminder",
                ],
            ],
            [
                "Child under 4-5y attending child care",
                [
                    "In education",
                    None,
                    None,
                    "A child below school age and attending a nursery or a pre-school or childminder",
                ],
            ],
            [
                "4-5y and older at school/home-school",
                [
                    "In education",
                    None,
                    None,
                    ["A child aged 4 or over at school", "A child aged 4 or over at home-school"],
                ],
            ],
            [
                "Attending college or FE (including if temporarily absent)",
                [
                    "In education",
                    None,
                    None,
                    "Attending a college or other further education provider including apprenticeships",
                ],
            ],
            [
                "Attending university (including if temporarily absent)",
                [
                    "In education",
                    None,
                    None,
                    ["Attending university", "Or attending university?"],
                ],
            ],
        ],
        column_list,
    )
    df = assign_column_value_from_multiple_column_map(
        df,
        "work_status_v0",
        [
            [
                "Employed",
                [
                    "Employed",
                    "Currently working. This includes if you are on sick or other leave for less than 4 weeks",
                    None,
                    None,
                ],
            ],
            [
                "Not working (unemployed, retired, long-term sick etc.)",
                [
                    "Employed",
                    "Currently not working. This includes if you are on sick or other leave such as maternity or paternity for longer than 4 weeks",  # noqa: E501
                    None,
                    None,
                ],
            ],
            ["Employed", ["Self-employed", None, "Looking for paid work and able to start", None]],
            [
                "Self-employed",
                [
                    "Self-employed",
                    None,
                    "Not looking for paid work. This includes looking after the home or family or not wanting a job or being long-term sick or disabled",  # noqa: E501
                    None,
                ],
            ],
            ["Self-employed", [None, None, None]],
            ["Not working (unemployed, retired, long-term sick etc.)", ["Self-employed", None, None, None]],
            [
                "Not working (unemployed, retired, long-term sick etc.)",
                [
                    "Not in paid work. This includes being unemployed or doing voluntary work",
                    None,
                    "Looking for paid work and able to start",
                    None,
                ],
            ],
            [
                "Not working (unemployed, retired, long-term sick etc.)",
                [
                    "Not in paid work. This includes being unemployed or doing voluntary work",
                    None,
                    "Not looking for paid work. This includes looking after the home or family or not wanting a job or being long-term sick or disabled",  # noqa: E501
                    None,
                ],
            ],
            [
                "Not working (unemployed, retired, long-term sick etc.)",
                ["Not in paid work. This includes being unemployed or doing voluntary work", None, "Retired", None],
            ],
            [
                "Not working (unemployed, retired, long-term sick etc.)",
                ["Not in paid work. This includes being unemployed or doing voluntary work", None, None, None],
            ],
            [
                "Student",
                [
                    "Education",
                    None,
                    None,
                    "A child below school age and not attending a nursery or pre-school or childminder",
                ],
            ],
            [
                "Student",
                [
                    "Education",
                    None,
                    None,
                    "A child below school age and attending a nursery or pre-school or childminder",
                ],
            ],
            ["Student", ["Education", None, None, "A child aged 4 or over at school"]],
            ["Student", ["Education", None, None, "A child aged 4 or over at home-school"]],
            [
                "Student",
                [
                    "Education",
                    None,
                    None,
                    "Attending a college or other further education provider including apprenticeships",
                ],
            ],
        ],
        column_list,
    )
    df = clean_barcode_simple(df, "swab_sample_barcode_user_entered")
    df = clean_barcode_simple(df, "blood_sample_barcode_user_entered")
    df = map_options_to_bool_columns(
        df,
        "currently_smokes_or_vapes_description",
        {
            "cigarettes": "smoke_cigarettes",
            "cigars": "smokes_cigar",
            "pipe": "smokes_pipe",
            "vape/E-cigarettes": "smokes_vape_e_cigarettes",
            "Hookah/shisha pipes": "smokes_hookah_shisha_pipes",
        },
        ";",
    )
    df = df.withColumn("times_outside_shopping_or_socialising_last_7_days", F.lit(None))
    raw_copy_list = [
        "participant_survey_status",
        "participant_withdrawal_type",
        "survey_response_type",
        "work_sector",
        "illness_reduces_activity_or_ability",
        "ability_to_socially_distance_at_work_or_education",
        "last_covid_contact_type",
        "last_suspected_covid_contact_type",
        "physical_contact_under_18_years",
        "physical_contact_18_to_69_years",
        "physical_contact_over_70_years",
        "social_distance_contact_under_18_years",
        "social_distance_contact_18_to_69_years",
        "social_distance_contact_over_70_years",
        "times_hour_or_longer_another_home_last_7_days",
        "times_hour_or_longer_another_person_your_home_last_7_days",
        "times_shopping_last_7_days",
        "times_socialising_last_7_days",
        "face_covering_work_or_education",
        "face_covering_other_enclosed_places",
        "other_covid_infection_test_results",
        "other_antibody_test_results",
        "cis_covid_vaccine_type",
        "cis_covid_vaccine_number_of_doses",
        "cis_covid_vaccine_type_1",
        "cis_covid_vaccine_type_2",
        "cis_covid_vaccine_type_3",
        "cis_covid_vaccine_type_4",
        "cis_covid_vaccine_type_5",
        "cis_covid_vaccine_type_6",
    ]
    df = assign_raw_copies(df, [column for column in raw_copy_list if column in df.columns])
    """
    Sets categories to map for digital specific variables to Voyager 0/1/2 equivalent
    """
    contact_people_value_map = {
        "1 to 5": "1-5",
        "6 to 10": "6-10",
        "11 to 20": "11-20",
        "Don't know": None,
        "Prefer not to say": None,
    }
    times_value_map = {
        "1": 1,
        "2": 2,
        "3": 3,
        "4": 4,
        "5": 5,
        "6": 6,
        "7 times or more": 7,
        "Don't know": None,
        "None": 0,
        "Prefer not to say": None,
    }
    vaccine_type_map = {
        "Pfizer / BioNTech": "Pfizer/BioNTech",
        "Oxford / AstraZeneca": "Oxford/AstraZeneca",
        "Janssen / Johnson&Johnson": "Janssen/Johnson&Johnson",
        "Another vaccine please specify": "Other / specify",
        "I don't know the type": "Don't know type",
    }
    column_editing_map = {
        "participant_survey_status": {"Complete": "Completed"},
        "participant_withdrawal_type": {
            "Withdrawn - no future linkage": "Withdrawn_no_future_linkage",
            "Withdrawn - no future linkage or use of samples": "Withdrawn_no_future_linkage_or_use_of_samples",
        },
        "survey_response_type": {"First Survey": "First Visit", "Follow-up Survey": "Follow-up Visit"},
        "voucher_type_preference": {"Letter": "Paper", "Email": "email_address"},
        "work_sector": {
            "Social Care": "Social care",
            "Transport. This includes storage and logistics": "Transport (incl. storage, logistic)",
            "Retail sector. This includes wholesale": "Retail sector (incl. wholesale)",
            "Hospitality - for example hotels or restaurants or cafe": "Hospitality (e.g. hotel, restaurant)",
            "Food production and agriculture. This includes farming": "Food production, agriculture, farming",
            "Personal Services - for example hairdressers or tattooists": "Personal services (e.g. hairdressers)",
            "Information technology and communication": "Information technology and communication",
            "Financial services. This includes insurance": "Financial services incl. insurance",
            "Civil Service or Local Government": "Civil service or Local Government",
            "Arts or entertainment or recreation": "Arts,Entertainment or Recreation",
            "Other employment sector please specify": "Other occupation sector",
        },
        "work_health_care_area": {
            "Primary care - for example in a GP or dentist": "Yes, in primary care, e.g. GP, dentist",
            "Secondary care - for example in a hospital": "Yes, in secondary care, e.g. hospital",
            "Another type of healthcare - for example mental health services": "Yes, in other healthcare settings, e.g. mental health",  # noqa: E501
        },
        "illness_reduces_activity_or_ability": {
            "Yes a little": "Yes, a little",
            "Yes a lot": "Yes, a lot",
        },
        "work_location": {
            "From home meaning in the same grounds or building as your home": "Working from home",
            "Somewhere else meaning not at your home)": "Working somewhere else (not your home)",
            "Both from home and work somewhere else": "Both (from home and somewhere else)",
        },
        "transport_to_work_or_education": {
            "Bus or minibus or coach": "Bus, minibus, coach",
            "Motorbike or scooter or moped": "Motorbike, scooter or moped",
            "Taxi or minicab": "Taxi/minicab",
            "Underground or Metro or Light Rail or Tram": "Underground, metro, light rail, tram",
        },
        "ability_to_socially_distance_at_work_or_education": {
            "Difficult to maintain 2 metres apart. But you can usually be at least 1 metre away from other people": "Difficult to maintain 2m, but can be 1m",  # noqa: E501
            "Easy to maintain 2 metres apart. It is not a problem to stay this far away from other people": "Easy to maintain 2m",  # noqa: E501
            "Relatively easy to maintain 2 metres apart. Most of the time you can be 2 meters away from other people": "Relatively easy to maintain 2m",  # noqa: E501
            "Very difficult to be more than 1m away as your work means you are in close contact with others on a regular basis": "Very difficult to be more than 1m away",  # noqa: E501
        },
        "last_covid_contact_type": {
            "Someone I live with": "Living in your own home",
            "Someone I do not live with": "Outside your home",
        },
        "last_suspected_covid_contact_type": {
            "Someone I live with": "Living in your own home",
            "Someone I do not live with": "Outside your home",
        },
        "physical_contact_under_18_years": contact_people_value_map,
        "physical_contact_18_to_69_years": contact_people_value_map,
        "physical_contact_over_70_years": contact_people_value_map,
        "social_distance_contact_under_18_years": contact_people_value_map,
        "social_distance_contact_18_to_69_years": contact_people_value_map,
        "social_distance_contact_over_70_years": contact_people_value_map,
        "times_hour_or_longer_another_home_last_7_days": times_value_map,
        "times_hour_or_longer_another_person_your_home_last_7_days": times_value_map,
        "times_shopping_last_7_days": times_value_map,
        "times_socialising_last_7_days": times_value_map,
        "face_covering_work_or_education": {
            "Prefer not to say": None,
            "Yes sometimes": "Yes, sometimes",
            "Yes always": "Yes, always",
            "I am not going to my place of work or education": "Not going to place of work or education",
            "I cover my face for other reasons - for example for religious or cultural reasons": "My face is already covered",  # noqa: E501
        },
        "face_covering_other_enclosed_places": {
            "Prefer not to say": None,
            "Yes sometimes": "Yes, sometimes",
            "Yes always": "Yes, always",
            "I am not going to other enclosed public spaces or using public transport": "Not going to other enclosed public spaces or using public transport",  # noqa: E501
            "I cover my face for other reasons - for example for religious or cultural reasons": "My face is already covered",  # noqa: E501
        },
        "other_covid_infection_test_results": {
            "All tests failed": "All Tests failed",
            "One or more tests were negative and none were positive": "Any tests negative, but none positive",
            "One or more tests were positive": "One or more positive test(s)",
        },
        "other_antibody_test_results": {
            "All tests failed": "All Tests failed",
            "One or more tests were negative for antibodies and none were positive": "Any tests negative, but none positive",  # noqa: E501
            "One or more tests were positive for antibodies": "One or more positive test(s)",
        },
        "cis_covid_vaccine_type": vaccine_type_map,
        "cis_covid_vaccine_number_of_doses": {
            "1 dose": "1",
            "2 doses": "2",
            "3 doses": "3 or more",
            "4 doses": "3 or more",
            "5 doses": "3 or more",
            "6 doses or more": "3 or more",
        },
        "cis_covid_vaccine_type_1": vaccine_type_map,
        "cis_covid_vaccine_type_2": vaccine_type_map,
        "cis_covid_vaccine_type_3": vaccine_type_map,
        "cis_covid_vaccine_type_4": vaccine_type_map,
        "cis_covid_vaccine_type_5": vaccine_type_map,
        "cis_covid_vaccine_type_6": vaccine_type_map,
    }
    df = apply_value_map_multiple_columns(df, column_editing_map)

    df = edit_to_sum_or_max_value(
        df=df,
        column_name_to_assign="times_outside_shopping_or_socialising_last_7_days",
        columns_to_sum=[
            "times_shopping_last_7_days",
            "times_socialising_last_7_days",
        ],
        max_value=7,
    )
    df = df.withColumn(
        "work_not_from_home_days_per_week",
        F.greatest("work_not_from_home_days_per_week", "education_in_person_days_per_week"),
    )

    df = df.withColumn("face_covering_outside_of_home", F.lit(None).cast("string"))
    df = concat_fields_if_true(df, "think_had_covid_which_symptoms", "think_had_covid_which_symptom_", "Yes", ";")
    df = concat_fields_if_true(df, "which_symptoms_last_7_days", "think_have_covid_symptom_", "Yes", ";")
    df = concat_fields_if_true(df, "long_covid_symptoms", "think_have_long_covid_symptom_", "Yes", ";")
    df = update_column_values_from_map(
        df,
        "survey_completion_status",
        {
            "In Progress": "Partially Completed",
            "IN PROGRESS": "Partially Completed",
            "Submitted": "Completed",
            "SUBMITTED": "Completed",
        },
    )
    df = derive_had_symptom_last_7days_from_digital(
        df,
        "think_have_covid_symptom_any",
        "think_have_covid_symptom_",
        [
            "fever",
            "muscle_ache",
            "fatigue",
            "sore_throat",
            "cough",
            "shortness_of_breath",
            "headache",
            "nausea_or_vomiting",
            "abdominal_pain",
            "diarrhoea",
            "loss_of_taste",
            "loss_of_smell",
        ],
    )
    return df


def transform_survey_responses_generic(df: DataFrame) -> DataFrame:
    """
    Generic transformation steps to be applied to all survey response records.
    """
    raw_copy_list = [
        "think_had_covid_any_symptoms",
        "think_have_covid_symptom_any",
        "work_main_job_title",
        "work_main_job_role",
        "work_health_care_patient_facing",
        "work_health_care_area",
        "work_status_v1",
        "work_status_v2",
        "work_social_care",
        "work_not_from_home_days_per_week",
        "work_location",
        "sex",
        "participant_withdrawal_reason",
        "blood_sample_barcode",
        "swab_sample_barcode",
    ]
    df = assign_raw_copies(df, [column for column in raw_copy_list if column in df.columns])
    df = assign_unique_id_column(
        df, "unique_participant_response_id", concat_columns=["visit_id", "participant_id", "visit_datetime"]
    )
    df = assign_date_from_filename(df, "file_date", "survey_response_source_file")
    df = assign_column_regex_match(
        df,
        "bad_email",
        reference_column="email_address",
        pattern=r"/^w+[+.w-]*@([w-]+.)*w+[w-]*.([a-z]{2,4}|d+)$/i",
    )
    df = clean_postcode(df, "postcode")
    df = assign_outward_postcode(df, "outward_postcode", reference_column="postcode")

    consent_cols = ["consent_16_visits", "consent_5_visits", "consent_1_visit"]
    if all(col in df.columns for col in consent_cols):
        df = assign_consent_code(df, "consent_summary", reference_columns=consent_cols)
    df = assign_taken_column(df, "swab_taken", reference_column="swab_sample_barcode")
    df = assign_taken_column(df, "blood_taken", reference_column="blood_sample_barcode")

    df = assign_date_difference(df, "days_since_think_had_covid", "think_had_covid_onset_date", "visit_datetime")
    df = assign_grouped_variable_from_days_since(
        df=df,
        binary_reference_column="think_had_covid",
        days_since_reference_column="days_since_think_had_covid",
        column_name_to_assign="days_since_think_had_covid_group",
    )
    df = df.withColumn("hh_id", F.col("ons_household_id"))
    df = update_column_values_from_map(
        df,
        "work_not_from_home_days_per_week",
        {"NA": "99", "N/A (not working/in education etc)": "99", "up to 1": "0.5"},
    )
    return df


def derive_additional_v1_2_columns(df: DataFrame) -> DataFrame:
    """
    Transformations specific to the v1 and v2 survey responses.
    """
    df = clean_within_range(df, "hours_a_day_with_someone_else_at_home", [0, 24])
    df = df.withColumn("been_outside_uk_last_country", F.upper(F.col("been_outside_uk_last_country")))

    df = assign_work_social_column(
        df,
        "work_social_care",
        "work_sector",
        "work_nursing_or_residential_care_home",
        "work_direct_contact_patients_or_clients",
    )
    df = assign_work_health_care(
        df,
        "work_health_care_patient_facing",
        direct_contact_column="work_direct_contact_patients_or_clients",
        health_care_column="work_health_care_area",
    )

    return df


def derive_age_columns(df: DataFrame, column_name_to_assign: str) -> DataFrame:
    """
    Transformations involving participant age.
    """
    df = assign_age_at_date(df, column_name_to_assign, base_date="visit_datetime", date_of_birth="date_of_birth")
    df = assign_named_buckets(
        df,
        reference_column=column_name_to_assign,
        column_name_to_assign="age_group_5_intervals",
        map={2: "2-11", 12: "12-19", 20: "20-49", 50: "50-69", 70: "70+"},
    )
    df = assign_named_buckets(
        df,
        reference_column=column_name_to_assign,
        column_name_to_assign="age_group_over_16",
        map={16: "16-49", 50: "50-70", 70: "70+"},
    )
    df = assign_named_buckets(
        df,
        reference_column=column_name_to_assign,
        column_name_to_assign="age_group_7_intervals",
        map={2: "2-11", 12: "12-16", 17: "17-25", 25: "25-34", 35: "35-49", 50: "50-69", 70: "70+"},
    )
    df = assign_named_buckets(
        df,
        reference_column=column_name_to_assign,
        column_name_to_assign="age_group_5_year_intervals",
        map={
            2: "2-4",
            5: "5-9",
            10: "10-14",
            15: "15-19",
            20: "20-24",
            25: "25-29",
            30: "30-34",
            35: "35-39",
            40: "40-44",
            45: "45-49",
            50: "50-54",
            55: "55-59",
            60: "60-64",
            65: "65-69",
            70: "70-74",
            75: "75-79",
            80: "80-84",
            85: "85-89",
            90: "90+",
        },
    )

    return df


def derive_work_status_columns(df: DataFrame) -> DataFrame:

    work_status_dict = {
        "work_status_v0": {
            "5y and older in full-time education": "Student",
            "Attending college or other further education provider (including apprenticeships) (including if temporarily absent)": "Student",  # noqa: E501
            "Employed and currently not working (e.g. on leave due to the COVID-19 pandemic (furloughed) or sick leave for 4 weeks or longer or maternity/paternity leave)": "Furloughed (temporarily not working)",  # noqa: E501
            "Self-employed and currently not working (e.g. on leave due to the COVID-19 pandemic (furloughed) or sick leave for 4 weeks or longer or maternity/paternity leave)": "Furloughed (temporarily not working)",  # noqa: E501
            "Self-employed and currently working (include if on leave or sick leave for less than 4 weeks)": "Self-employed",  # noqa: E501
            "Employed and currently working (including if on leave or sick leave for less than 4 weeks)": "Employed",  # noqa: E501
            "4-5y and older at school/home-school (including if temporarily absent)": "Student",  # noqa: E501
            "Not in paid work and not looking for paid work (include doing voluntary work here)": "Not working (unemployed, retired, long-term sick etc.)",  # noqa: E501
            "Not working and not looking for work (including voluntary work)": "Not working (unemployed, retired, long-term sick etc.)",
            "Retired (include doing voluntary work here)": "Not working (unemployed, retired, long-term sick etc.)",  # noqa: E501
            "Looking for paid work and able to start": "Not working (unemployed, retired, long-term sick etc.)",  # noqa: E501
            "Child under 4-5y not attending nursery or pre-school or childminder": "Student",  # noqa: E501
            "Self-employed and currently not working (e.g. on leave due to the COVID-19 pandemic or sick leave for 4 weeks or longer or maternity/paternity leave)": "Furloughed (temporarily not working)",  # noqa: E501
            "Child under 5y attending nursery or pre-school or childminder": "Student",  # noqa: E501
            "Child under 4-5y attending nursery or pre-school or childminder": "Student",  # noqa: E501
            "Retired": "Not working (unemployed, retired, long-term sick etc.)",  # noqa: E501
            "Attending university (including if temporarily absent)": "Student",  # noqa: E501
            "Not working and not looking for work": "Not working (unemployed, retired, long-term sick etc.)",  # noqa: E501
            "Child under 5y not attending nursery or pre-school or childminder": "Student",  # noqa: E501
        },
        "work_status_v1": {
            "Child under 5y attending child care": "Child under 5y attending child care",  # noqa: E501
            "Child under 5y attending nursery or pre-school or childminder": "Child under 5y attending child care",  # noqa: E501
            "Child under 4-5y attending nursery or pre-school or childminder": "Child under 5y attending child care",  # noqa: E501
            "Child under 5y not attending nursery or pre-school or childminder": "Child under 5y not attending child care",  # noqa: E501
            "Child under 5y not attending child care": "Child under 5y not attending child care",  # noqa: E501
            "Child under 4-5y not attending nursery or pre-school or childminder": "Child under 5y not attending child care",  # noqa: E501
            "Employed and currently not working (e.g. on leave due to the COVID-19 pandemic (furloughed) or sick leave for 4 weeks or longer or maternity/paternity leave)": "Employed and currently not working",  # noqa: E501
            "Employed and currently working (including if on leave or sick leave for less than 4 weeks)": "Employed and currently working",  # noqa: E501
            "Not working and not looking for work (including voluntary work)": "Not working and not looking for work",  # noqa: E501
            "Not in paid work and not looking for paid work (include doing voluntary work here)": "Not working and not looking for work",
            "Not working and not looking for work": "Not working and not looking for work",  # noqa: E501
            "Self-employed and currently not working (e.g. on leave due to the COVID-19 pandemic (furloughed) or sick leave for 4 weeks or longer or maternity/paternity leave)": "Self-employed and currently not working",  # noqa: E501
            "Self-employed and currently not working (e.g. on leave due to the COVID-19 pandemic or sick leave for 4 weeks or longer or maternity/paternity leave)": "Self-employed and currently not working",  # noqa: E501
            "Self-employed and currently working (include if on leave or sick leave for less than 4 weeks)": "Self-employed and currently working",  # noqa: E501
            "Retired (include doing voluntary work here)": "Retired",  # noqa: E501
            "Looking for paid work and able to start": "Looking for paid work and able to start",  # noqa: E501
            "Attending college or other further education provider (including apprenticeships) (including if temporarily absent)": "5y and older in full-time education",  # noqa: E501
            "Attending university (including if temporarily absent)": "5y and older in full-time education",  # noqa: E501
            "4-5y and older at school/home-school (including if temporarily absent)": "5y and older in full-time education",  # noqa: E501
        },
        "work_status_v2": {
            "Retired (include doing voluntary work here)": "Retired",  # noqa: E501
            "Attending college or other further education provider (including apprenticeships) (including if temporarily absent)": "Attending college or FE (including if temporarily absent)",  # noqa: E501
            "Attending university (including if temporarily absent)": "Attending university (including if temporarily absent)",  # noqa: E501
            "Child under 5y attending child care": "Child under 4-5y attending child care",  # noqa: E501
            "Child under 5y attending nursery or pre-school or childminder": "Child under 4-5y attending child care",  # noqa: E501
            "Child under 4-5y attending nursery or pre-school or childminder": "Child under 4-5y attending child care",  # noqa: E501
            "Child under 5y not attending nursery or pre-school or childminder": "Child under 4-5y not attending child care",  # noqa: E501
            "Child under 5y not attending child care": "Child under 4-5y not attending child care",  # noqa: E501
            "Child under 4-5y not attending nursery or pre-school or childminder": "Child under 4-5y not attending child care",  # noqa: E501
            "4-5y and older at school/home-school (including if temporarily absent)": "4-5y and older at school/home-school",  # noqa: E501
            "Employed and currently not working (e.g. on leave due to the COVID-19 pandemic (furloughed) or sick leave for 4 weeks or longer or maternity/paternity leave)": "Employed and currently not working",  # noqa: E501
            "Employed and currently working (including if on leave or sick leave for less than 4 weeks)": "Employed and currently working",  # noqa: E501
            "Not in paid work and not looking for paid work (include doing voluntary work here)": "Not working and not looking for work",  # noqa: E501
            "Not working and not looking for work (including voluntary work)": "Not working and not looking for work",  # noqa: E501
            "Self-employed and currently not working (e.g. on leave due to the COVID-19 pandemic or sick leave for 4 weeks or longer or maternity/paternity leave)": "Self-employed and currently not working",  # noqa: E501
            "Self-employed and currently not working (e.g. on leave due to the COVID-19 pandemic (furloughed) or sick leave for 4 weeks or longer or maternity/paternity leave)": "Self-employed and currently not working",  # noqa: E501
            "Self-employed and currently working (include if on leave or sick leave for less than 4 weeks)": "Self-employed and currently working",  # noqa: E501
            "5y and older in full-time education": "4-5y and older at school/home-school",  # noqa: E501
        },
    }

    column_list = ["work_status_v0", "work_status_v1"]
    for column in column_list:
        df = df.withColumn(column, F.col("work_status_v2"))
        df = update_column_values_from_map(df=df, column=column, map=work_status_dict[column])

    df = update_column_values_from_map(df=df, column="work_status_v2", map=work_status_dict["work_status_v2"])

    ## Not needed in release 1. Confirm that these are v2-only when pulling them back in, as they should likely be union dependent.
    # df = assign_work_person_facing_now(df, "work_person_facing_now", "work_person_facing_now", "work_social_care")
    # df = assign_column_given_proportion(
    #     df=df,
    #     column_name_to_assign="ever_work_person_facing_or_social_care",
    #     groupby_column="participant_id",
    #     reference_columns=["work_social_care"],
    #     count_if=["Yes, care/residential home, resident-facing", "Yes, other social care, resident-facing"],
    #     true_false_values=["Yes", "No"],
    # )
    # df = assign_column_given_proportion(
    #     df=df,
    #     column_name_to_assign="ever_care_home_worker",
    #     groupby_column="participant_id",
    #     reference_columns=["work_social_care", "work_nursing_or_residential_care_home"],
    #     count_if=["Yes, care/residential home, resident-facing"],
    #     true_false_values=["Yes", "No"],
    # )
    # df = assign_column_given_proportion(
    #     df=df,
    #     column_name_to_assign="ever_had_long_term_health_condition",
    #     groupby_column="participant_id",
    #     reference_columns=["illness_lasting_over_12_months"],
    #     count_if=["Yes"],
    #     true_false_values=["Yes", "No"],
    # )
    # df = assign_ever_had_long_term_health_condition_or_disabled(
    #     df=df,
    #     column_name_to_assign="ever_had_long_term_health_condition_or_disabled",
    #     health_conditions_column="illness_lasting_over_12_months",
    #     condition_impact_column="illness_reduces_activity_or_ability",
    # )
    return df


def clean_survey_responses_version_2(df: DataFrame) -> DataFrame:
    df = map_column_values_to_null(
        df=df,
        value="Participant Would Not/Could Not Answer",
        column_list=[
            "ethnicity",
            "work_sector",
            "work_health_care_area",
            "work_status_v2",
            "work_location",
            "work_direct_contact_patients_or_clients",
            "work_nursing_or_residential_care_home",
            "survey_response_type",
            "household_visit_status",
            "participant_survey_status",
            "self_isolating_reason",
            "ability_to_socially_distance_at_work_or_education",
            "transport_to_work_or_education",
            "face_covering_outside_of_home",
            "face_covering_work_or_education",
            "face_covering_other_enclosed_places",
            "other_antibody_test_location",
            "participant_withdrawal_reason",
            "cis_covid_vaccine_type",
            "cis_covid_vaccine_number_of_doses",
            "work_not_from_home_days_per_week",
            "times_shopping_last_7_days",
            "times_socialising_last_7_days",
        ],
    )
    times_value_map = {"None": 0, "1": 1, "2": 2, "3": 3, "4": 4, "5": 5, "6": 6, "7 times or more": 7}
    column_editing_map = {
        "deferred": {"Deferred 1": "Deferred"},
        "work_location": {
            "Work from home (in the same grounds or building as your home)": "Working from home",
            "Working from home (in the same grounds or building as your home)": "Working from home",
            "From home (in the same grounds or building as your home)": "Working from home",
            "Work somewhere else (not your home)": "Working somewhere else (not your home)",
            "Somewhere else (not at your home)": "Working somewhere else (not your home)",
            "Somewhere else (not your home)": "Working somewhere else (not your home)",
            "Both (working from home and working somewhere else)": "Both (from home and somewhere else)",
            "Both (work from home and work somewhere else)": "Both (from home and somewhere else)",
        },
        "times_outside_shopping_or_socialising_last_7_days": times_value_map,
        "times_shopping_last_7_days": times_value_map,
        "times_socialising_last_7_days": times_value_map,
        "work_sector": {
            "Social Care": "Social care",
            "Transport (incl. storage or logistic)": "Transport (incl. storage, logistic)",
            "Transport (incl. storage and logistic)": "Transport (incl. storage, logistic)",
            "Transport (incl. storage and logistics)": "Transport (incl. storage, logistic)",
            "Retail Sector (incl. wholesale)": "Retail sector (incl. wholesale)",
            "Hospitality (e.g. hotel or restaurant or cafe)": "Hospitality (e.g. hotel, restaurant)",
            "Food Production and agriculture (incl. farming)": "Food production, agriculture, farming",
            "Food production and agriculture (incl. farming)": "Food production, agriculture, farming",
            "Personal Services (e.g. hairdressers or tattooists)": "Personal services (e.g. hairdressers)",
            "Information technology and communication": "Information technology and communication",
            "Financial services (incl. insurance)": "Financial services incl. insurance",
            "Financial Services (incl. insurance)": "Financial services incl. insurance",
            "Civil Service or Local Government": "Civil service or Local Government",
            "Arts or Entertainment or Recreation": "Arts,Entertainment or Recreation",
            "Art or entertainment or recreation": "Arts,Entertainment or Recreation",
            "Arts or entertainment or recreation": "Arts,Entertainment or Recreation",
            "Other employment sector (specify)": "Other occupation sector",
            "Other occupation sector (specify)": "Other occupation sector",
        },
        "work_health_care_area": {
            "Primary Care (e.g. GP or dentist)": "Yes, in primary care, e.g. GP, dentist",
            "Primary care (e.g. GP or dentist)": "Yes, in primary care, e.g. GP, dentist",
            "Secondary Care (e.g. hospital)": "Yes, in secondary care, e.g. hospital",
            "Secondary care (e.g. hospital.)": "Yes, in secondary care, e.g. hospital",
            "Secondary care (e.g. hospital)": "Yes, in secondary care, e.g. hospital",
            "Other Healthcare (e.g. mental health)": "Yes, in other healthcare settings, e.g. mental health",
            "Other healthcare (e.g. mental health)": "Yes, in other healthcare settings, e.g. mental health",
        },
        "face_covering_outside_of_home": {
            "My face is already covered for other reasons (e.g. religious or cultural reasons)": "My face is already covered",
            "Yes at work/school only": "Yes, at work/school only",
            "Yes in other situations only (including public transport/shops)": "Yes, in other situations only",
            "Yes usually both at work/school and in other situations": "Yes, usually both Work/school/other",
            "Yes in other situations only (including public transport or shops)": "Yes, in other situations only",
            "Yes always": "Yes, always",
            "Yes sometimes": "Yes, sometimes",
        },
        "face_covering_other_enclosed_places": {
            "My face is already covered for other reasons (e.g. religious or cultural reasons)": "My face is already covered",
            "Yes at work/school only": "Yes, at work/school only",
            "Yes in other situations only (including public transport/shops)": "Yes, in other situations only",
            "Yes usually both at work/school and in other situations": "Yes, usually both Work/school/other",
            "Yes always": "Yes, always",
            "Yes sometimes": "Yes, sometimes",
        },
        "face_covering_work_or_education": {
            "My face is already covered for other reasons (e.g. religious or cultural reasons)": "My face is already covered",
            "Yes always": "Yes, always",
            "Yes sometimes": "Yes, sometimes",
        },
        "other_antibody_test_results": {
            "One or more negative tests but none positive": "Any tests negative, but none negative",
            "One or more negative tests but none were positive": "Any tests negative, but none negative",
            "All tests failed": "All Tests failed",
        },
        "other_antibody_test_location": {
            "Private Lab": "Private lab",
            "Home Test": "Home test",
            "In the NHS (e.g. GP or hospital)": "In the NHS (e.g. GP, hospital)",
        },
        "other_covid_infection_test_results": {
            "One or more negative tests but none positive": "Any tests negative, but none positive",
            "One or more negative tests but none were positive": "Any tests negative, but none positive",
            "All tests failed": "All Tests failed",
            "Positive": "One or more positive test(s)",
            "Negative": "Any tests negative, but none positive",
            "Void": "All Tests failed",
        },
        "illness_reduces_activity_or_ability": {
            "Yes a little": "Yes, a little",
            "Yes a lot": "Yes, a lot",
            "Participant Would Not/Could Not Answer": None,
        },
        "participant_visit_status": {"Participant did not attend": "Patient did not attend", "Canceled": "Cancelled"},
        "self_isolating_reason": {
            "Yes for other reasons (e.g. going into hospital or quarantining)": "Yes, for other reasons (e.g. going into hospital, quarantining)",
            "Yes for other reasons related to reducing your risk of getting COVID-19 (e.g. going into hospital or shielding)": "Yes, for other reasons (e.g. going into hospital, quarantining)",
            "Yes for other reasons related to you having had an increased risk of getting COVID-19 (e.g. having been in contact with a known case or quarantining after travel abroad)": "Yes, for other reasons (e.g. going into hospital, quarantining)",
            "Yes because you live with someone who has/has had symptoms but you haven’t had them yourself": "Yes, someone you live with had symptoms",
            "Yes because you live with someone who has/has had symptoms or a positive test but you haven’t had symptoms yourself": "Yes, someone you live with had symptoms",
            "Yes because you live with someone who has/has had symptoms but you haven't had them yourself": "Yes, someone you live with had symptoms",
            "Yes because you have/have had symptoms of COVID-19": "Yes, you have/have had symptoms",
            "Yes because you have/have had symptoms of COVID-19 or a positive test": "Yes, you have/have had symptoms",
        },
        "ability_to_socially_distance_at_work_or_education": {
            "Difficult to maintain 2 meters - but I can usually be at least 1m from other people": "Difficult to maintain 2m, but can be 1m",
            "Difficult to maintain 2m - but you can usually be at least 1m from other people": "Difficult to maintain 2m, but can be 1m",
            "Easy to maintain 2 meters - it is not a problem to stay this far away from other people": "Easy to maintain 2m",
            "Easy to maintain 2m - it is not a problem to stay this far away from other people": "Easy to maintain 2m",
            "Relatively easy to maintain 2 meters - most of the time I can be 2m away from other people": "Relatively easy to maintain 2m",
            "Relatively easy to maintain 2m - most of the time you can be 2m away from other people": "Relatively easy to maintain 2m",
            "Very difficult to be more than 1 meter away as my work means I am in close contact with others on a regular basis": "Very difficult to be more than 1m away",
            "Very difficult to be more than 1m away as your work means you are in close contact with others on a regular basis": "Very difficult to be more than 1m away",
        },
        "transport_to_work_or_education": {
            "Bus or Minibus or Coach": "Bus, minibus, coach",
            "Bus or minibus or coach": "Bus, minibus, coach",
            "Bus": "Bus, minibus, coach",
            "Motorbike or Scooter or Moped": "Motorbike, scooter or moped",
            "Motorbike or scooter or moped": "Motorbike, scooter or moped",
            "Car or Van": "Car or van",
            "Taxi/Minicab": "Taxi/minicab",
            "On Foot": "On foot",
            "Underground or Metro or Light Rail or Tram": "Underground, metro, light rail, tram",
            "Other Method": "Other method",
        },
        "last_covid_contact_type": {
            "In your own household": "Living in your own home",
            "Outside your household": "Outside your home",
        },
        "last_suspected_covid_contact_type": {
            "In your own household": "Living in your own home",
            "Outside your household": "Outside your home",
        },
    }
    df = apply_value_map_multiple_columns(df, column_editing_map)
    df = df.withColumn("deferred", F.when(F.col("deferred").isNull(), "NA").otherwise(F.col("deferred")))

    df = df.withColumn("swab_sample_barcode", F.upper(F.col("swab_sample_barcode")))
    df = df.withColumn("blood_sample_barcode", F.upper(F.col("blood_sample_barcode")))
    return df


def transform_survey_responses_version_2_delta(df: DataFrame) -> DataFrame:
    """
    Transformations that are specific to version 2 survey responses.
    """
    df = assign_column_uniform_value(df, "survey_response_dataset_major_version", 2)

    # Derive from final V2 values, not raw
    df = assign_from_map(
        df,
        "self_isolating_reason_digital",
        "self_isolating_reason",
        {
            "Yes for other reasons (e.g. going into hospital or quarantining)": "Due to increased risk of getting COVID-19 such as having been in contact with a known case or quarantining after travel abroad",  # noqa: E501
            "Yes for other reasons related to reducing your risk of getting COVID-19 (e.g. going into hospital or shielding)": "Due to reducing my risk of getting COVID-19 such as going into hospital or shielding",  # noqa: E501
            "Yes for other reasons related to you having had an increased risk of getting COVID-19 (e.g. having been in contact with a known case or quarantining after travel abroad)": "Due to increased risk of getting COVID-19 such as having been in contact with a known case or quarantining after travel abroad",  # noqa: E501
            "Yes because you live with someone who has/has had symptoms but you haven’t had them yourself": "I haven't had any symptoms but I live with someone who has or has had symptoms or a positive test",  # noqa: E501
            "Yes because you live with someone who has/has had symptoms or a positive test but you haven’t had symptoms yourself": "I haven't had any symptoms but I live with someone who has or has had symptoms or a positive test",  # noqa: E501
            "Yes because you live with someone who has/has had symptoms but you haven't had them yourself": "I haven't had any symptoms but I live with someone who has or has had symptoms or a positive test",  # noqa: E501
            "Yes because you have/have had symptoms of COVID-19": "I have or have had symptoms of COVID-19 or a positive test",
            "Yes because you have/have had symptoms of COVID-19 or a positive test": "I have or have had symptoms of COVID-19 or a positive test",
        },
    )
    # Edits to final V2 values, which differ from raw
    df = update_column_values_from_map(
        df=df,
        column="self_isolating_reason",
        map={
            "Yes for other reasons (e.g. going into hospital or quarantining)": "Yes, for other reasons (e.g. going into hospital, quarantining)",  # noqa: E501
            "Yes for other reasons related to reducing your risk of getting COVID-19 (e.g. going into hospital or shielding)": "Yes, for other reasons (e.g. going into hospital, quarantining)",  # noqa: E501
            "Yes for other reasons related to you having had an increased risk of getting COVID-19 (e.g. having been in contact with a known case or quarantining after travel abroad)": "Yes, for other reasons (e.g. going into hospital, quarantining)",  # noqa: E501
            "Yes because you live with someone who has/has had symptoms but you haven’t had them yourself": "Yes, someone you live with had symptoms",  # noqa: E501
            "Yes because you live with someone who has/has had symptoms or a positive test but you haven’t had symptoms yourself": "Yes, someone you live with had symptoms",  # noqa: E501
            "Yes because you live with someone who has/has had symptoms but you haven't had them yourself": "Yes, someone you live with had symptoms",  # noqa: E501
            "Yes because you have/have had symptoms of COVID-19": "Yes, you have/have had symptoms",
            "Yes because you have/have had symptoms of COVID-19 or a positive test": "Yes, you have/have had symptoms",
        },
    )
    df = assign_isin_list(
        df=df,
        column_name_to_assign="self_isolating",
        reference_column="self_isolating_reason",
        values_list=[
            "Yes, for other reasons (e.g. going into hospital, quarantining)",
            "Yes, you have/have had symptoms",
            "Yes, someone you live with had symptoms",
        ],
        true_false_values=["Yes", "No"],
    )
    df = edit_to_sum_or_max_value(
        df=df,
        column_name_to_assign="times_outside_shopping_or_socialising_last_7_days",
        columns_to_sum=[
            "times_shopping_last_7_days",
            "times_socialising_last_7_days",
        ],
        max_value=7,
    )
    df = derive_household_been_columns(
        df=df,
        column_name_to_assign="household_been_care_home_last_28_days",
        individual_response_column="care_home_last_28_days",
        household_response_column="other_household_member_care_home_last_28_days",
    )
    df = derive_household_been_columns(
        df=df,
        column_name_to_assign="household_been_hospital_last_28_days",
        individual_response_column="hospital_last_28_days",
        household_response_column="other_household_member_hospital_last_28_days",
    )
    df = derive_work_status_columns(df)
    return df


def symptom_column_transformations(df):
    df = count_value_occurrences_in_column_subset_row_wise(
        df=df,
        column_name_to_assign="think_have_covid_symptom_count",
        selection_columns=[
            "think_have_covid_symptom_fever",
            "think_have_covid_symptom_muscle_ache",
            "think_have_covid_symptom_fatigue",
            "think_have_covid_symptom_sore_throat",
            "think_have_covid_symptom_cough",
            "think_have_covid_symptom_shortness_of_breath",
            "think_have_covid_symptom_headache",
            "think_have_covid_symptom_nausea_or_vomiting",
            "think_have_covid_symptom_abdominal_pain",
            "think_have_covid_symptom_diarrhoea",
            "think_have_covid_symptom_loss_of_taste",
            "think_have_covid_symptom_loss_of_smell",
            "think_have_covid_symptom_more_trouble_sleeping",
            "think_have_covid_symptom_chest_pain",
            "think_have_covid_symptom_palpitations",
            "think_have_covid_symptom_vertigo_or_dizziness",
            "think_have_covid_symptom_anxiety",
            "think_have_covid_symptom_low_mood",
            "think_have_covid_symptom_memory_loss_or_confusion",
            "think_have_covid_symptom_difficulty_concentrating",
            "think_have_covid_symptom_runny_nose_or_sneezing",
            "think_have_covid_symptom_noisy_breathing",
            "think_have_covid_symptom_loss_of_appetite",
        ],
        count_if_value="Yes",
    )
    df = count_value_occurrences_in_column_subset_row_wise(
        df=df,
        column_name_to_assign="think_had_covid_symptom_count",
        selection_columns=[
            "think_had_covid_symptom_fever",
            "think_had_covid_symptom_muscle_ache",
            "think_had_covid_symptom_fatigue",
            "think_had_covid_symptom_sore_throat",
            "think_had_covid_symptom_cough",
            "think_had_covid_symptom_shortness_of_breath",
            "think_had_covid_symptom_headache",
            "think_had_covid_symptom_nausea_or_vomiting",
            "think_had_covid_symptom_abdominal_pain",
            "think_had_covid_symptom_diarrhoea",
            "think_had_covid_symptom_loss_of_taste",
            "think_had_covid_symptom_loss_of_smell",
            "think_had_covid_symptom_more_trouble_sleeping",
            "think_had_covid_symptom_chest_pain",
            "think_had_covid_symptom_palpitations",
            "think_had_covid_symptom_vertigo_or_dizziness",
            "think_had_covid_symptom_anxiety",
            "think_had_covid_symptom_low_mood",
            "think_had_covid_symptom_memory_loss_or_confusion",
            "think_had_covid_symptom_difficulty_concentrating",
            "think_had_covid_symptom_runny_nose_or_sneezing",
            "think_had_covid_symptom_noisy_breathing",
            "think_had_covid_symptom_loss_of_appetite",
        ],
        count_if_value="Yes",
    )
    # TODO - not needed until later release
    # df = update_think_have_covid_symptom_any(
    #     df=df,
    #     column_name_to_update="think_have_covid_symptom_any",
    #     count_reference_column="think_have_covid_symptom_count",
    # )

    # df = assign_true_if_any(
    #     df=df,
    #     column_name_to_assign="any_think_have_covid_symptom_or_now",
    #     reference_columns=["think_have_covid_symptom_any", "think_have_covid"],
    #     true_false_values=["Yes", "No"],
    # )

    # df = assign_any_symptoms_around_visit(
    #     df=df,
    #     column_name_to_assign="any_symptoms_around_visit",
    #     symptoms_bool_column="any_think_have_covid_symptom_or_now",
    #     id_column="participant_id",
    #     visit_date_column="visit_datetime",
    #     visit_id_column="visit_id",
    # )

    # df = assign_true_if_any(
    #     df=df,
    #     column_name_to_assign="think_have_covid_cghfevamn_symptom_group",
    #     reference_columns=[
    #         "think_have_covid_symptom_cough",
    #         "think_have_covid_symptom_fever",
    #         "think_have_covid_symptom_loss_of_smell",
    #         "think_have_covid_symptom_loss_of_taste",
    #     ],
    #     true_false_values=["Yes", "No"],
    # )
    # df = assign_true_if_any(
    #     df=df,
    #     column_name_to_assign="think_have_covid_cghfevamn_symptom_group",
    #     reference_columns=[
    #         "think_had_covid_symptom_cough",
    #         "think_had_covid_symptom_fever",
    #         "think_had_covid_symptom_loss_of_smell",
    #         "think_had_covid_symptom_loss_of_taste",
    #     ],
    #     true_false_values=["Yes", "No"],
    # )
    # df = assign_true_if_any(
    #     df=df,
    #     column_name_to_assign="think_have_covid_cghfevamn_symptom_group",
    #     reference_columns=[
    #         "think_had_covid_symptom_cough",
    #         "think_had_covid_symptom_fever",
    #         "think_had_covid_symptom_loss_of_smell",
    #         "think_had_covid_symptom_loss_of_taste",
    #     ],
    #     true_false_values=["Yes", "No"],
    # )
    # df = assign_any_symptoms_around_visit(
    #     df=df,
    #     column_name_to_assign="symptoms_around_cghfevamn_symptom_group",
    #     id_column="participant_id",
    #     symptoms_bool_column="think_have_covid_cghfevamn_symptom_group",
    #     visit_date_column="visit_datetime",
    #     visit_id_column="visit_id",
    # )
    return df


def union_dependent_cleaning(df):
    col_val_map = {
        "ethnicity": {
            "African": "Black,Caribbean,African-African",
            "Caribbean": "Black,Caribbean,Afro-Caribbean",
            "Any other Black or African or Caribbean background": "Any other Black background",
            "Any other Black| African| Carribbean": "Any other Black background",
            "Any other Mixed/Multiple background": "Any other Mixed background",
            "Bangladeshi": "Asian or Asian British-Bangladeshi",
            "Chinese": "Asian or Asian British-Chinese",
            "English, Welsh, Scottish, Northern Irish or British": "White-British",
            "English| Welsh| Scottish| Northern Irish or British": "White-British",
            "Indian": "Asian or Asian British-Indian",
            "Irish": "White-Irish",
            "Pakistani": "Asian or Asian British-Pakistani",
            "White and Asian": "Mixed-White & Asian",
            "White and Black African": "Mixed-White & Black African",
            "White and Black Caribbean": "Mixed-White & Black Caribbean",
            "Roma": "White-Gypsy or Irish Traveller",
            "White-Roma": "White-Gypsy or Irish Traveller",
            "Gypsy or Irish Traveller": "White-Gypsy or Irish Traveller",
            "Arab": "Other ethnic group-Arab",
            "Any other white": "Any other white background",
        },
        "participant_withdrawal_reason": {
            "Bad experience with tester / survey": "Bad experience with interviewer/survey",
            "Swab / blood process too distressing": "Swab/blood process too distressing",
            "Swab / blood process to distressing": "Swab/blood process too distressing",
            "Do NOT Reinstate": "Do not reinstate",
        },
    }
    df = apply_value_map_multiple_columns(df, col_val_map)
    df = convert_null_if_not_in_list(df, "sex", options_list=["Male", "Female"])
    # TODO: Add in once dependencies are derived
    # df = impute_latest_date_flag(
    #     df=df,
    #     participant_id_column="participant_id",
    #     visit_date_column="visit_date",
    #     visit_id_column="visit_id",
    #     contact_any_covid_column="contact_known_or_suspected_covid",
    #     contact_any_covid_date_column="contact_known_or_suspected_covid_latest_date",
    # )

    # TODO: Add in once dependencies are derived
    # df = assign_date_difference(
    #     df,
    #     "contact_known_or_suspected_covid_days_since",
    #     "contact_known_or_suspected_covid_latest_date",
    #     "visit_datetime",
    # )

    # TODO: add the following function once contact_known_or_suspected_covid_latest_date() is created
    # df = contact_known_or_suspected_covid_type(
    #     df=df,
    #     contact_known_covid_type_column='contact_known_covid_type',
    #     contact_any_covid_type_column='contact_any_covid_type',
    #     contact_any_covid_date_column='contact_any_covid_date',
    #     contact_known_covid_date_column='contact_known_covid_date',
    #     contact_suspect_covid_date_column='contact_suspect_covid_date',
    # )

    df = update_face_covering_outside_of_home(
        df=df,
        column_name_to_update="face_covering_outside_of_home",
        covered_enclosed_column="face_covering_other_enclosed_places",
        covered_work_column="face_covering_work_or_education",
    )

    return df


def union_dependent_derivations(df):
    """
    Transformations that must be carried out after the union of the different survey response schemas.
    """
    df = assign_fake_id(df, "ordered_household_id", "ons_household_id")
    df = assign_visit_order(df, "visit_order", "visit_datetime", "participant_id")
    df = symptom_column_transformations(df)
    df = create_formatted_datetime_string_columns(df)
    df = derive_age_columns(df, "age_at_visit")
    if "survey_completion_status" in df.columns:
        df = df.withColumn(
            "combined_visit_status", F.coalesce(F.col("participant_visit_status"), F.col("survey_completion_status"))
        )
    ethnicity_map = {
        "White": ["White-British", "White-Irish", "White-Gypsy or Irish Traveler", "Any other white background"],
        "Asian": [
            "Asian or Asian British-Indian",
            "Asian or Asian British-Pakistani",
            "Asian or Asian British-Bangladeshi",
            "Asian or Asian British-Chinese",
            "Any other Asian background",
        ],
        "Black": ["Black,Caribbean,African-African", "Black,Caribbean,Afro-Caribbean", "Any other Black background"],
        "Mixed": [
            "Mixed-White & Black Caribbean",
            "Mixed-White & Black African",
            "Mixed-White & Asian",
            "Any other Mixed background",
        ],
        "Other": ["Other ethnic group-Arab", "Any other ethnic group"],
    }
    if "swab_sample_barcode_user_entered" in df.columns:
        for test_type in ["swab", "blood"]:
            df = df.withColumn(
                f"{test_type}_sample_barcode_combined",
                F.when(
                    F.col(f"{test_type}_sample_barcode_correct") == "No",
                    F.col(f"{test_type}_sample_barcode_user_entered"),
                ).otherwise(F.col(f"{test_type}_sample_barcode"))
                # set to sample_barcode if _sample_barcode_correct is yes or null.
            )
    df = assign_column_from_mapped_list_key(
        df=df, column_name_to_assign="ethnicity_group", reference_column="ethnicity", map=ethnicity_map
    )
    df = assign_ethnicity_white(
        df, column_name_to_assign="ethnicity_white", ethnicity_group_column_name="ethnicity_group"
    )
    # df = assign_work_patient_facing_now(
    #     df, "work_patient_facing_now", age_column="age_at_visit", work_healthcare_column="work_health_care_patient_facing"
    # )
    # df = update_work_facing_now_column(
    #     df,
    #     "work_patient_facing_now",
    #     "work_status_v0",
    #     ["Furloughed (temporarily not working)", "Not working (unemployed, retired, long-term sick etc.)", "Student"],
    # )
    # df = assign_first_visit(
    #     df=df,
    #     column_name_to_assign="household_first_visit_datetime",
    #     id_column="participant_id",
    #     visit_date_column="visit_datetime",
    # )
    # df = assign_last_visit(
    #     df=df,
    #     column_name_to_assign="last_attended_visit_datetime",
    #     id_column="participant_id",
    #     visit_status_column="participant_visit_status",
    #     visit_date_column="visit_datetime",
    # )
    # df = assign_date_difference(
    #     df=df,
    #     column_name_to_assign="days_since_enrolment",
    #     start_reference_column="household_first_visit_datetime",
    #     end_reference_column="last_attended_visit_datetime",
    # )
    # df = assign_date_difference(
    #     df=df,
    #     column_name_to_assign="household_weeks_since_survey_enrolment",
    #     start_reference_column="survey start",
    #     end_reference_column="visit_datetime",
    #     format="weeks",
    # )
    # df = assign_named_buckets(
    #     df,
    #     reference_column="days_since_enrolment",
    #     column_name_to_assign="visit_number",
    #     map={
    #         0: 0,
    #         4: 1,
    #         11: 2,
    #         18: 3,
    #         25: 4,
    #         43: 5,
    #         71: 6,
    #         99: 7,
    #         127: 8,
    #         155: 9,
    #         183: 10,
    #         211: 11,
    #         239: 12,
    #         267: 13,
    #         295: 14,
    #         323: 15,
    #     },
    # )
    # df = assign_any_symptoms_around_visit(
    #     df=df,
    #     column_name_to_assign="symptoms_around_cghfevamn_symptom_group",
    #     symptoms_bool_column="think_have_covid_cghfevamn_symptom_group",
    #     id_column="participant_id",
    #     visit_date_column="visit_datetime",
    #     visit_id_column="visit_id",
    # )
    df = derive_people_in_household_count(df)
    df = update_column_values_from_map(
        df=df,
        column="smokes_nothing_now",
        map={"Yes": "No", "No": "Yes"},
        condition_column="currently_smokes_or_vapes",
    )
    df = df.withColumn(
        "study_cohort", F.when(F.col("study_cohort").isNull(), "Original").otherwise(F.col("study_cohort"))
    )

    df = fill_backwards_work_status_v2(
        df=df,
        date="visit_datetime",
        id="participant_id",
        fill_backward_column="work_status_v2",
        condition_column="work_status_v1",
        date_range=["2020-09-01", "2021-08-31"],
        condition_column_values=["5y and older in full-time education"],
        fill_only_backward_column_values=[
            "4-5y and older at school/home-school",
            "Attending college or FE (including if temporarily absent)",
            "Attending university (including if temporarily absent)",
        ],
    )
    df = assign_work_status_group(df, "work_status_group", "work_status_v0")
    df = update_to_value_if_any_not_null(
        df,
        "cis_covid_vaccine_received",
        "Yes",
        [
            "cis_covid_vaccine_date",
            "cis_covid_vaccine_number_of_doses",
            "cis_covid_vaccine_type",
            "cis_covid_vaccine_type_other",
        ],
    )
    df = fill_forward_from_last_change(
        df=df,
        fill_forward_columns=[
            "cis_covid_vaccine_date",
            "cis_covid_vaccine_number_of_doses",
            "cis_covid_vaccine_type",
            "cis_covid_vaccine_type_other",
            "cis_covid_vaccine_received",
        ],
        participant_id_column="participant_id",
        visit_date_column="visit_datetime",
        record_changed_column="cis_covid_vaccine_received",
        record_changed_value="Yes",
    )
    return df


def derive_people_in_household_count(df):
    """
    Correct counts of household member groups and sum to get total number of people in household. Takes maximum
    final count by household for each record.
    """
    df = assign_household_participant_count(
        df,
        column_name_to_assign="household_participant_count",
        household_id_column="ons_household_id",
        participant_id_column="participant_id",
    )
    df = update_person_count_from_ages(
        df,
        column_name_to_assign="household_participants_not_consenting_count",
        column_pattern=r"person_not_consenting_age_[1-9]",
    )
    df = update_person_count_from_ages(
        df,
        column_name_to_assign="household_members_over_2_years_and_not_present_count",
        column_pattern=r"person_not_present_age_[1-8]",
    )
    df = assign_household_under_2_count(
        df,
        column_name_to_assign="household_members_under_2_years_count",
        column_pattern=r"infant_age_months_[1-9]",
        condition_column="household_members_under_2_years",
    )
    household_window = Window.partitionBy("ons_household_id")

    household_participants = [
        "household_participant_count",
        "household_participants_not_consenting_count",
        "household_members_over_2_years_and_not_present_count",
        "household_members_under_2_years_count",
    ]
    for household_participant_type in household_participants:
        df = df.withColumn(
            household_participant_type,
            F.max(household_participant_type).over(household_window),
        )
    df = df.withColumn(
        "people_in_household_count",
        sum_within_row(household_participants),
    )
    df = df.withColumn(
        "people_in_household_count_group",
        F.when(F.col("people_in_household_count") >= 5, "5+").otherwise(
            F.col("people_in_household_count").cast("string")
        ),
    )
    return df


def create_formatted_datetime_string_columns(df):
    """
    Create columns with specific datetime formatting for use in output data.
    """
    date_format_dict = {
        "visit_date_string": "visit_datetime",
        "samples_taken_date_string": "samples_taken_datetime",
    }

    for column_name_to_assign, timestamp_column in date_format_dict.items():
        if timestamp_column in df.columns:
            df = assign_column_to_date_string(
                df=df,
                column_name_to_assign=column_name_to_assign,
                reference_column=timestamp_column,
                time_format="ddMMMyyyy",
                lower_case=True,
            )
    for format, column_to_format_list in cis_digital_datetime_map.items():
        for timestamp_column in column_to_format_list:
            if timestamp_column in df.columns:
                df = assign_column_to_date_string(
                    df=df,
                    column_name_to_assign=timestamp_column + "_string",
                    reference_column=timestamp_column,
                    time_format=format,
                    lower_case=True,
                )

    return df


def fill_forwards_transformations(df):
    df = fill_forward_only_to_nulls_in_dataset_based_on_column(
        df=df,
        id="participant_id",
        date="visit_datetime",
        changed="work_main_job_changed",
        dataset="survey_response_dataset_major_version",
        dataset_value=2,
        list_fill_forward=[
            "work_main_job_title",
            "work_main_job_role",
            "work_sector",
            "work_sector_other",
            "work_social_care",
            "work_health_care_patient_facing",
            "work_health_care_area",
            "work_nursing_or_residential_care_home",
            "work_direct_contact_patients_or_clients",
        ],
    )

    # TODO: uncomment for releases after R1
    # df = fill_backwards_overriding_not_nulls(
    #     df=df,
    #     column_identity="participant_id",
    #     ordering_column="visit_date",
    #     dataset_column="survey_response_dataset_major_version",
    #     column_list=fill_forwards_and_then_backwards_list,
    # )

    ## TODO: Not needed until a future release, will leave commented out in code until required
    #
    #    df = update_column_if_ref_in_list(
    #        df=df,
    #        column_name_to_update="work_location",
    #        old_value=None,
    #        new_value="Not applicable, not currently working",
    #        reference_column="work_status_v0",
    #        check_list=[
    #            "Furloughed (temporarily not working)",
    #            "Not working (unemployed, retired, long-term sick etc.)",
    #            "Student",
    #        ],
    #    )
    df = update_to_value_if_any_not_null(
        df=df,
        column_name_to_assign="been_outside_uk",
        value_to_assign="Yes",
        column_list=["been_outside_uk_last_country", "been_outside_uk_last_return_date"],
    )
    df = fill_forward_from_last_change(
        df=df,
        fill_forward_columns=[
            "been_outside_uk_last_country",
            "been_outside_uk_last_return_date",
            "been_outside_uk",
        ],
        participant_id_column="participant_id",
        visit_date_column="visit_datetime",
        record_changed_column="been_outside_uk",
        record_changed_value="Yes",
    )

    df = fill_backwards_overriding_not_nulls(
        df=df,
        column_identity="participant_id",
        ordering_column="visit_datetime",
        dataset_column="survey_response_dataset_major_version",
        column_list=["sex", "date_of_birth", "ethnicity"],
    )
    df = fill_forward_only_to_nulls(
        df=df,
        id="participant_id",
        date="visit_datetime",
        list_fill_forward=[
            "sex",
            "date_of_birth",
            "ethnicity",
        ],
    )
    return df


def impute_key_columns(df: DataFrame, imputed_value_lookup_df: DataFrame, columns_to_fill: list, log_directory: str):
    """
    Impute missing values for key variables that are required for weight calibration.
    Most imputations require geographic data being joined onto the participant records.
    Returns a single record per participant.
    """
    unique_id_column = "participant_id"
    for column in columns_to_fill:
        df = impute_and_flag(
            df,
            imputation_function=impute_by_ordered_fill_forward,
            reference_column=column,
            column_identity=unique_id_column,
            order_by_column="visit_datetime",
            order_type="asc",
        )
        df = impute_and_flag(
            df,
            imputation_function=impute_by_ordered_fill_forward,
            reference_column=column,
            column_identity=unique_id_column,
            order_by_column="visit_datetime",
            order_type="desc",
        )
    deduplicated_df = df.dropDuplicates([unique_id_column] + columns_to_fill)

    if imputed_value_lookup_df is not None:
        deduplicated_df = merge_previous_imputed_values(deduplicated_df, imputed_value_lookup_df, unique_id_column)

    deduplicated_df = impute_and_flag(
        deduplicated_df,
        imputation_function=impute_by_mode,
        reference_column="ethnicity_white",
        group_by_column="ons_household_id",
    )

    deduplicated_df = impute_and_flag(
        deduplicated_df,
        impute_by_k_nearest_neighbours,
        reference_column="ethnicity_white",
        donor_group_columns=["cis_area_code_20"],
        donor_group_column_weights=[5000],
        log_file_path=log_directory,
    )

    deduplicated_df = impute_and_flag(
        deduplicated_df,
        imputation_function=impute_by_distribution,
        reference_column="sex",
        group_by_columns=["ethnicity_white", "region_code"],
        first_imputation_value="Female",
        second_imputation_value="Male",
    )

    deduplicated_df = impute_and_flag(
        deduplicated_df,
        impute_by_k_nearest_neighbours,
        reference_column="date_of_birth",
        donor_group_columns=["region_code", "people_in_household_count_group", "work_status_group"],
        log_file_path=log_directory,
    )

    return deduplicated_df.select(
        unique_id_column,
        *columns_to_fill,
        *[col for col in deduplicated_df.columns if col.endswith("_imputation_method")],
        *[col for col in deduplicated_df.columns if col.endswith("_is_imputed")],
    )


def nims_transformations(df: DataFrame) -> DataFrame:
    """Clean and transform NIMS data after reading from table."""
    df = rename_column_names(df, column_name_maps["nims_column_name_map"])
    df = assign_column_to_date_string(df, "nims_vaccine_dose_1_date", reference_column="nims_vaccine_dose_1_datetime")
    df = assign_column_to_date_string(df, "nims_vaccine_dose_2_date", reference_column="nims_vaccine_dose_2_datetime")

    # TODO: Derive nims_linkage_status, nims_vaccine_classification, nims_vaccine_dose_1_time, nims_vaccine_dose_2_time
    return df


def derive_overall_vaccination(df: DataFrame) -> DataFrame:
    """Derive overall vaccination status from NIMS and CIS data."""
    return df<|MERGE_RESOLUTION|>--- conflicted
+++ resolved
@@ -369,11 +369,7 @@
         "digital_survey_collection_mode",
         "survey_completed_datetime",
         "Telephone",
-<<<<<<< HEAD
         ["20-05-2022T21:30:00", "25-05-2022 11:00:00"],
-=======
-        ["20-05-2022T21:30:00", "26-05-2022 11:00:00"],
->>>>>>> 4b6323cf
     )
     df = transform_survey_responses_generic(df)
 
