--- conflicted
+++ resolved
@@ -834,18 +834,14 @@
                 invalid_files_count,
                 valid_survey_responses_count,
                 invalid_survey_responses_count,
-<<<<<<< HEAD
-                *list(
+                filtered_survey_responses_count
+                * list(
                     processed_file_log.select("file_row_count", "processed_filename")
                     .distinct()
                     .drop("processed_filename")
                     .rdd.flatMap(lambda x: x)
                     .collect()
                 ),
-=======
-                filtered_survey_responses_count,
-                *list(processed_file_log.select("file_row_count").distinct().rdd.flatMap(lambda x: x).collect()),
->>>>>>> 11976294
             ],
         }
     )
