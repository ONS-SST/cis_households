--- conflicted
+++ resolved
@@ -6,7 +6,6 @@
 from typing import Union
 
 import pandas as pd
-<<<<<<< HEAD
 from cis_households.cishouseholds.pipeline.input_variable_names import address_column_map
 from cis_households.cishouseholds.pipeline.input_variable_names import aps_column_map
 from cis_households.cishouseholds.pipeline.input_variable_names import cis_phase_lookup_column_map
@@ -31,11 +30,6 @@
 from cis_households.cishouseholds.pipeline.validation_schema import population_projection_previous_schema
 from cis_households.cishouseholds.pipeline.validation_schema import postcode_schema
 from cis_households.cishouseholds.pipeline.validation_schema import tranche_schema
-=======
-from cis_households.cishouseholds.pipeline.input_variable_names import *
-from cis_households.cishouseholds.pipeline.validation_schema import *
-from cis_households.cishouseholds.weights.extract import rename_and_remove_columns
->>>>>>> b2d1fcef
 from pyspark.sql import functions as F
 
 from cishouseholds.derive import aggregated_output_groupby
@@ -43,10 +37,6 @@
 from cishouseholds.derive import assign_column_from_mapped_list_key
 from cishouseholds.derive import assign_ethnicity_white
 from cishouseholds.derive import assign_multigeneration
-<<<<<<< HEAD
-=======
-from cishouseholds.edit import rename_column_names
->>>>>>> b2d1fcef
 from cishouseholds.edit import update_from_lookup_df
 from cishouseholds.extract import extract_lookup_csv
 from cishouseholds.extract import get_files_to_be_processed
@@ -63,10 +53,6 @@
 from cishouseholds.pipeline.generate_outputs import write_csv_rename
 from cishouseholds.pipeline.input_file_processing import extract_df_list
 from cishouseholds.pipeline.input_file_processing import extract_from_table
-<<<<<<< HEAD
-=======
-from cishouseholds.pipeline.input_file_processing import extract_input_data
->>>>>>> b2d1fcef
 from cishouseholds.pipeline.input_file_processing import extract_validate_transform_input_data
 from cishouseholds.pipeline.input_variable_names import tenure_group_variable_map
 from cishouseholds.pipeline.load import check_table_exists
@@ -99,17 +85,8 @@
 from dummy_data_generation.generate_data import generate_survey_v1_data
 from dummy_data_generation.generate_data import generate_survey_v2_data
 from dummy_data_generation.generate_data import generate_unioxf_medtest_data
-<<<<<<< HEAD
-
-# fmt: off
-# fmt: on
-=======
->>>>>>> b2d1fcef
-
 
 pipeline_stages = {}
-
-# test
 
 
 def register_pipeline_stage(key):
@@ -728,7 +705,6 @@
     # dfs = extract_df_list(files)
 
     dict_schemas_paths = {
-<<<<<<< HEAD
         "address_lookup": {
             "schema": address_schema,
             "path": address_lookup,
@@ -755,45 +731,6 @@
         },
     }
     dfs = read_rename_csv_based_on_given_columns(dict_schemas_paths=dict_schemas_paths)
-=======
-        "address_lookup": {"schema": address_lookup, "path": address_lookup, "column_map": address_schema},
-        "postcode_lookup": {"schema": postcode_lookup, "path": postcode_lookup, "column_map": postcode_lookup},
-        "lsoa_cis_lookup": {"schema": lsoa_cis_lookup, "path": lsoa_cis_lookup, "column_map": lsoa_cis_lookup},
-        "cis_phase_lookup": {"schema": cis_phase_lookup, "path": address_, "column_map": cis_phase_lookup},
-        "country_lookup": {"schema": country_lookup, "path": country_lookup, "column_map": country_lookup},
-        "old_sample_file": {"schema": old_sample_file, "path": address_, "column_map": old_sample_file},
-        "new_sample_file": {"schema": new_sample_file, "path": address_, "column_map": new_sample_file},
-        "new_sample_file": {"schema": master_sample_file, "path": address_, "column_map": master_sample_file},
-        "tranche": {"schema": tranche, "path": address_, "column_map": tranche_schema},
-        "population_projection_previous": {
-            "schema": population_projection_previous,
-            "path": address_,
-            "column_map": population_projection_previous,
-        },
-        "population_projection_current": {
-            "schema": population_projection_current,
-            "path": address_,
-            "column_map": population_projection_current,
-        },
-        "aps_lookup": {"schema": aps_lookup, "path": address_, "column_map": aps_lookup},
-    }
-    dfs = []
-    for table_name in dict_schemas_paths.keys():
-        df = extract_input_data(
-            file_paths=dict_schemas_paths[table_name]["path"],
-            validation_schema=dict_schemas_paths[table_name]["schema"],
-            sep=",",
-        )
-        df = df.drop(*[col for col in df.columns if col not in dict_schemas_paths[table_name]["column_map"].keys()])
-        df = rename_column_names(df, dict_schemas_paths[table_name]["column_map"])
-        dfs.append(df)
-
-    # TODO: remove columns
-
-    # TODO: map columns
-
-    dfs = prepare_auxillary_data(dfs)
->>>>>>> b2d1fcef
 
     household_info_df = household_level_populations(
         dfs["address_lookup"],
