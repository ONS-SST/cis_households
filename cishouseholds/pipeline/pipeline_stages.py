from datetime import datetime
from datetime import timedelta
from io import BytesIO
from pathlib import Path
from typing import List
from typing import Union

import pandas as pd
from pyspark.sql import functions as F

from cishouseholds.derive import assign_multigeneration
from cishouseholds.edit import update_from_csv_lookup
from cishouseholds.extract import get_files_to_be_processed
from cishouseholds.filter import file_exclude
from cishouseholds.hdfs_utils import read_header
from cishouseholds.hdfs_utils import write_string_to_file
from cishouseholds.merge import join_assayed_bloods
from cishouseholds.merge import union_dataframes_to_hive
from cishouseholds.pipeline.category_map import category_maps
from cishouseholds.pipeline.config import get_config
from cishouseholds.pipeline.config import get_secondary_config
from cishouseholds.pipeline.ETL_scripts import extract_validate_transform_input_data
from cishouseholds.pipeline.generate_outputs import map_output_values_and_column_names
from cishouseholds.pipeline.generate_outputs import write_csv_rename
from cishouseholds.pipeline.load import check_table_exists
from cishouseholds.pipeline.load import extract_df_list
from cishouseholds.pipeline.load import extract_from_table
from cishouseholds.pipeline.load import get_full_table_name
from cishouseholds.pipeline.load import update_table
from cishouseholds.pipeline.load import update_table_and_log_source_files
from cishouseholds.pipeline.manifest import Manifest
from cishouseholds.pipeline.merge_antibody_swab_ETL import load_to_data_warehouse_tables
from cishouseholds.pipeline.merge_antibody_swab_ETL import merge_blood
from cishouseholds.pipeline.merge_antibody_swab_ETL import merge_swab
from cishouseholds.pipeline.post_merge_processing import derive_overall_vaccination
from cishouseholds.pipeline.post_merge_processing import impute_key_columns
from cishouseholds.pipeline.post_merge_processing import nims_transformations
from cishouseholds.pipeline.survey_responses_version_2_ETL import fill_forwards_transformations
from cishouseholds.pipeline.survey_responses_version_2_ETL import union_dependent_cleaning
from cishouseholds.pipeline.survey_responses_version_2_ETL import union_dependent_derivations
from cishouseholds.pipeline.validation_ETL import validation_ETL
from cishouseholds.pyspark_utils import get_or_create_spark_session
from cishouseholds.validate import validate_files
from cishouseholds.weights.population_projections import proccess_population_projection_df
from cishouseholds.weights.pre_calibration import pre_calibration_high_level
from cishouseholds.weights.weights import generate_weights
from cishouseholds.weights.weights import household_level_populations
from cishouseholds.weights.weights import prepare_auxillary_data
from dummy_data_generation.generate_data import generate_historic_bloods_data
from dummy_data_generation.generate_data import generate_nims_table
from dummy_data_generation.generate_data import generate_ons_gl_report_data
from dummy_data_generation.generate_data import generate_survey_v0_data
from dummy_data_generation.generate_data import generate_survey_v1_data
from dummy_data_generation.generate_data import generate_survey_v2_data
from dummy_data_generation.generate_data import generate_unioxf_medtest_data

<<<<<<< HEAD
=======
# from functools import reduce


>>>>>>> 38a654ef
pipeline_stages = {}


def register_pipeline_stage(key):
    """Decorator to register a pipeline stage function."""

    def _add_pipeline_stage(func):
        pipeline_stages[key] = func
        return func

    return _add_pipeline_stage


@register_pipeline_stage("delete_tables")
def delete_tables(prefix: str = None, table_names: Union[str, List[str]] = None, pattern: str = None):
    """
    Deletes HIVE tables. For use at the start of a pipeline run, to reset pipeline logs and data.
    Should not be used in production, as all tables may be deleted.

    Use one or more of the optional parameters.

    Parameters
    ----------
    prefix
        remove all tables with a given table name prefix (see config for current prefix)
    table_names
        one or more absolute table names to delete (including prefix)
    pattern
        drop tables where table name matches pattern in SQL format (e.g. "%_responses_%")
    """
    spark_session = get_or_create_spark_session()
    storage_config = get_config()["storage"]

    if table_names is not None:
        if type(table_names) != list:
            table_names = [table_names]  # type:ignore
        for table_name in table_names:
            print(
                f"dropping table: {storage_config['database']}.{storage_config['table_prefix']}{table_name}"
            )  # functional
            spark_session.sql(
                f"DROP TABLE IF EXISTS {storage_config['database']}.{storage_config['table_prefix']}{table_name}"
            )
    if pattern is not None:
        tables = (
            spark_session.sql(f"SHOW TABLES IN {storage_config['database']} LIKE '{pattern}'")
            .select("tableName")
            .toPandas()["tableName"]
            .tolist()
        )
        for table_name in tables:
            print(f"dropping table: {table_name}")  # functional
            spark_session.sql(f"DROP TABLE IF EXISTS {storage_config['database']}.{table_name}")
    if prefix is not None:
        tables = (
            spark_session.sql(f"SHOW TABLES IN {storage_config['database']} LIKE '{prefix}*'")
            .select("tableName")
            .toPandas()["tableName"]
            .tolist()
        )
        for table_name in tables:
            print(f"dropping table: {table_name}")  # functional
            spark_session.sql(f"DROP TABLE IF EXISTS {storage_config['database']}.{table_name}")


@register_pipeline_stage("generate_dummy_data")
def generate_dummy_data(output_directory):
    raw_dir = Path(output_directory) / "generated_data"
    swab_dir = raw_dir / "swab"
    blood_dir = raw_dir / "blood"
    survey_dir = raw_dir / "survey"
    northern_ireland_dir = raw_dir / "northern_ireland_sample"
    sample_direct_dir = raw_dir / "england_wales_sample"
    unprocessed_bloods_dir = raw_dir / "unprocessed_blood"
    historic_bloods_dir = raw_dir / "historic_blood"
    historic_swabs_dir = raw_dir / "historic_swab"
    historic_survey_dir = raw_dir / "historic_survey"
    for directory in [
        swab_dir,
        blood_dir,
        survey_dir,
        northern_ireland_dir,
        sample_direct_dir,
        unprocessed_bloods_dir,
        historic_bloods_dir,
        historic_swabs_dir,
        historic_survey_dir,
    ]:
        directory.mkdir(parents=True, exist_ok=True)

    file_datetime = datetime.now()
    lab_date_1 = datetime.strftime(file_datetime - timedelta(days=1), format="%Y%m%d")
    lab_date_2 = datetime.strftime(file_datetime - timedelta(days=2), format="%Y%m%d")
    file_date = datetime.strftime(file_datetime, format="%Y%m%d")

    # Historic files
    # historic_bloods = generate_historic_bloods_data(historic_bloods_dir, file_date, 30)
    # historic_swabs = generate_ons_gl_report_data(historic_swabs_dir, file_date, 30)

    # historic_v2 = generate_survey_v2_data(
    #     directory=historic_survey_dir,
    #     file_date=file_date,
    #     records=100,
    #     swab_barcodes=historic_swabs["Sample"].unique().tolist(),
    #     blood_barcodes=historic_bloods["blood_barcode_OX"].unique().tolist(),
    # )

    # Delta files
    lab_swabs_1 = generate_ons_gl_report_data(swab_dir, file_date, 10)
    lab_swabs_2 = generate_ons_gl_report_data(swab_dir, lab_date_1, 10)
    lab_swabs_3 = generate_ons_gl_report_data(swab_dir, lab_date_2, 10)
    lab_swabs = pd.concat([lab_swabs_1, lab_swabs_2, lab_swabs_3])

    lab_bloods_s_1, lab_bloods_n_1 = generate_unioxf_medtest_data(blood_dir, file_date, 10)
    lab_bloods_s_2, lab_bloods_n_2 = generate_unioxf_medtest_data(blood_dir, lab_date_1, 10)
    lab_bloods_s_3, lab_bloods_n_3 = generate_unioxf_medtest_data(blood_dir, lab_date_2, 10)

    lab_bloods = pd.concat(
        [lab_bloods_n_1, lab_bloods_n_2, lab_bloods_n_3, lab_bloods_s_1, lab_bloods_s_2, lab_bloods_s_3]
    )

    historic_blood_n = generate_historic_bloods_data(historic_bloods_dir, file_date, 10, "N")
    historic_blood_s = generate_historic_bloods_data(historic_bloods_dir, file_date, 10, "S")

    # unprocessed_bloods_data = generate_unprocessed_bloods_data(unprocessed_bloods_dir, file_date, 20)
    # northern_ireland_data = generate_northern_ireland_data(northern_ireland_dir, file_date, 20)
    # sample_direct_data = generate_sample_direct_data(sample_direct_dir, file_date, 20)

    # swab/blood barcode lists
    swab_barcode = lab_swabs["Sample"].unique().tolist()
    blood_barcode = lab_bloods["Serum Source ID"].unique().tolist()
    blood_barcode += historic_blood_n["blood_barcode_OX"].unique().tolist()
    blood_barcode += historic_blood_s["blood_barcode_OX"].unique().tolist()

    swab_barcode = swab_barcode[int(round(len(swab_barcode) / 10)) :]  # noqa: E203
    blood_barcode = blood_barcode[int(round(len(swab_barcode) / 10)) :]  # noqa: E203

    generate_survey_v0_data(
        directory=survey_dir, file_date=file_date, records=50, swab_barcodes=swab_barcode, blood_barcodes=blood_barcode
    )
    generate_survey_v1_data(
        directory=survey_dir, file_date=file_date, records=50, swab_barcodes=swab_barcode, blood_barcodes=blood_barcode
    )
    v2 = generate_survey_v2_data(
        directory=survey_dir, file_date=file_date, records=50, swab_barcodes=swab_barcode, blood_barcodes=blood_barcode
    )

    participant_ids = v2["Participant_id"].unique().tolist()

    generate_nims_table(get_full_table_name("cis_nims_20210101"), participant_ids)


def generate_input_processing_function(
    stage_name,
    validation_schema,
    column_name_map,
    datetime_column_map,
    transformation_functions,
    output_table_name,
    source_file_column,
    write_mode="overwrite",
    sep=",",
    cast_to_double_list=[],
    include_hadoop_read_write=True,
):
    """
    Generate an input file processing stage function and register it.

    Returns dataframe for use in testing.

    Parameters
    ----------
    include_hadoop_read_write
        set to False for use in testing on non-hadoop environments

    Notes
    -----
    See underlying functions for other parameter documentation.
    """

    @register_pipeline_stage(stage_name)
    def _inner_function(
        resource_path, latest_only=False, start_date=None, end_date=None, include_processed=False, include_invalid=False
    ):
        file_path_list = [resource_path]
        if include_hadoop_read_write:
            file_path_list = get_files_to_be_processed(
                resource_path,
                latest_only=latest_only,
                start_date=start_date,
                end_date=end_date,
                include_processed=include_processed,
                include_invalid=include_invalid,
            )
        if not file_path_list:
            print(f"        - No files selected in {resource_path}")  # functional
            return

        valid_file_paths = validate_files(file_path_list, validation_schema, sep=sep)
        if not valid_file_paths:
            print(f"        - No valid files found in: {resource_path}.")  # functional
            return

        df = extract_validate_transform_input_data(
            resource_path=file_path_list,
            variable_name_map=column_name_map,
            datetime_map=datetime_column_map,
            validation_schema=validation_schema,
            transformation_functions=transformation_functions,
            sep=sep,
            cast_to_double_columns_list=cast_to_double_list,
        )
        if include_hadoop_read_write:
            update_table_and_log_source_files(df, output_table_name, source_file_column, write_mode)
        return df

    _inner_function.__name__ = stage_name
    return _inner_function


@register_pipeline_stage("union_survey_response_files")
def union_survey_response_files(transformed_survey_responses_table_pattern: str, unioned_survey_responses_table: str):
    """
    Union survey response for v0, v1 and v2, and write to table.
    Parameters
    ----------
    transformed_survey_responses_table_pattern
        input table pattern for extracting each of the transformed survey responses tables
    unioned_survey_responses_table
        output table name for the combine file of 3 unioned survey responses
    """
    survey_df_list = []

    for version in ["0", "1", "2"]:
        survey_table = transformed_survey_responses_table_pattern.replace("*", version)
        survey_df_list.append(extract_from_table(survey_table))

    union_dataframes_to_hive(unioned_survey_responses_table, survey_df_list)


@register_pipeline_stage("union_dependent_transformations")
def execute_union_dependent_transformations(unioned_survey_table: str, transformed_table: str):
    """
    Transformations that require the union of the different input survey response files.
    Includes combining data from different files and filling forwards or backwards over time.
    Parameters
    ----------
    unioned_survey_table
        input table name for table containing the combined survey responses tables
    transformed_table
        output table name for table with applied transformations dependent on complete survey dataset
    """
    unioned_survey_responses = extract_from_table(unioned_survey_table)
    unioned_survey_responses = union_dependent_cleaning(unioned_survey_responses)
    unioned_survey_responses = union_dependent_derivations(unioned_survey_responses)
    update_table(unioned_survey_responses, transformed_table, mode_overide="overwrite")


@register_pipeline_stage("fill_forwards_stage")
def fill_forwards_stage(unioned_survey_table: str, filled_forwards_table: str):
    df = extract_from_table(unioned_survey_table)
    df = fill_forwards_transformations(df)
    update_table(df, filled_forwards_table, mode_overide="overwrite")


@register_pipeline_stage("validate_survey_responses")
def validate_survey_responses(
    survey_responses_table: str,
    duplicate_count_column_name: str,
    validation_failure_flag_column: str,
    valid_survey_responses_table: str,
    invalid_survey_responses_table: str,
):
    """
    Populate error column with outcomes of specific validation checks against fully
    transformed survey dataset.

    Parameters
    ----------
    survey_responses_table
        input table name for fully transformed survey table
    duplicate_count_column_name
        column name in which to count duplicates of rows within the dataframe
    validation_failure_flag_column
        name for error column wherein each of the validation checks results are appended
    valid_survey_responses_table
        table containing results that passed the error checking process
    invalid_survey_responses_table
        table containing results that failed the error checking process
    """
    unioned_survey_responses = extract_from_table(survey_responses_table)
    valid_survey_responses, erroneous_survey_responses = validation_ETL(
        df=unioned_survey_responses,
        validation_check_failure_column_name=validation_failure_flag_column,
        duplicate_count_column_name=duplicate_count_column_name,
    )
    update_table(valid_survey_responses, valid_survey_responses_table, mode_overide="overwrite")
    update_table(erroneous_survey_responses, invalid_survey_responses_table, mode_overide="overwrite")


@register_pipeline_stage("lookup_based_editing")
def lookup_based_editing(
    input_table: str, cohort_lookup_path: str, travel_countries_lookup_path: str, edited_table: str
):
    """
    Edit columns based on mappings from lookup files. Often used to correct data quality issues.
    Parameters
    ----------
    input_table
        input table name for reference table
    cohort_lookup_path
        input file path name for cohort corrections lookup file
    travel_countries_lookup_path
        input file path name for travel_countries corrections lookup file
    edited_table
    """
    df = extract_from_table(input_table)

    spark = get_or_create_spark_session()
    cohort_lookup = spark.read.csv(
        cohort_lookup_path, header=True, schema="participant_id string, new_cohort string, old_cohort string"
    ).withColumnRenamed("participant_id", "cohort_participant_id")
    travel_countries_lookup = spark.read.csv(
        travel_countries_lookup_path,
        header=True,
        schema="been_outside_uk_last_country_old string, been_outside_uk_last_country_new string",
    )

    df = df.join(
        cohort_lookup,
        how="left",
        on=((df.participant_id == cohort_lookup.cohort_participant_id) & (df.study_cohort == cohort_lookup.old_cohort)),
    )
    df = df.withColumn("study_cohort", F.coalesce(F.col("new_cohort"), F.col("study_cohort"))).drop(
        "new_cohort", "old_cohort"
    )

    df = df.join(
        travel_countries_lookup,
        how="left",
        on=df.been_outside_uk_last_country == travel_countries_lookup.been_outside_uk_last_country_old,
    )
    df = df.withColumn(
        "been_outside_uk_last_country",
        F.coalesce(F.col("been_outside_uk_last_country_new"), F.col("been_outside_uk_last_country")),
    ).drop("been_outside_uk_last_country_old", "been_outside_uk_last_country_new")

    update_table(df, edited_table, mode_overide="overwrite")


@register_pipeline_stage("outer_join_antibody_results")
def outer_join_antibody_results(
    antibody_test_result_table: str, joined_antibody_test_result_table: str, failed_join_table: str
):
    """
    Outer join of data for two antibody/blood test targets (S and N protein antibodies).
    Creates a single record per blood sample.

    Parameters
    ----------
    antibody_test_result_table
        name of HIVE table to read antibody/blood test results from, where blood samples may have more than one record
    joined_antibody_test_result_table
        name of HIVE table to write successfully joined records, where each blood sample has one record
    failed_join_table
        name of HIVE table to write antibody/blood test results that failed to merge.
        Specifically, those with more than two records in the unjoined data.
    """
    blood_df = extract_from_table(antibody_test_result_table)
    blood_df = blood_df.dropDuplicates(
        subset=[column for column in blood_df.columns if column != "blood_test_source_file"]
    )

    blood_df, failed_blood_join_df = join_assayed_bloods(
        blood_df,
        test_target_column="antibody_test_target",
        join_on_columns=[
            "unique_antibody_test_id",
            "blood_sample_barcode",
            "antibody_test_plate_common_id",
            "antibody_test_well_id",
        ],
    )
    blood_df = blood_df.withColumn(
        "combined_blood_sample_received_date",
        F.coalesce(F.col("blood_sample_received_date_s_protein"), F.col("blood_sample_received_date_n_protein")),
    )

    update_table(blood_df, joined_antibody_test_result_table, mode_overide="overwrite")
    update_table(failed_blood_join_df, failed_join_table, mode_overide="overwrite")


@register_pipeline_stage("merge_blood_ETL")
def merge_blood_ETL(
    survey_responses_table: str,
    antibody_table: str,
    blood_files_to_exclude: List[str],
    antibody_output_tables: List[str],
):
    """
    High level function for joining antibody/blood test result data to survey responses.
    Should be run before the PCR/swab result merge.

    Parameters
    ----------
    survey_responses_table
        name of HIVE table containing survey response records
    antibody_table
        name of HIVE table containing antibody/blood result records
    swab_files_to_exclude
        antibody/blood result files that should be excluded from the merge.
        Used to remove files that are found to contain invalid data.
    swab_output_tables
        names of the three output tables:
            1. survey responses and successfully joined results
            2. residual antibody/blood result records, where there was no barcode match to join on
            3. antibody/blood result records that failed to meet the criteria for joining
    """

    survey_df = extract_from_table(survey_responses_table).where(
        F.col("unique_participant_response_id").isNotNull() & (F.col("unique_participant_response_id") != "")
    )
    antibody_df = extract_from_table(antibody_table).where(
        F.col("unique_antibody_test_id").isNotNull() & F.col("blood_sample_barcode").isNotNull()
    )
    antibody_df = file_exclude(antibody_df, "blood_test_source_file", blood_files_to_exclude)

    survey_antibody_df, antibody_residuals, survey_antibody_failed = merge_blood(survey_df, antibody_df)

    output_antibody_df_list = [survey_antibody_df, antibody_residuals, survey_antibody_failed]
    output_antibody_table_list = antibody_output_tables

    load_to_data_warehouse_tables(output_antibody_df_list, output_antibody_table_list)

    return survey_antibody_df


@register_pipeline_stage("merge_swab_ETL")
def merge_swab_ETL(
    survey_responses_table: str, swab_table: str, swab_files_to_exclude: List[str], swab_output_tables: List[str]
):
    """
    High level function for joining PCR test result data to survey responses.
    Should be run following the antibody/blood result merge.

    Parameters
    ----------
    survey_responses_table
        name of HIVE table containing survey response records
    swab_table
        name of HIVE table containing PCR/swab result records
    swab_files_to_exclude
        PCR/swab result files that should be excluded from the merge.
        Used to remove files that are found to contain invalid data.
    swab_output_tables
        names of the three output tables:
            1. survey responses and successfully joined results
            2. residual PCR/swab result records, where there was no barcode match to join on
            3. PCR/swab result records that failed to meet the criteria for joining
    """
    survey_df = extract_from_table(survey_responses_table).where(
        F.col("unique_participant_response_id").isNotNull() & (F.col("unique_participant_response_id") != "")
    )

    swab_df = extract_from_table(swab_table).where(
        F.col("unique_pcr_test_id").isNotNull() & F.col("swab_sample_barcode").isNotNull()
    )
    swab_df = file_exclude(swab_df, "swab_test_source_file", swab_files_to_exclude)

    swab_df = swab_df.dropDuplicates(subset=[column for column in swab_df.columns if column != "swab_test_source_file"])

    survey_antibody_swab_df, antibody_swab_residuals, survey_antibody_swab_failed = merge_swab(survey_df, swab_df)
    output_swab_df_list = [survey_antibody_swab_df, antibody_swab_residuals, survey_antibody_swab_failed]
    load_to_data_warehouse_tables(output_swab_df_list, swab_output_tables)

    return survey_antibody_swab_df


@register_pipeline_stage("join_vaccination_data")
def join_vaccination_data(participant_records_table, nims_table, vaccination_data_table):
    """
    Join NIMS vaccination data onto participant level records and derive vaccination status using NIMS and CIS data.

    Parameters
    ----------
    participant_records_table
        input table containing participant level records to join
    nims_table
        nims table containing records to be joined to participant table
    vaccination_data_table
        output table name for the joined nims and participant table
    """
    participant_df = extract_from_table(participant_records_table)
    nims_df = extract_from_table(nims_table)
    nims_df = nims_transformations(nims_df)

    participant_df = participant_df.join(nims_df, on="participant_id", how="left")
    participant_df = derive_overall_vaccination(participant_df)

    update_table(participant_df, vaccination_data_table, mode_overide="overwrite")


@register_pipeline_stage("impute_demographic_columns")
def impute_demographic_columns(
    survey_responses_table: str,
    imputed_values_table: str,
    survey_responses_imputed_table: str,
    key_columns: List[str],
):
    """
    Imputes values for key demographic columns.
    Applies filling forward for listed columns. Specific imputations are then used for sex, ethnicity and date of birth.

    Parameters
    ----------
    survey_responses_table
        name of HIVE table containing survey responses for imputation, containing `key_columns`
    imputed_values_table
        name of HIVE table containing previously imputed values
    survey_responses_imputed_table
        name of HIVE table to write survey responses following imputation
    key_columns
        names of key demographic columns to be filled forwards
    """
    imputed_value_lookup_df = None
    if check_table_exists(imputed_values_table):
        imputed_value_lookup_df = extract_from_table(imputed_values_table)
    df = extract_from_table(survey_responses_table)

    key_columns_imputed_df = impute_key_columns(
        df, imputed_value_lookup_df, key_columns, get_config().get("imputation_log_directory", "./")
    )
    # imputed_values_df = key_columns_imputed_df.filter(
    #    reduce(
    #        lambda col_1, col_2: col_1 | col_2,
    #        (F.col(f"{column}_imputation_method").isNotNull() for column in key_columns),
    #    )
    # )

    # lookup_columns = chain(*[(column, f"{column}_imputation_method") for column in key_columns])
    # imputed_values = imputed_values_df.select(
    #     "participant_id",
    #     *lookup_columns,
    # )
    df_with_imputed_values = df.drop(*key_columns).join(key_columns_imputed_df, on="participant_id", how="left")

    # update_table(imputed_values, imputed_values_table)
    update_table(df_with_imputed_values, survey_responses_imputed_table, "overwrite")


@register_pipeline_stage("calculate_household_level_populations")
def calculate_household_level_populations(
    address_lookup, cis_phase_lookup, country_lookup, postcode_lookup, household_level_populations_table
):
    files = {
        "address_lookup": {"file": address_lookup, "type": "path"},
        "cis_phase_lookup": {"file": cis_phase_lookup, "type": "path"},
        "country_lookup": {"file": country_lookup, "type": "path"},
        "postcode_lookup": {"file": postcode_lookup, "type": "path"},
    }
    dfs = extract_df_list(files)
    dfs = prepare_auxillary_data(dfs)

    household_info_df = household_level_populations(
        dfs["address_lookup"],
        dfs["postcode_lookup"],
        dfs["cis_phase_lookup"],
        dfs["country_lookup"],
    )
    update_table(household_info_df, household_level_populations_table, mode_overide="overwrite")


@register_pipeline_stage("join_geographic_data")
def join_geographic_data(
    geographic_table: str,
    survey_responses_table: str,
    geographic_responses_table: str,
    id_column: str,
    region_column: str,
):
    """
    Join weights file onto survey data by household id.

    Parameters
    ----------
    geographic_table
        input table name for household data with geographic data
    survey_responses_table
        input table for individual participant responses
    geographic_responses_table
        output table name for joined survey responses and household geographic data
    id_column
        column containing id to join the 2 input tables
    """
    design_weights_df = extract_from_table(geographic_table)
    survey_responses_df = extract_from_table(survey_responses_table)
<<<<<<< HEAD
    geographic_survey_df = survey_responses_df.join(weights_df, on=id_column, how="left").filter(
        F.col(region_column).isNotNull()
    )
=======
    geographic_survey_df = survey_responses_df.drop("postcode").join(design_weights_df, on=id_column, how="left")
>>>>>>> 38a654ef
    update_table(geographic_survey_df, geographic_responses_table)


@register_pipeline_stage("geography_and_imputation_dependent_logic")
<<<<<<< HEAD
def process_post_merge(
    imputed_antibody_swab_table: str,
    response_records_table: str,
    invalid_response_records_table: str,
    key_columns: List[str],
=======
def geography_and_imputation_dependent_processing(
    imputed_responses_table: str,
    output_imputed_responses_table: str,
>>>>>>> 38a654ef
):
    """
    Apply processing that depends on the imputation and geographic columns being created
    Parameters
    -----------
    imputed_responses_table
    response_records_table
    invalid_response_records_table
    output_imputed_responses_table
    key_columns
    """
    df_with_imputed_values = extract_from_table(imputed_responses_table)

    df_with_imputed_values = assign_multigeneration(
        df=df_with_imputed_values,
        column_name_to_assign="multigen",
        participant_id_column="participant_id",
        household_id_column="ons_household_id",
        visit_date_column="visit_date_string",
        date_of_birth_column="date_of_birth",
        country_column="country_name_12",
    )
    # response_level_records_df, response_level_records_filtered_df = filter_response_records(
    #     response_level_records_df, "visit_datetime"
    # ) # TODO: move it to validation.

    update_table(df_with_imputed_values, output_imputed_responses_table, mode_overide="overwrite")

    # update_table(response_level_records_df, response_records_table, mode_overide="overwrite")
    # update_table(response_level_records_filtered_df, invalid_response_records_table, mode_overide=None)


@register_pipeline_stage("report")
def report(
    unique_id_column: str,
    validation_failure_flag_column: str,
    duplicate_count_column_name: str,
    valid_survey_responses_table: str,
    invalid_survey_responses_table: str,
    filtered_survey_responses_table: str,
    output_directory: str,
):
    """
    Create a excel spreadsheet with multiple sheets to summarise key data from various
    tables regarding the running of the pipeline; using overall and most recent statistics.
    Parameters
    ----------
    unique_id_column
        column that should hold unique id for each row in responses file
    validation_failure_flag_column
        name of the column containing the previously created to containt validation error messages
        name should match that created in validate_survey_responses stage
    duplicate_count_column_name
        name of the column containing the previously created to containt count of rows that repeat
        on the responses table. name should match that created in validate_survey_responses stage
    valid_survey_responses_table
        table name of hdfs table of survey responses passing validation checks
    invalid_survey_responses_table
        table name of hdfs table of survey responses failing validation checks
    filtered_survey_responses_table
    output_directory
        output folder location to store the report
    """
    valid_df = extract_from_table(valid_survey_responses_table)
    invalid_df = extract_from_table(invalid_survey_responses_table)
    filtered_df = extract_from_table(filtered_survey_responses_table)
    processed_file_log = extract_from_table("processed_filenames")

    invalid_files_count = 0
    if check_table_exists("error_file_log"):
        invalid_files_log = extract_from_table("error_file_log")
        invalid_files_count = invalid_files_log.count()

    valid_survey_responses_count = valid_df.count()
    invalid_survey_responses_count = invalid_df.count()
    filtered_survey_responses_count = filtered_df.count()

    valid_df_errors = valid_df.select(unique_id_column, validation_failure_flag_column)
    invalid_df_errors = invalid_df.select(unique_id_column, validation_failure_flag_column)

    valid_df_errors = (
        valid_df_errors.withColumn("Validation check failures", F.explode(validation_failure_flag_column))
        .groupBy("Validation check failures")
        .count()
    )
    invalid_df_errors = (
        invalid_df_errors.withColumn("Validation check failures", F.explode(validation_failure_flag_column))
        .groupBy("Validation check failures")
        .count()
    )

    duplicated_df = valid_df.select(unique_id_column, duplicate_count_column_name).filter(
        F.col(duplicate_count_column_name) > 1
    )

    counts_df = pd.DataFrame(
        {
            "dataset": [
                "invalid input files",
                "valid survey responses",
                "invalid survey responses",
                "filtered survey responses",
                *list(processed_file_log.select("processed_filename").distinct().rdd.flatMap(lambda x: x).collect()),
            ],
            "count": [
                invalid_files_count,
                valid_survey_responses_count,
                filtered_survey_responses_count,
                invalid_survey_responses_count,
                *list(processed_file_log.select("file_row_count").distinct().rdd.flatMap(lambda x: x).collect()),
            ],
        }
    )

    output = BytesIO()
    with pd.ExcelWriter(output) as writer:
        counts_df.to_excel(writer, sheet_name="dataset totals", index=False)
        valid_df_errors.toPandas().to_excel(
            writer, sheet_name="validation check failures in valid dataset", index=False
        )
        invalid_df_errors.toPandas().to_excel(
            writer, sheet_name="validation check failures in invalid dataset", index=False
        )
        duplicated_df.toPandas().to_excel(writer, sheet_name="duplicated record summary", index=False)

    write_string_to_file(
        output.getbuffer(), f"{output_directory}/report_output_{datetime.now().strftime('%Y-%m-%d_%H-%M-%S')}.xlsx"
    )


@register_pipeline_stage("record_level_interface")
def record_level_interface(
    survey_responses_table: str,
    csv_editing_file: str,
    unique_id_column: str,
    unique_id_list: List,
    edited_survey_responses_table: str,
    filtered_survey_responses_table: str,
):
    """
    This stage does two type of edits in a given table from HIVE given an unique_id column.
    Either value level editing or filtering editing.

    Parameters
    ----------
    survey_responses_table
        table in which editing happens
    csv_editing_file
        defines the editing from old values to new values in the HIVE tables
        Columns expected
            - unique id
            - column name to edit
            - old value
            - new value
    unique_id_column
        unique id that will be edited
    unique_id_list
        list of ids to be filtered
    edited_survey_responses_table
        Hive table
    filtered_survey_responses_table
        Hive table when they have been filtered out from survey responses
    """
    input_df = extract_from_table(survey_responses_table)
    edited_df = update_from_csv_lookup(df=input_df, csv_filepath=csv_editing_file, id_column=unique_id_column)
    update_table(edited_df, edited_survey_responses_table, "overwrite")

    filtered_df = edited_df.filter(F.col(unique_id_column).isin(unique_id_list))
    update_table(filtered_df, filtered_survey_responses_table, "overwrite")


@register_pipeline_stage("tables_to_csv")
def tables_to_csv(
    outgoing_directory,
    tables_to_csv_config_file,
    category_map,
    dry_run=False,
):
    """
    Writes data from an existing HIVE table to csv output, including mapping of column names and values.
    Takes a yaml file in which HIVE table name and csv table name are defined as well as columns to be
    included in the csv file by a select statement.
    Optionally also point to an update map to be used for the variable name mapping of these outputs.

    Parameters
    ----------
    outgoing_directory
        path to write output CSV files on HDFS
    tables_to_csv_config_file
        path to YAML config file to define input tables and output CSV names
    category_map
        name of the category map for converting category strings to integers
    dry_run
        when set to True, will delete files after they are written (for testing). Default is False.
    """
    output_datetime = datetime.today()
    output_datetime_str = output_datetime.strftime("%Y%m%d_%H%M%S")

    file_directory = Path(outgoing_directory) / output_datetime_str
    manifest = Manifest(outgoing_directory, pipeline_run_datetime=output_datetime, dry_run=dry_run)
    category_map_dictionary = category_maps[category_map]

    config_file = get_secondary_config(tables_to_csv_config_file)

    for table in config_file["create_tables"]:
        df = extract_from_table(table["table_name"]).select(*[element for element in table["column_name_map"].keys()])
        df = map_output_values_and_column_names(df, table["column_name_map"], category_map_dictionary)
        file_path = file_directory / f"{table['output_file_name']}_{output_datetime_str}"
        write_csv_rename(df, file_path)
        file_path = file_path.with_suffix(".csv")
        header_string = read_header(file_path)

        manifest.add_file(
            relative_file_path=file_path.relative_to(outgoing_directory).as_posix(),
            column_header=header_string,
            validate_col_name_length=False,
        )
    manifest.write_manifest()


@register_pipeline_stage("sample_file_ETL")
def sample_file_ETL(
    household_level_populations_table,
    new_sample_file,
    tranche,
    cis_phase_lookup,
    postcode_lookup,
    table_or_path,
    old_sample_file,
    design_weight_table,
):
    files = {
        "postcode_lookup": {"file": postcode_lookup, "type": "path"},
        "cis_phase_lookup": {"file": cis_phase_lookup, "type": "path"},
        "new_sample_file": {"file": new_sample_file, "type": "path"},
        "old_sample_file": {"file": old_sample_file, "type": table_or_path},
        "tranche": {"file": tranche, "type": "path"},
    }
    dfs = extract_df_list(files)
    dfs = prepare_auxillary_data(dfs)
    dfs["household_level_populations"] = extract_from_table(household_level_populations_table)
    design_weights = generate_weights(dfs)
    update_table(design_weights, design_weight_table, mode_overide="overwrite")


@register_pipeline_stage("calculate_individual_level_population_totals")
def population_projection(
    population_projection_previous: str,
    population_projection_current: str,
    month: int,
    year: int,
    aps_lookup: str,
    table_or_path: str,
    population_totals_table: str,
    population_projections_table: str,
):
    files = {
        "population_projection_current": {"file": population_projection_current, "type": "path"},
        "aps_lookup": {"file": aps_lookup, "type": "path"},
        "population_projection_previous": {"file": population_projection_previous, "type": table_or_path},
    }
    dfs = extract_df_list(files)
    populations_for_calibration, population_projections = proccess_population_projection_df(
        dfs=dfs, month=month, year=year
    )
    update_table(populations_for_calibration, population_totals_table, mode_overide="overwrite")
    update_table(population_projections, population_projections_table, mode_overide="overwrite")


@register_pipeline_stage("pre_calibration")
def pre_calibration(
    design_weight_table,
    individual_level_populations_for_non_response_adjustment_table,
    survey_response_table,
    responses_pre_calibration_table,
    pre_calibration_config_path,
):
    """
    Survey data broken down in different datasets is merged with household_samples_dataset
    Non-response adjustment is calculated and the design weights
    are adjusted by the non-response rates producing desgin weights adjusted.
    Calibration variables are calculated and all the files(dataframes) are written to HIVE
    for the weight calibration
    At the end of this processing stage 24 datasets (files will be produced): 6 datasets for each country

    Parameters
    ----------
    design_weight_table
        name of HIVE table containing household level design weights
    individual_level_populations_for_non_response_adjustment_table
        name of HIVE table containing populations for non-response adjustment
    survey_response_table
        name of HIVE table containing survey responses
    responses_pre_calibration_table
        name of HIVE table to write data for weight calibration
    pre_calibration_config_path
        path to YAML pre-calibration config file
    """
    pre_calibration_config = get_secondary_config(pre_calibration_config_path)
    household_level_with_design_weights = extract_from_table(design_weight_table)
    population_by_country = extract_from_table(individual_level_populations_for_non_response_adjustment_table)

    survey_response = extract_from_table(survey_response_table)

    survey_response = survey_response.select(
        "ons_household_id",
        "participant_id",
        "sex",
        "age_at_visit",
        "ethnicity_white",
    )

    population_by_country = population_by_country.select(
        # "region_code",
        "country_name_12",
        "population_country_swab",
        "population_country_antibodies",
    ).distinct()

    df_for_calibration = pre_calibration_high_level(
        df_survey=survey_response,
        df_dweights=household_level_with_design_weights,
        df_country=population_by_country,
        pre_calibration_config=pre_calibration_config,
    )
    update_table(df_for_calibration, responses_pre_calibration_table, mode_overide="overwrite")<|MERGE_RESOLUTION|>--- conflicted
+++ resolved
@@ -8,6 +8,8 @@
 import pandas as pd
 from pyspark.sql import functions as F
 
+from cishouseholds.derive import assign_column_from_mapped_list_key
+from cishouseholds.derive import assign_ethnicity_white
 from cishouseholds.derive import assign_multigeneration
 from cishouseholds.edit import update_from_csv_lookup
 from cishouseholds.extract import get_files_to_be_processed
@@ -54,12 +56,6 @@
 from dummy_data_generation.generate_data import generate_survey_v2_data
 from dummy_data_generation.generate_data import generate_unioxf_medtest_data
 
-<<<<<<< HEAD
-=======
-# from functools import reduce
-
-
->>>>>>> 38a654ef
 pipeline_stages = {}
 
 
@@ -656,28 +652,14 @@
     """
     design_weights_df = extract_from_table(geographic_table)
     survey_responses_df = extract_from_table(survey_responses_table)
-<<<<<<< HEAD
-    geographic_survey_df = survey_responses_df.join(weights_df, on=id_column, how="left").filter(
-        F.col(region_column).isNotNull()
-    )
-=======
     geographic_survey_df = survey_responses_df.drop("postcode").join(design_weights_df, on=id_column, how="left")
->>>>>>> 38a654ef
     update_table(geographic_survey_df, geographic_responses_table)
 
 
 @register_pipeline_stage("geography_and_imputation_dependent_logic")
-<<<<<<< HEAD
-def process_post_merge(
-    imputed_antibody_swab_table: str,
-    response_records_table: str,
-    invalid_response_records_table: str,
-    key_columns: List[str],
-=======
 def geography_and_imputation_dependent_processing(
     imputed_responses_table: str,
     output_imputed_responses_table: str,
->>>>>>> 38a654ef
 ):
     """
     Apply processing that depends on the imputation and geographic columns being created
@@ -690,6 +672,37 @@
     key_columns
     """
     df_with_imputed_values = extract_from_table(imputed_responses_table)
+
+    ethnicity_map = {
+        "White": ["White-British", "White-Irish", "White-Gypsy or Irish Traveller", "Any other white background"],
+        "Asian": [
+            "Asian or Asian British-Indian",
+            "Asian or Asian British-Pakistani",
+            "Asian or Asian British-Bangladeshi",
+            "Asian or Asian British-Chinese",
+            "Any other Asian background",
+        ],
+        "Black": ["Black,Caribbean,African-African", "Black,Caribbean,Afro-Caribbean", "Any other Black background"],
+        "Mixed": [
+            "Mixed-White & Black Caribbean",
+            "Mixed-White & Black African",
+            "Mixed-White & Asian",
+            "Any other Mixed background",
+        ],
+        "Other": ["Other ethnic group-Arab", "Any other ethnic group"],
+    }
+
+    df_with_imputed_values = assign_column_from_mapped_list_key(
+        df=df_with_imputed_values,
+        column_name_to_assign="ethnicity_group_corrected",
+        reference_column="ethnicity",
+        map=ethnicity_map,
+    )
+    df_with_imputed_values = assign_ethnicity_white(
+        df_with_imputed_values,
+        column_name_to_assign="ethnicity_white_corrected",
+        ethnicity_group_column_name="ethnicity_group",
+    )
 
     df_with_imputed_values = assign_multigeneration(
         df=df_with_imputed_values,
@@ -700,14 +713,8 @@
         date_of_birth_column="date_of_birth",
         country_column="country_name_12",
     )
-    # response_level_records_df, response_level_records_filtered_df = filter_response_records(
-    #     response_level_records_df, "visit_datetime"
-    # ) # TODO: move it to validation.
 
     update_table(df_with_imputed_values, output_imputed_responses_table, mode_overide="overwrite")
-
-    # update_table(response_level_records_df, response_records_table, mode_overide="overwrite")
-    # update_table(response_level_records_filtered_df, invalid_response_records_table, mode_overide=None)
 
 
 @register_pipeline_stage("report")
