from datetime import datetime
from datetime import timedelta
from io import BytesIO
from pathlib import Path
from typing import List
from typing import Union

import pandas as pd
from pyspark.sql import functions as F

from cishouseholds.derive import aggregated_output_groupby
from cishouseholds.derive import aggregated_output_window
from cishouseholds.derive import assign_column_from_mapped_list_key
from cishouseholds.derive import assign_ethnicity_white
from cishouseholds.derive import assign_multigeneration
from cishouseholds.edit import update_from_lookup_df
from cishouseholds.extract import get_files_to_be_processed
from cishouseholds.hdfs_utils import read_header
from cishouseholds.hdfs_utils import write_string_to_file
from cishouseholds.merge import join_assayed_bloods
from cishouseholds.merge import union_dataframes_to_hive
from cishouseholds.pipeline.category_map import category_maps
from cishouseholds.pipeline.config import get_config
from cishouseholds.pipeline.config import get_secondary_config
from cishouseholds.pipeline.generate_outputs import map_output_values_and_column_names
from cishouseholds.pipeline.generate_outputs import write_csv_rename
from cishouseholds.pipeline.input_file_processing import extract_from_table
from cishouseholds.pipeline.input_file_processing import extract_input_data
from cishouseholds.pipeline.input_file_processing import extract_lookup_csv
from cishouseholds.pipeline.input_file_processing import extract_validate_transform_input_data
from cishouseholds.pipeline.input_variable_names import column_name_maps
from cishouseholds.pipeline.load import check_table_exists
from cishouseholds.pipeline.load import get_full_table_name
from cishouseholds.pipeline.load import update_table
from cishouseholds.pipeline.load import update_table_and_log_source_files
from cishouseholds.pipeline.manifest import Manifest
from cishouseholds.pipeline.merge_antibody_swab_ETL import load_to_data_warehouse_tables
from cishouseholds.pipeline.merge_antibody_swab_ETL import merge_blood_process_filtering
from cishouseholds.pipeline.merge_antibody_swab_ETL import merge_blood_process_preparation
from cishouseholds.pipeline.merge_antibody_swab_ETL import merge_blood_xtox_flag
from cishouseholds.pipeline.merge_antibody_swab_ETL import merge_swab_process_filtering
from cishouseholds.pipeline.merge_antibody_swab_ETL import merge_swab_process_preparation
from cishouseholds.pipeline.merge_antibody_swab_ETL import merge_swab_xtox_flag
from cishouseholds.pipeline.merge_process import merge_process_validation
from cishouseholds.pipeline.post_merge_processing import derive_overall_vaccination
from cishouseholds.pipeline.post_merge_processing import impute_key_columns
from cishouseholds.pipeline.post_merge_processing import nims_transformations
from cishouseholds.pipeline.survey_responses_version_2_ETL import fill_forwards_transformations
from cishouseholds.pipeline.survey_responses_version_2_ETL import union_dependent_cleaning
from cishouseholds.pipeline.survey_responses_version_2_ETL import union_dependent_derivations
from cishouseholds.pipeline.validation_ETL import validation_ETL
from cishouseholds.pipeline.validation_schema import validation_schemas  # noqa: F401
from cishouseholds.pyspark_utils import get_or_create_spark_session
from cishouseholds.validate import validate_files
from cishouseholds.weights.edit import aps_value_map
from cishouseholds.weights.edit import recode_column_values
from cishouseholds.weights.population_projections import proccess_population_projection_df
from cishouseholds.weights.pre_calibration import pre_calibration_high_level
from cishouseholds.weights.weights import generate_weights
from cishouseholds.weights.weights import household_level_populations
from dummy_data_generation.generate_data import generate_historic_bloods_data
from dummy_data_generation.generate_data import generate_nims_table
from dummy_data_generation.generate_data import generate_ons_gl_report_data
from dummy_data_generation.generate_data import generate_survey_v0_data
from dummy_data_generation.generate_data import generate_survey_v1_data
from dummy_data_generation.generate_data import generate_survey_v2_data
from dummy_data_generation.generate_data import generate_unioxf_medtest_data

# from cishouseholds.pipeline.input_variable_names import cis_phase_lookup_column_map
# from cishouseholds.pipeline.validation_schema import cis_phase_schema

pipeline_stages = {}


def register_pipeline_stage(key):
    """Decorator to register a pipeline stage function."""

    def _add_pipeline_stage(func):
        pipeline_stages[key] = func
        return func

    return _add_pipeline_stage


@register_pipeline_stage("blind_csv_to_table")
def blind_csv_to_table(path: str, table_name: str):
    """
    Convert a single csv file to a HDFS table by inferring a schema
    """
    df = extract_input_data(path, None, ",")
    df = update_table(df, table_name, "overwrite")


@register_pipeline_stage("csv_to_table")
def csv_to_table(file_operations: list):
    """
    Convert a list of csv files into a HDFS table
    """
    for file in file_operations:
        if file["schema"] not in validation_schemas:
            raise ValueError(file["schema"] + " schema does not exists")
        schema = validation_schemas[file["schema"]]
        column_map = column_name_maps[file["column_map"]] if file["column_map"] in column_name_maps else None
        df = extract_lookup_csv(
            file["path"],
            schema,
            column_map,
            file["drop_not_found"],
        )
        print(f"    created table:" + file["table_name"])
        update_table(df, file["table_name"], "overwrite")


@register_pipeline_stage("delete_tables")
def delete_tables(prefix: str = None, table_names: Union[str, List[str]] = None, pattern: str = None):
    """
    Deletes HIVE tables. For use at the start of a pipeline run, to reset pipeline logs and data.
    Should not be used in production, as all tables may be deleted.

    Use one or more of the optional parameters.

    Parameters
    ----------
    prefix
        remove all tables with a given table name prefix (see config for current prefix)
    table_names
        one or more absolute table names to delete (including prefix)
    pattern
        drop tables where table name matches pattern in SQL format (e.g. "%_responses_%")
    """
    spark_session = get_or_create_spark_session()
    storage_config = get_config()["storage"]

    if table_names is not None:
        if type(table_names) != list:
            table_names = [table_names]  # type:ignore
        for table_name in table_names:
            print(
                f"dropping table: {storage_config['database']}.{storage_config['table_prefix']}{table_name}"
            )  # functional
            spark_session.sql(
                f"DROP TABLE IF EXISTS {storage_config['database']}.{storage_config['table_prefix']}{table_name}"
            )
    if pattern is not None:
        tables = (
            spark_session.sql(f"SHOW TABLES IN {storage_config['database']} LIKE '{pattern}'")
            .select("tableName")
            .toPandas()["tableName"]
            .tolist()
        )
        for table_name in tables:
            print(f"dropping table: {table_name}")  # functional
            spark_session.sql(f"DROP TABLE IF EXISTS {storage_config['database']}.{table_name}")
    if prefix is not None:
        tables = (
            spark_session.sql(f"SHOW TABLES IN {storage_config['database']} LIKE '{prefix}*'")
            .select("tableName")
            .toPandas()["tableName"]
            .tolist()
        )
        for table_name in tables:
            print(f"dropping table: {table_name}")  # functional
            spark_session.sql(f"DROP TABLE IF EXISTS {storage_config['database']}.{table_name}")


@register_pipeline_stage("generate_dummy_data")
def generate_dummy_data(output_directory):
    raw_dir = Path(output_directory) / "generated_data"
    swab_dir = raw_dir / "swab"
    blood_dir = raw_dir / "blood"
    survey_dir = raw_dir / "survey"
    northern_ireland_dir = raw_dir / "northern_ireland_sample"
    sample_direct_dir = raw_dir / "england_wales_sample"
    unprocessed_bloods_dir = raw_dir / "unprocessed_blood"
    historic_bloods_dir = raw_dir / "historic_blood"
    historic_swabs_dir = raw_dir / "historic_swab"
    historic_survey_dir = raw_dir / "historic_survey"
    for directory in [
        swab_dir,
        blood_dir,
        survey_dir,
        northern_ireland_dir,
        sample_direct_dir,
        unprocessed_bloods_dir,
        historic_bloods_dir,
        historic_swabs_dir,
        historic_survey_dir,
    ]:
        directory.mkdir(parents=True, exist_ok=True)

    file_datetime = datetime.now()
    lab_date_1 = datetime.strftime(file_datetime - timedelta(days=1), format="%Y%m%d")
    lab_date_2 = datetime.strftime(file_datetime - timedelta(days=2), format="%Y%m%d")
    file_date = datetime.strftime(file_datetime, format="%Y%m%d")

    # Historic files
    # historic_bloods = generate_historic_bloods_data(historic_bloods_dir, file_date, 30)
    # historic_swabs = generate_ons_gl_report_data(historic_swabs_dir, file_date, 30)

    # historic_v2 = generate_survey_v2_data(
    #     directory=historic_survey_dir,
    #     file_date=file_date,
    #     records=100,
    #     swab_barcodes=historic_swabs["Sample"].unique().tolist(),
    #     blood_barcodes=historic_bloods["blood_barcode_OX"].unique().tolist(),
    # )

    # Delta files
    lab_swabs_1 = generate_ons_gl_report_data(swab_dir, file_date, 10)
    lab_swabs_2 = generate_ons_gl_report_data(swab_dir, lab_date_1, 10)
    lab_swabs_3 = generate_ons_gl_report_data(swab_dir, lab_date_2, 10)
    lab_swabs = pd.concat([lab_swabs_1, lab_swabs_2, lab_swabs_3])

    lab_bloods_s_1, lab_bloods_n_1 = generate_unioxf_medtest_data(blood_dir, file_date, 10)
    lab_bloods_s_2, lab_bloods_n_2 = generate_unioxf_medtest_data(blood_dir, lab_date_1, 10)
    lab_bloods_s_3, lab_bloods_n_3 = generate_unioxf_medtest_data(blood_dir, lab_date_2, 10)

    lab_bloods = pd.concat(
        [lab_bloods_n_1, lab_bloods_n_2, lab_bloods_n_3, lab_bloods_s_1, lab_bloods_s_2, lab_bloods_s_3]
    )

    historic_blood_n = generate_historic_bloods_data(historic_bloods_dir, file_date, 10, "N")
    historic_blood_s = generate_historic_bloods_data(historic_bloods_dir, file_date, 10, "S")

    # unprocessed_bloods_data = generate_unprocessed_bloods_data(unprocessed_bloods_dir, file_date, 20)
    # northern_ireland_data = generate_northern_ireland_data(northern_ireland_dir, file_date, 20)
    # sample_direct_data = generate_sample_direct_data(sample_direct_dir, file_date, 20)

    # swab/blood barcode lists
    swab_barcode = lab_swabs["Sample"].unique().tolist()
    blood_barcode = lab_bloods["Serum Source ID"].unique().tolist()
    blood_barcode += historic_blood_n["blood_barcode_OX"].unique().tolist()
    blood_barcode += historic_blood_s["blood_barcode_OX"].unique().tolist()

    swab_barcode = swab_barcode[int(round(len(swab_barcode) / 10)) :]  # noqa: E203
    blood_barcode = blood_barcode[int(round(len(swab_barcode) / 10)) :]  # noqa: E203

    generate_survey_v0_data(
        directory=survey_dir, file_date=file_date, records=50, swab_barcodes=swab_barcode, blood_barcodes=blood_barcode
    )
    generate_survey_v1_data(
        directory=survey_dir, file_date=file_date, records=50, swab_barcodes=swab_barcode, blood_barcodes=blood_barcode
    )
    v2 = generate_survey_v2_data(
        directory=survey_dir, file_date=file_date, records=50, swab_barcodes=swab_barcode, blood_barcodes=blood_barcode
    )

    participant_ids = v2["Participant_id"].unique().tolist()

    generate_nims_table(get_full_table_name("cis_nims_20210101"), participant_ids)


def generate_input_processing_function(
    stage_name,
    dataset_name,
    id_column,
    validation_schema,
    column_name_map,
    datetime_column_map,
    transformation_functions,
    source_file_column,
    write_mode="overwrite",
    sep=",",
    cast_to_double_list=[],
    include_hadoop_read_write=True,
):
    """
    Generate an input file processing stage function and register it.

    Returns dataframe for use in testing.

    Parameters
    ----------
    include_hadoop_read_write
        set to False for use in testing on non-hadoop environments

    Notes
    -----
    See underlying functions for other parameter documentation.
    """

    @register_pipeline_stage(stage_name)
    def _inner_function(
        resource_path,
        dataset_name=dataset_name,
        id_column=id_column,
        latest_only=False,
        start_date=None,
        end_date=None,
        include_processed=False,
        include_invalid=False,
        source_file_column=source_file_column,
        write_mode=write_mode,
    ):
        file_path_list = [resource_path]

        if include_hadoop_read_write:
            file_path_list = get_files_to_be_processed(
                resource_path,
                latest_only=latest_only,
                start_date=start_date,
                end_date=end_date,
                include_processed=include_processed,
                include_invalid=include_invalid,
            )
        if not file_path_list:
            print(f"        - No files selected in {resource_path}")  # functional
            return

        valid_file_paths = validate_files(file_path_list, validation_schema, sep=sep)
        if not valid_file_paths:
            print(f"        - No valid files found in: {resource_path}.")  # functional
            return

        df = extract_validate_transform_input_data(
            include_hadoop_read_write=include_hadoop_read_write,
            resource_path=file_path_list,
            dataset_name=dataset_name,
            id_column=id_column,
            variable_name_map=column_name_map,
            datetime_map=datetime_column_map,
            validation_schema=validation_schema,
            transformation_functions=transformation_functions,
            source_file_column=source_file_column,
            sep=sep,
            cast_to_double_columns_list=cast_to_double_list,
            write_mode=write_mode,
        )
        if include_hadoop_read_write:
            update_table_and_log_source_files(
                df, f"transformed_{dataset_name}", source_file_column, dataset_name, write_mode
            )
        return df

    _inner_function.__name__ = stage_name
    return _inner_function


@register_pipeline_stage("union_survey_response_files")
def union_survey_response_files(transformed_survey_responses_table_pattern: str, unioned_survey_responses_table: str):
    """
    Union survey response for v0, v1 and v2, and write to table.
    Parameters
    ----------
    transformed_survey_responses_table_pattern
        input table pattern for extracting each of the transformed survey responses tables
    unioned_survey_responses_table
        output table name for the combine file of 3 unioned survey responses
    """
    survey_df_list = []

    for version in ["0", "1", "2"]:
        survey_table = transformed_survey_responses_table_pattern.replace("*", version)
        survey_df_list.append(extract_from_table(survey_table))

    union_dataframes_to_hive(unioned_survey_responses_table, survey_df_list)


@register_pipeline_stage("union_dependent_transformations")
def execute_union_dependent_transformations(unioned_survey_table: str, transformed_table: str):
    """
    Transformations that require the union of the different input survey response files.
    Includes combining data from different files and filling forwards or backwards over time.
    Parameters
    ----------
    unioned_survey_table
        input table name for table containing the combined survey responses tables
    transformed_table
        output table name for table with applied transformations dependent on complete survey dataset
    """
    unioned_survey_responses = extract_from_table(unioned_survey_table)
    unioned_survey_responses = union_dependent_cleaning(unioned_survey_responses)
    unioned_survey_responses = union_dependent_derivations(unioned_survey_responses)
    update_table(unioned_survey_responses, transformed_table, write_mode="overwrite")


@register_pipeline_stage("fill_forwards_stage")
def fill_forwards_stage(unioned_survey_table: str, filled_forwards_table: str):
    df = extract_from_table(unioned_survey_table)
    df = fill_forwards_transformations(df)
    update_table(df, filled_forwards_table, write_mode="overwrite")


@register_pipeline_stage("validate_survey_responses")
def validate_survey_responses(
    survey_responses_table: str,
    duplicate_count_column_name: str,
    validation_failure_flag_column: str,
    valid_survey_responses_table: str,
    invalid_survey_responses_table: str,
):
    """
    Populate error column with outcomes of specific validation checks against fully
    transformed survey dataset.

    Parameters
    ----------
    survey_responses_table
        input table name for fully transformed survey table
    duplicate_count_column_name
        column name in which to count duplicates of rows within the dataframe
    validation_failure_flag_column
        name for error column wherein each of the validation checks results are appended
    valid_survey_responses_table
        table containing results that passed the error checking process
    invalid_survey_responses_table
        table containing results that failed the error checking process
    """
    unioned_survey_responses = extract_from_table(survey_responses_table)
    valid_survey_responses, erroneous_survey_responses = validation_ETL(
        df=unioned_survey_responses,
        validation_check_failure_column_name=validation_failure_flag_column,
        duplicate_count_column_name=duplicate_count_column_name,
    )
    update_table(valid_survey_responses, valid_survey_responses_table, write_mode="overwrite")
    update_table(erroneous_survey_responses, invalid_survey_responses_table, write_mode="overwrite")


@register_pipeline_stage("lookup_based_editing")
def lookup_based_editing(
    input_table: str,
    cohort_lookup_path: str,
    travel_countries_lookup_path: str,
    rural_urban_lookup_path: str,
    tenure_group_path: str,
    edited_table: str,
):
    """
    Edit columns based on mappings from lookup files. Often used to correct data quality issues.
    Parameters
    ----------
    input_table
        input table name for reference table
    cohort_lookup_path
        input file path name for cohort corrections lookup file
    travel_countries_lookup_path
        input file path name for travel_countries corrections lookup file
    edited_table
    """
    spark = get_or_create_spark_session()
    df = extract_from_table(input_table)

    cohort_lookup = spark.read.csv(
        cohort_lookup_path, header=True, schema="participant_id string, new_cohort string, old_cohort string"
    ).withColumnRenamed("participant_id", "cohort_participant_id")

    travel_countries_lookup = spark.read.csv(
        travel_countries_lookup_path,
        header=True,
        schema="been_outside_uk_last_country_old string, been_outside_uk_last_country_new string",
    )
    rural_urban_lookup_df = spark.read.csv(
        rural_urban_lookup_path,
        header=True,
        schema="""
            lower_super_output_area_code_11 string,
            cis_rural_urban_classification string,
            rural_urban_classification_11 string
        """,
    ).drop(
        "rural_urban_classification_11"
    )  # Prefer version from sample
    df = df.join(
        F.broadcast(cohort_lookup),
        how="left",
        on=((df.participant_id == cohort_lookup.cohort_participant_id) & (df.study_cohort == cohort_lookup.old_cohort)),
    )
    df = df.withColumn("study_cohort", F.coalesce(F.col("new_cohort"), F.col("study_cohort"))).drop(
        "new_cohort", "old_cohort"
    )
    df = df.join(
        F.broadcast(travel_countries_lookup),
        how="left",
        on=df.been_outside_uk_last_country == travel_countries_lookup.been_outside_uk_last_country_old,
    )
    df = df.withColumn(
        "been_outside_uk_last_country",
        F.coalesce(F.col("been_outside_uk_last_country_new"), F.col("been_outside_uk_last_country")),
    ).drop("been_outside_uk_last_country_old", "been_outside_uk_last_country_new")

    if "lower_super_output_area_code_11" in df.columns:
        df = df.join(
            F.broadcast(rural_urban_lookup_df),
            how="left",
            on="lower_super_output_area_code_11",
        )
    tenure_group = spark.read.csv(tenure_group_path, header=True).select(
        "UAC", "numAdult", "numChild", "dvhsize", "tenure_group"
    )
    for key, value in column_name_maps["tenure_group_variable_map"].items():
        tenure_group = tenure_group.withColumnRenamed(key, value)

    df = df.join(tenure_group, on=(df["ons_household_id"] == tenure_group["UAC"]), how="left").drop("UAC")

    update_table(df, edited_table, write_mode="overwrite")


@register_pipeline_stage("outer_join_antibody_results")
def outer_join_antibody_results(
    antibody_test_result_table: str, joined_antibody_test_result_table: str, failed_join_table: str
):
    """
    Outer join of data for two antibody/blood test targets (S and N protein antibodies).
    Creates a single record per blood sample.

    Parameters
    ----------
    antibody_test_result_table
        name of HIVE table to read antibody/blood test results from, where blood samples may have more than one record
    joined_antibody_test_result_table
        name of HIVE table to write successfully joined records, where each blood sample has one record
    failed_join_table
        name of HIVE table to write antibody/blood test results that failed to merge.
        Specifically, those with more than two records in the unjoined data.
    """
    blood_df = extract_from_table(antibody_test_result_table)
    blood_df = blood_df.dropDuplicates(
        subset=[column for column in blood_df.columns if column != "blood_test_source_file"]
    )

    blood_df, failed_blood_join_df = join_assayed_bloods(
        blood_df,
        test_target_column="antibody_test_target",
        join_on_columns=[
            "unique_antibody_test_id",
            "blood_sample_barcode",
            "antibody_test_plate_common_id",
            "antibody_test_well_id",
        ],
    )
    blood_df = blood_df.withColumn(
        "combined_blood_sample_received_date",
        F.coalesce(F.col("blood_sample_received_date_s_protein"), F.col("blood_sample_received_date_n_protein")),
    )

    update_table(blood_df, joined_antibody_test_result_table, write_mode="overwrite")
    update_table(failed_blood_join_df, failed_join_table, write_mode="overwrite")


# ANTIBODY ~~~~~~~~~~~~~~~~~
@register_pipeline_stage("merge_blood_ETL")
def merge_blood_ETL(
    input_survey_responses_table,
    input_antibody_table,
    blood_files_to_exclude,
    output_joined_table,
    input_joined_table,
    output_xtox_flagged_table,
    input_table_to_validate,
    output_validated_table,
    input_table,
    antibody_output_tables,
):
    """
    High level function for joining antibody/blood test result data to survey responses.
    Should be run before the PCR/swab result merge.

    Parameters
    ----------
    survey_responses_table
        name of HIVE table containing survey response records
    antibody_table
        name of HIVE table containing antibody/blood result records
    swab_files_to_exclude
        antibody/blood result files that should be excluded from the merge.
        Used to remove files that are found to contain invalid data.
    swab_output_tables
        names of the three output tables:
            1. survey responses and successfully joined results
            2. residual antibody/blood result records, where there was no barcode match to join on
            3. antibody/blood result records that failed to meet the criteria for joining
    """
    survey_df = extract_from_table(input_survey_responses_table).where(
        F.col("unique_participant_response_id").isNotNull() & (F.col("unique_participant_response_id") != "")
    )
    antibody_df = extract_from_table(input_antibody_table).where(
        F.col("unique_antibody_test_id").isNotNull() & F.col("blood_sample_barcode").isNotNull()
    )
    df = merge_blood_process_preparation(
        survey_df,
        antibody_df,
        blood_files_to_exclude,
    )
    update_table(df, output_joined_table)

    df = extract_from_table(input_joined_table)
    df = merge_blood_xtox_flag(df)
    update_table(df=df, table_name=output_xtox_flagged_table, write_mode="overwrite")

    df = extract_from_table(input_table_to_validate)
    df = merge_process_validation(
        df=df,
        merge_type="antibody",
        barcode_column_name="blood_sample_barcode",
    )
    update_table(df=df, table_name=output_validated_table, write_mode="overwrite")

    df = extract_from_table(input_table)
    output_antibody_df_list = merge_blood_process_filtering(df)
    load_to_data_warehouse_tables(output_antibody_df_list, antibody_output_tables)


@register_pipeline_stage("merge_swab_ETL")
def merge_swab_ETL(
    input_survey_responses_table,
    input_swab_table,
    swab_files_to_exclude,
    output_joined_table,
    input_joined_table,
    output_xtox_flagged_table,
    input_table_to_validate,
    output_validated_table,
    input_table,
    swab_output_tables,
):
    """
    High level function for joining PCR test result data to survey responses.
    Should be run following the antibody/blood result merge.

    Parameters
    ----------
    survey_responses_table
        name of HIVE table containing survey response records
    swab_table
        name of HIVE table containing PCR/swab result records
    swab_files_to_exclude
        PCR/swab result files that should be excluded from the merge.
        Used to remove files that are found to contain invalid data.
    swab_output_tables
        names of the three output tables:
            1. survey responses and successfully joined results
            2. residual PCR/swab result records, where there was no barcode match to join on
            3. PCR/swab result records that failed to meet the criteria for joining
    """
    survey_df = extract_from_table(input_survey_responses_table).where(
        F.col("unique_participant_response_id").isNotNull() & (F.col("unique_participant_response_id") != "")
    )
    swab_df = extract_from_table(input_swab_table).where(
        F.col("unique_pcr_test_id").isNotNull() & F.col("swab_sample_barcode").isNotNull()
    )
    df = merge_swab_process_preparation(
        survey_df,
        swab_df,
        swab_files_to_exclude,
    )
    update_table(df=df, table_name=output_joined_table)

    df = extract_from_table(input_joined_table)
    df = merge_swab_xtox_flag(df)
    update_table(df=df, table_name=output_xtox_flagged_table, write_mode="overwrite")

    df = extract_from_table(input_table_to_validate)
    df = merge_process_validation(
        df=df,
        merge_type="swab",
        barcode_column_name="swab_sample_barcode",
    )
    update_table(df=df, table_name=output_validated_table, write_mode="overwrite")

    df = extract_from_table(input_table)
    output_swab_df_list = merge_swab_process_filtering(df)
    load_to_data_warehouse_tables(output_swab_df_list, swab_output_tables)


@register_pipeline_stage("join_vaccination_data")
def join_vaccination_data(participant_records_table, nims_table, vaccination_data_table):
    """
    Join NIMS vaccination data onto participant level records and derive vaccination status using NIMS and CIS data.

    Parameters
    ----------
    participant_records_table
        input table containing participant level records to join
    nims_table
        nims table containing records to be joined to participant table
    vaccination_data_table
        output table name for the joined nims and participant table
    """
    participant_df = extract_from_table(participant_records_table)
    nims_df = extract_from_table(nims_table)
    nims_df = nims_transformations(nims_df)

    participant_df = participant_df.join(nims_df, on="participant_id", how="left")
    participant_df = derive_overall_vaccination(participant_df)

    update_table(participant_df, vaccination_data_table, write_mode="overwrite")


@register_pipeline_stage("impute_demographic_columns")
def impute_demographic_columns(
    survey_responses_table: str,
    imputed_values_table: str,
    survey_responses_imputed_table: str,
    key_columns: List[str],
):
    """
    Imputes values for key demographic columns.
    Applies filling forward for listed columns. Specific imputations are then used for sex, ethnicity and date of birth.

    Parameters
    ----------
    survey_responses_table
        name of HIVE table containing survey responses for imputation, containing `key_columns`
    imputed_values_table
        name of HIVE table containing previously imputed values
    survey_responses_imputed_table
        name of HIVE table to write survey responses following imputation
    key_columns
        names of key demographic columns to be filled forwards
    """
    imputed_value_lookup_df = None
    if check_table_exists(imputed_values_table):
        imputed_value_lookup_df = extract_from_table(imputed_values_table)
    df = extract_from_table(survey_responses_table)
    key_columns_imputed_df = impute_key_columns(
        df, imputed_value_lookup_df, key_columns, get_config().get("imputation_log_directory", "./")
    )
    # imputed_values_df = key_columns_imputed_df.filter(
    #     reduce(
    #         lambda col_1, col_2: col_1 | col_2,
    #         (F.col(f"{column}_imputation_method").isNotNull() for column in key_columns),
    #     )
    # )

    # lookup_columns = chain(*[(column, f"{column}_imputation_method") for column in key_columns])
    # imputed_values = imputed_values_df.select(
    #     "participant_id",
    #     *lookup_columns,
    # )
    df_with_imputed_values = df.drop(*key_columns).join(
        F.broadcast(key_columns_imputed_df), on="participant_id", how="left"
    )

    # update_table(imputed_values, imputed_values_table)
    update_table(df_with_imputed_values, survey_responses_imputed_table, "overwrite")


@register_pipeline_stage("calculate_household_level_populations")
def calculate_household_level_populations(
    address_lookup_table,
    postcode_lookup_table,
    lsoa_cis_lookup_table,
    country_lookup_table,
    joined_geography_lookup_table,
):
    address_lookup_df = extract_from_table(address_lookup_table)
    postcode_lookup_df = extract_from_table(postcode_lookup_table)
    lsoa_cis_lookup_df = extract_from_table(lsoa_cis_lookup_table)
    country_lookup_df = extract_from_table(country_lookup_table)

<<<<<<< HEAD
    household_info_df = household_level_populations(
        address_lookup_df, postcode_lookup_df, lsoa_cis_lookup_df, country_lookup_df
    )
    household_info_df.show()
    update_table(household_info_df, household_level_populations_table, write_mode="overwrite")
=======
    df = household_level_populations(address_lookup_df, postcode_lookup_df, lsoa_cis_lookup_df, country_lookup_df)
    update_table(df, joined_geography_lookup_table, write_mode="overwrite")
>>>>>>> 5f5c41c9


@register_pipeline_stage("join_geographic_data")
def join_geographic_data(
    geographic_table: str,
    survey_responses_table: str,
    geographic_responses_table: str,
    id_column: str,
):
    """
    Join weights file onto survey data by household id.

    Parameters
    ----------
    geographic_table
        input table name for household data with geographic data
    survey_responses_table
        input table for individual participant responses
    geographic_responses_table
        output table name for joined survey responses and household geographic data
    id_column
        column containing id to join the 2 input tables
    """
    design_weights_df = extract_from_table(geographic_table)
    survey_responses_df = extract_from_table(survey_responses_table)
    geographic_survey_df = survey_responses_df.drop("postcode", "region_code").join(
        design_weights_df, on=id_column, how="left"
    )
    update_table(geographic_survey_df, geographic_responses_table, write_mode="overwrite")


@register_pipeline_stage("geography_and_imputation_dependent_logic")
def geography_and_imputation_dependent_processing(
    imputed_responses_table: str,
    output_imputed_responses_table: str,
):
    """
    Apply processing that depends on the imputation and geographic columns being created
    Parameters
    -----------
    imputed_responses_table
    response_records_table
    invalid_response_records_table
    output_imputed_responses_table
    key_columns
    """
    df_with_imputed_values = extract_from_table(imputed_responses_table)

    ethnicity_map = {
        "White": ["White-British", "White-Irish", "White-Gypsy or Irish Traveller", "Any other white background"],
        "Asian": [
            "Asian or Asian British-Indian",
            "Asian or Asian British-Pakistani",
            "Asian or Asian British-Bangladeshi",
            "Asian or Asian British-Chinese",
            "Any other Asian background",
        ],
        "Black": ["Black,Caribbean,African-African", "Black,Caribbean,Afro-Caribbean", "Any other Black background"],
        "Mixed": [
            "Mixed-White & Black Caribbean",
            "Mixed-White & Black African",
            "Mixed-White & Asian",
            "Any other Mixed background",
        ],
        "Other": ["Other ethnic group-Arab", "Any other ethnic group"],
    }

    df_with_imputed_values = assign_column_from_mapped_list_key(
        df=df_with_imputed_values,
        column_name_to_assign="ethnicity_group_corrected",
        reference_column="ethnicity",
        map=ethnicity_map,
    )
    df_with_imputed_values = assign_ethnicity_white(
        df_with_imputed_values,
        column_name_to_assign="ethnicity_white_corrected",
        ethnicity_group_column_name="ethnicity_group_corrected",
    )

    df_with_imputed_values = assign_multigeneration(
        df=df_with_imputed_values,
        column_name_to_assign="multigen",
        participant_id_column="participant_id",
        household_id_column="ons_household_id",
        visit_date_column="visit_datetime",
        date_of_birth_column="date_of_birth",
        country_column="country_name_12",
    )
    update_table(df_with_imputed_values, output_imputed_responses_table, write_mode="overwrite")


@register_pipeline_stage("report")
def report(
    unique_id_column: str,
    validation_failure_flag_column: str,
    duplicate_count_column_name: str,
    valid_survey_responses_table: str,
    invalid_survey_responses_table: str,
    output_directory: str,
    tables_to_count: List[str],
):
    """
    Create a excel spreadsheet with multiple sheets to summarise key data from various
    tables regarding the running of the pipeline; using overall and most recent statistics.
    Parameters
    ----------
    unique_id_column
        column that should hold unique id for each row in responses file
    validation_failure_flag_column
        name of the column containing the previously created to containt validation error messages
        name should match that created in validate_survey_responses stage
    duplicate_count_column_name
        name of the column containing the previously created to containt count of rows that repeat
        on the responses table. name should match that created in validate_survey_responses stage
    valid_survey_responses_table
        table name of hdfs table of survey responses passing validation checks
    invalid_survey_responses_table
        table name of hdfs table of survey responses failing validation checks
    output_directory
        output folder location to store the report
    """
    valid_df = extract_from_table(valid_survey_responses_table)
    invalid_df = extract_from_table(invalid_survey_responses_table)

    processed_file_log = extract_from_table("processed_filenames")

    invalid_files_count = 0
    if check_table_exists("error_file_log"):
        invalid_files_log = extract_from_table("error_file_log")
        invalid_files_count = invalid_files_log.count()

    valid_survey_responses_count = valid_df.count()
    invalid_survey_responses_count = invalid_df.count()

    table_counts = {
        "error_file_log": invalid_files_count,
        valid_survey_responses_table: valid_survey_responses_count,
        invalid_survey_responses_table: invalid_survey_responses_count,
    }
    for table_name in tables_to_count:
        if check_table_exists(table_name):
            table = extract_from_table(table_name)
            table_counts[table_name] = table.count()
        else:
            table_counts[table_name] = "Table not found"

    valid_df_errors = valid_df.select(unique_id_column, validation_failure_flag_column)
    invalid_df_errors = invalid_df.select(unique_id_column, validation_failure_flag_column)

    valid_df_errors = (
        valid_df_errors.withColumn("Validation check failures", F.explode(validation_failure_flag_column))
        .groupBy("Validation check failures")
        .count()
    )
    invalid_df_errors = (
        invalid_df_errors.withColumn("Validation check failures", F.explode(validation_failure_flag_column))
        .groupBy("Validation check failures")
        .count()
    )

    duplicated_df = valid_df.select(unique_id_column, duplicate_count_column_name).filter(
        F.col(duplicate_count_column_name) > 1
    )

    counts_df = pd.DataFrame(
        {
            "dataset": [
                *list(table_counts.keys()),
            ],
            "count": [
                *list(table_counts.values()),
            ],
        }
    )

    output = BytesIO()
    datasets = list(processed_file_log.select("dataset_name").distinct().rdd.flatMap(lambda x: x).collect())
    with pd.ExcelWriter(output) as writer:
        for dataset in datasets:
            processed_files_df = (
                processed_file_log.filter(F.col("dataset_name") == dataset)
                .select("processed_filename", "file_row_count")
                .orderBy("processed_filename")
                .distinct()
                .toPandas()
            )
            processed_file_names = [name.split("/")[-1] for name in processed_files_df["processed_filename"]]
            processed_file_counts = processed_files_df["file_row_count"]
            individual_counts_df = pd.DataFrame({"dataset": processed_file_names, "count": processed_file_counts})
            name = f"{type}"
            individual_counts_df.to_excel(writer, sheet_name=name, index=False)

        counts_df.to_excel(writer, sheet_name="dataset totals", index=False)
        valid_df_errors.toPandas().to_excel(writer, sheet_name="validation fails valid data", index=False)
        invalid_df_errors.toPandas().to_excel(writer, sheet_name="validation fails invalid data", index=False)
        duplicated_df.toPandas().to_excel(writer, sheet_name="duplicated record summary", index=False)

    write_string_to_file(
        output.getbuffer(), f"{output_directory}/report_output_{datetime.now().strftime('%Y-%m-%d_%H-%M-%S')}.xlsx"
    )


@register_pipeline_stage("record_level_interface")
def record_level_interface(
    survey_responses_table: str,
    csv_editing_file: str,
    unique_id_column: str,
    unique_id_list: List,
    edited_survey_responses_table: str,
    filtered_survey_responses_table: str,
):
    """
    This stage does two type of edits in a given table from HIVE given an unique_id column.
    Either value level editing or filtering editing.

    Parameters
    ----------
    survey_responses_table
        HIVE table containing responses to edit
    csv_editing_file
        defines the editing from old values to new values in the HIVE tables
        Columns expected
            - id
            - dataset_name
            - target_column
            - old_value
            - new_value
    unique_id_column
        unique id that will be edited
    unique_id_list
        list of ids to be filtered
    edited_survey_responses_table
        HIVE table to write edited responses
    filtered_survey_responses_table
        HIVE table when they have been filtered out from survey responses
    """
    df = extract_from_table(survey_responses_table)

    filtered_out_df = df.filter(F.col(unique_id_column).isin(unique_id_list))
    update_table(filtered_out_df, filtered_survey_responses_table, "overwrite")

    lookup_df = extract_lookup_csv(csv_editing_file, validation_schemas["csv_lookup_schema"])
    filtered_in_df = df.filter(~F.col(unique_id_column).isin(unique_id_list))
    edited_df = update_from_lookup_df(filtered_in_df, lookup_df, id_column=unique_id_column)
    update_table(edited_df, edited_survey_responses_table, "overwrite")


@register_pipeline_stage("tables_to_csv")
def tables_to_csv(
    outgoing_directory,
    tables_to_csv_config_file,
    category_map,
    sep="|",
    extension=".txt",
    dry_run=False,
):
    """
    Writes data from an existing HIVE table to csv output, including mapping of column names and values.
    Takes a yaml file in which HIVE table name and csv table name are defined as well as columns to be
    included in the csv file by a select statement.
    Optionally also point to an update map to be used for the variable name mapping of these outputs.

    Parameters
    ----------
    outgoing_directory
        path to write output CSV files on HDFS
    tables_to_csv_config_file
        path to YAML config file to define input tables and output CSV names
    category_map
        name of the category map for converting category strings to integers
    dry_run
        when set to True, will delete files after they are written (for testing). Default is False.
    """
    output_datetime = datetime.today()
    output_datetime_str = output_datetime.strftime("%Y%m%d_%H%M%S")

    file_directory = Path(outgoing_directory) / output_datetime_str
    manifest = Manifest(outgoing_directory, pipeline_run_datetime=output_datetime, dry_run=dry_run)
    category_map_dictionary = category_maps[category_map]

    config_file = get_secondary_config(tables_to_csv_config_file)

    for table in config_file["create_tables"]:
        df = extract_from_table(table["table_name"]).select(*[element for element in table["column_name_map"].keys()])
        df = map_output_values_and_column_names(df, table["column_name_map"], category_map_dictionary)
        file_path = file_directory / f"{table['output_file_name']}_{output_datetime_str}"
        write_csv_rename(df, file_path, sep, extension)
        file_path = file_path.with_suffix(extension)
        header_string = read_header(file_path)

        manifest.add_file(
            relative_file_path=file_path.relative_to(outgoing_directory).as_posix(),
            column_header=header_string,
            validate_col_name_length=False,
            sep=sep,
        )
    manifest.write_manifest()


@register_pipeline_stage("sample_file_ETL")
def sample_file_ETL(
    household_level_populations_table,
    old_sample_file,
    new_sample_file,
    tranche,
    postcode_lookup,
    master_sample_file,
    design_weight_table,
    country_lookup,
    lsoa_cis_lookup,
):
    first_run = True if check_table_exists(design_weight_table) else False

    if check_table_exists(design_weight_table):
        first_run = False

    postcode_lookup_df = extract_from_table(postcode_lookup)
    lsoa_cis_lookup_df = extract_from_table(lsoa_cis_lookup)
    country_lookup_df = extract_from_table(country_lookup)
    old_sample_df = extract_from_table(old_sample_file)
    master_sample_df = extract_from_table(master_sample_file)

    new_sample_df = extract_lookup_csv(
        new_sample_file,
        validation_schemas["new_sample_file_schema"],
        column_name_maps["new_sample_file_column_map"],
        True,
    )
    tranche_df = None
    if tranche is not None:
        tranche_df = extract_lookup_csv(
            tranche, validation_schemas["tranche_schema"], column_name_maps["tranche_column_map"], True
        )

    household_level_populations_df = extract_from_table(household_level_populations_table)
    design_weights = generate_weights(
        household_level_populations_df,
        master_sample_df,
        old_sample_df,
        new_sample_df,
        tranche_df,
        postcode_lookup_df,
        country_lookup_df,
        lsoa_cis_lookup_df,
        first_run,
    )
    update_table(design_weights, design_weight_table, write_mode="overwrite", archive=True)


@register_pipeline_stage("calculate_individual_level_population_totals")
def population_projection(
    population_projection_previous: str,
    population_projection_current: str,
    month: int,
    year: int,
    aps_lookup: str,
    population_totals_table: str,
    population_projections_table: str,
):
    if check_table_exists(population_projections_table):
        population_projection_previous_df = extract_from_table(population_projections_table)
    else:
        population_projection_previous_df = extract_lookup_csv(
            population_projection_previous,
            validation_schemas["population_projection_previous_schema"],
            column_name_maps["population_projection_previous_column_map"],
        )
    population_projection_current_df = extract_lookup_csv(
        population_projection_current,
        validation_schemas["population_projection_current_schema"],
        column_name_maps["population_projection_current_column_map"],
    )
    aps_lookup_df = extract_lookup_csv(
        aps_lookup, validation_schemas["aps_schema"], column_name_maps["aps_column_map"], True
    )
    aps_lookup_df = recode_column_values(aps_lookup_df, aps_value_map)
    populations_for_calibration, population_projections = proccess_population_projection_df(
        population_projection_previous_df, population_projection_current_df, aps_lookup_df, month, year
    )
    update_table(populations_for_calibration, population_totals_table, write_mode="overwrite")
    update_table(population_projections, population_projections_table, write_mode="append")


@register_pipeline_stage("pre_calibration")
def pre_calibration(
    design_weight_table,
    individual_level_populations_for_non_response_adjustment_table,
    survey_response_table,
    responses_pre_calibration_table,
    pre_calibration_config_path,
):
    """
    Survey data broken down in different datasets is merged with household_samples_dataset
    Non-response adjustment is calculated and the design weights
    are adjusted by the non-response rates producing desgin weights adjusted.
    Calibration variables are calculated and all the files(dataframes) are written to HIVE
    for the weight calibration
    At the end of this processing stage 24 datasets (files will be produced): 6 datasets for each country

    Parameters
    ----------
    design_weight_table
        name of HIVE table containing household level design weights
    individual_level_populations_for_non_response_adjustment_table
        name of HIVE table containing populations for non-response adjustment
    survey_response_table
        name of HIVE table containing survey responses
    responses_pre_calibration_table
        name of HIVE table to write data for weight calibration
    pre_calibration_config_path
        path to YAML pre-calibration config file
    """
    pre_calibration_config = get_secondary_config(pre_calibration_config_path)
    household_level_with_design_weights = extract_from_table(design_weight_table)
    population_by_country = extract_from_table(individual_level_populations_for_non_response_adjustment_table)

    survey_response = extract_from_table(survey_response_table)

    survey_response = survey_response.select(
        "ons_household_id",
        "participant_id",
        "sex",
        "age_at_visit",
        "ethnicity_white",
    )

    population_by_country = population_by_country.select(
        # "region_code",
        "country_name_12",
        "population_country_swab",
        "population_country_antibodies",
    ).distinct()

    df_for_calibration = pre_calibration_high_level(
        df_survey=survey_response,
        df_dweights=household_level_with_design_weights,
        df_country=population_by_country,
        pre_calibration_config=pre_calibration_config,
    )
    update_table(df_for_calibration, responses_pre_calibration_table, write_mode="overwrite")


@register_pipeline_stage("aggregated_output")
def aggregated_output(
    apply_aggregate_type,
    input_table_to_aggregate,
    column_group,
    column_window_list,
    order_window_list,
    apply_function_list,
    column_name_list,
    column_name_to_assign_list,
):
    """
    Parameters
    ----------
    apply_window
    apply_groupby
    aggregated_output
    column_name_to_assign_list
    column_group
    column_window_list
    function_list
    column_list_to_apply_function
    """
    df = extract_from_table(table_name=input_table_to_aggregate)

    if apply_aggregate_type == "groupby":
        df = aggregated_output_groupby(
            df=df,
            column_group=column_group,
            apply_function_list=apply_function_list,
            column_name_list=column_name_list,
            column_name_to_assign_list=column_name_to_assign_list,
        )
    elif apply_aggregate_type == "window":
        df = aggregated_output_window(
            df=df,
            column_window_list=column_window_list,
            column_name_list=column_name_list,
            apply_function_list=apply_function_list,
            column_name_to_assign_list=column_name_to_assign_list,
            order_column_list=order_window_list,
        )
    update_table(
        df=df,
        table_name=f"{input_table_to_aggregate}_{apply_aggregate_type}",
        write_mode="overwrite",
    )<|MERGE_RESOLUTION|>--- conflicted
+++ resolved
@@ -748,16 +748,10 @@
     lsoa_cis_lookup_df = extract_from_table(lsoa_cis_lookup_table)
     country_lookup_df = extract_from_table(country_lookup_table)
 
-<<<<<<< HEAD
     household_info_df = household_level_populations(
         address_lookup_df, postcode_lookup_df, lsoa_cis_lookup_df, country_lookup_df
     )
-    household_info_df.show()
-    update_table(household_info_df, household_level_populations_table, write_mode="overwrite")
-=======
-    df = household_level_populations(address_lookup_df, postcode_lookup_df, lsoa_cis_lookup_df, country_lookup_df)
-    update_table(df, joined_geography_lookup_table, write_mode="overwrite")
->>>>>>> 5f5c41c9
+    update_table(household_info_df, joined_geography_lookup_table, write_mode="overwrite")
 
 
 @register_pipeline_stage("join_geographic_data")
