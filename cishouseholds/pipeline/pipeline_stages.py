from datetime import datetime
from datetime import timedelta
from io import BytesIO
from pathlib import Path
from typing import List
from typing import Union

import pandas as pd
from pyspark.sql import functions as F

from cishouseholds.derive import aggregated_output_groupby
from cishouseholds.derive import aggregated_output_window
from cishouseholds.derive import assign_column_from_mapped_list_key
from cishouseholds.derive import assign_ethnicity_white
from cishouseholds.derive import assign_multigeneration
from cishouseholds.derive import count_barcode_cleaned
from cishouseholds.edit import update_from_lookup_df
from cishouseholds.extract import get_files_to_be_processed
from cishouseholds.extract import read_rename_csv_based_on_given_columns
from cishouseholds.filter import file_exclude
from cishouseholds.hdfs_utils import read_header
from cishouseholds.hdfs_utils import write_string_to_file
from cishouseholds.merge import join_assayed_bloods
from cishouseholds.merge import union_dataframes_to_hive
from cishouseholds.pipeline.category_map import category_maps
from cishouseholds.pipeline.config import get_config
from cishouseholds.pipeline.config import get_secondary_config
from cishouseholds.pipeline.generate_outputs import map_output_values_and_column_names
from cishouseholds.pipeline.generate_outputs import write_csv_rename
from cishouseholds.pipeline.input_file_processing import extract_from_table
from cishouseholds.pipeline.input_file_processing import extract_lookup_csv
from cishouseholds.pipeline.input_file_processing import extract_validate_transform_input_data
from cishouseholds.pipeline.input_variable_names import address_column_map
from cishouseholds.pipeline.input_variable_names import aps_column_map
from cishouseholds.pipeline.input_variable_names import cis_phase_lookup_column_map
from cishouseholds.pipeline.input_variable_names import country_column_map
from cishouseholds.pipeline.input_variable_names import lsoa_cis_column_map
from cishouseholds.pipeline.input_variable_names import master_sample_file_column_map
from cishouseholds.pipeline.input_variable_names import new_sample_file_column_map
from cishouseholds.pipeline.input_variable_names import old_sample_file_column_map
from cishouseholds.pipeline.input_variable_names import population_projection_current_column_map
from cishouseholds.pipeline.input_variable_names import population_projection_previous_column_map
from cishouseholds.pipeline.input_variable_names import postcode_column_map
from cishouseholds.pipeline.input_variable_names import tenure_group_variable_map
from cishouseholds.pipeline.input_variable_names import tranche_column_map
from cishouseholds.pipeline.load import check_table_exists
from cishouseholds.pipeline.load import get_full_table_name
from cishouseholds.pipeline.load import update_table
from cishouseholds.pipeline.load import update_table_and_log_source_files
from cishouseholds.pipeline.manifest import Manifest
from cishouseholds.pipeline.merge_antibody_swab_ETL import load_to_data_warehouse_tables
from cishouseholds.pipeline.merge_antibody_swab_ETL import merge_blood
from cishouseholds.pipeline.merge_antibody_swab_ETL import merge_swab
from cishouseholds.pipeline.post_merge_processing import derive_overall_vaccination
from cishouseholds.pipeline.post_merge_processing import impute_key_columns
from cishouseholds.pipeline.post_merge_processing import nims_transformations
from cishouseholds.pipeline.reporting import dfs_to_bytes_excel
from cishouseholds.pipeline.survey_responses_version_2_ETL import fill_forwards_transformations
from cishouseholds.pipeline.survey_responses_version_2_ETL import union_dependent_cleaning
from cishouseholds.pipeline.survey_responses_version_2_ETL import union_dependent_derivations
from cishouseholds.pipeline.validation_ETL import validation_ETL
from cishouseholds.pipeline.validation_schema import address_schema
from cishouseholds.pipeline.validation_schema import aps_schema
from cishouseholds.pipeline.validation_schema import cis_phase_schema
from cishouseholds.pipeline.validation_schema import country_schema
from cishouseholds.pipeline.validation_schema import csv_lookup_schema
from cishouseholds.pipeline.validation_schema import lsoa_cis_schema
from cishouseholds.pipeline.validation_schema import master_sample_file_schema
from cishouseholds.pipeline.validation_schema import new_sample_file_schema
from cishouseholds.pipeline.validation_schema import old_sample_file_schema
from cishouseholds.pipeline.validation_schema import population_projection_current_schema
from cishouseholds.pipeline.validation_schema import population_projection_previous_schema
from cishouseholds.pipeline.validation_schema import postcode_schema
from cishouseholds.pipeline.validation_schema import tranche_schema
from cishouseholds.pyspark_utils import get_or_create_spark_session
from cishouseholds.validate import validate_files
from cishouseholds.weights.extract import prepare_auxillary_data
from cishouseholds.weights.population_projections import proccess_population_projection_df
from cishouseholds.weights.pre_calibration import pre_calibration_high_level
from cishouseholds.weights.weights import generate_weights
from cishouseholds.weights.weights import household_level_populations
from dummy_data_generation.generate_data import generate_historic_bloods_data
from dummy_data_generation.generate_data import generate_nims_table
from dummy_data_generation.generate_data import generate_ons_gl_report_data
from dummy_data_generation.generate_data import generate_survey_v0_data
from dummy_data_generation.generate_data import generate_survey_v1_data
from dummy_data_generation.generate_data import generate_survey_v2_data
from dummy_data_generation.generate_data import generate_unioxf_medtest_data

pipeline_stages = {}


def register_pipeline_stage(key):
    """Decorator to register a pipeline stage function."""

    def _add_pipeline_stage(func):
        pipeline_stages[key] = func
        return func

    return _add_pipeline_stage


@register_pipeline_stage("csv_to_table")
def csv_to_table(csv_filepath: str, table_name: str):
    spark = get_or_create_spark_session()
    df = spark.read.csv(csv_filepath, header=True)
    update_table(df, table_name)


@register_pipeline_stage("delete_tables")
def delete_tables(prefix: str = None, table_names: Union[str, List[str]] = None, pattern: str = None):
    """
    Deletes HIVE tables. For use at the start of a pipeline run, to reset pipeline logs and data.
    Should not be used in production, as all tables may be deleted.

    Use one or more of the optional parameters.

    Parameters
    ----------
    prefix
        remove all tables with a given table name prefix (see config for current prefix)
    table_names
        one or more absolute table names to delete (including prefix)
    pattern
        drop tables where table name matches pattern in SQL format (e.g. "%_responses_%")
    """
    spark_session = get_or_create_spark_session()
    storage_config = get_config()["storage"]

    if table_names is not None:
        if type(table_names) != list:
            table_names = [table_names]  # type:ignore
        for table_name in table_names:
            print(
                f"dropping table: {storage_config['database']}.{storage_config['table_prefix']}{table_name}"
            )  # functional
            spark_session.sql(
                f"DROP TABLE IF EXISTS {storage_config['database']}.{storage_config['table_prefix']}{table_name}"
            )
    if pattern is not None:
        tables = (
            spark_session.sql(f"SHOW TABLES IN {storage_config['database']} LIKE '{pattern}'")
            .select("tableName")
            .toPandas()["tableName"]
            .tolist()
        )
        for table_name in tables:
            print(f"dropping table: {table_name}")  # functional
            spark_session.sql(f"DROP TABLE IF EXISTS {storage_config['database']}.{table_name}")
    if prefix is not None:
        tables = (
            spark_session.sql(f"SHOW TABLES IN {storage_config['database']} LIKE '{prefix}*'")
            .select("tableName")
            .toPandas()["tableName"]
            .tolist()
        )
        for table_name in tables:
            print(f"dropping table: {table_name}")  # functional
            spark_session.sql(f"DROP TABLE IF EXISTS {storage_config['database']}.{table_name}")


@register_pipeline_stage("generate_dummy_data")
def generate_dummy_data(output_directory):
    raw_dir = Path(output_directory) / "generated_data"
    swab_dir = raw_dir / "swab"
    blood_dir = raw_dir / "blood"
    survey_dir = raw_dir / "survey"
    northern_ireland_dir = raw_dir / "northern_ireland_sample"
    sample_direct_dir = raw_dir / "england_wales_sample"
    unprocessed_bloods_dir = raw_dir / "unprocessed_blood"
    historic_bloods_dir = raw_dir / "historic_blood"
    historic_swabs_dir = raw_dir / "historic_swab"
    historic_survey_dir = raw_dir / "historic_survey"
    for directory in [
        swab_dir,
        blood_dir,
        survey_dir,
        northern_ireland_dir,
        sample_direct_dir,
        unprocessed_bloods_dir,
        historic_bloods_dir,
        historic_swabs_dir,
        historic_survey_dir,
    ]:
        directory.mkdir(parents=True, exist_ok=True)

    file_datetime = datetime.now()
    lab_date_1 = datetime.strftime(file_datetime - timedelta(days=1), format="%Y%m%d")
    lab_date_2 = datetime.strftime(file_datetime - timedelta(days=2), format="%Y%m%d")
    file_date = datetime.strftime(file_datetime, format="%Y%m%d")

    # Historic files
    # historic_bloods = generate_historic_bloods_data(historic_bloods_dir, file_date, 30)
    # historic_swabs = generate_ons_gl_report_data(historic_swabs_dir, file_date, 30)

    # historic_v2 = generate_survey_v2_data(
    #     directory=historic_survey_dir,
    #     file_date=file_date,
    #     records=100,
    #     swab_barcodes=historic_swabs["Sample"].unique().tolist(),
    #     blood_barcodes=historic_bloods["blood_barcode_OX"].unique().tolist(),
    # )

    # Delta files
    lab_swabs_1 = generate_ons_gl_report_data(swab_dir, file_date, 10)
    lab_swabs_2 = generate_ons_gl_report_data(swab_dir, lab_date_1, 10)
    lab_swabs_3 = generate_ons_gl_report_data(swab_dir, lab_date_2, 10)
    lab_swabs = pd.concat([lab_swabs_1, lab_swabs_2, lab_swabs_3])

    lab_bloods_s_1, lab_bloods_n_1 = generate_unioxf_medtest_data(blood_dir, file_date, 10)
    lab_bloods_s_2, lab_bloods_n_2 = generate_unioxf_medtest_data(blood_dir, lab_date_1, 10)
    lab_bloods_s_3, lab_bloods_n_3 = generate_unioxf_medtest_data(blood_dir, lab_date_2, 10)

    lab_bloods = pd.concat(
        [lab_bloods_n_1, lab_bloods_n_2, lab_bloods_n_3, lab_bloods_s_1, lab_bloods_s_2, lab_bloods_s_3]
    )

    historic_blood_n = generate_historic_bloods_data(historic_bloods_dir, file_date, 10, "N")
    historic_blood_s = generate_historic_bloods_data(historic_bloods_dir, file_date, 10, "S")

    # unprocessed_bloods_data = generate_unprocessed_bloods_data(unprocessed_bloods_dir, file_date, 20)
    # northern_ireland_data = generate_northern_ireland_data(northern_ireland_dir, file_date, 20)
    # sample_direct_data = generate_sample_direct_data(sample_direct_dir, file_date, 20)

    # swab/blood barcode lists
    swab_barcode = lab_swabs["Sample"].unique().tolist()
    blood_barcode = lab_bloods["Serum Source ID"].unique().tolist()
    blood_barcode += historic_blood_n["blood_barcode_OX"].unique().tolist()
    blood_barcode += historic_blood_s["blood_barcode_OX"].unique().tolist()

    swab_barcode = swab_barcode[int(round(len(swab_barcode) / 10)) :]  # noqa: E203
    blood_barcode = blood_barcode[int(round(len(swab_barcode) / 10)) :]  # noqa: E203

    generate_survey_v0_data(
        directory=survey_dir, file_date=file_date, records=50, swab_barcodes=swab_barcode, blood_barcodes=blood_barcode
    )
    generate_survey_v1_data(
        directory=survey_dir, file_date=file_date, records=50, swab_barcodes=swab_barcode, blood_barcodes=blood_barcode
    )
    v2 = generate_survey_v2_data(
        directory=survey_dir, file_date=file_date, records=50, swab_barcodes=swab_barcode, blood_barcodes=blood_barcode
    )

    participant_ids = v2["Participant_id"].unique().tolist()

    generate_nims_table(get_full_table_name("cis_nims_20210101"), participant_ids)


def generate_input_processing_function(
    stage_name,
    dataset_name,
    id_column,
    validation_schema,
    column_name_map,
    datetime_column_map,
    transformation_functions,
    output_table_name,
    source_file_column,
    write_mode="overwrite",
    sep=",",
    cast_to_double_list=[],
    include_hadoop_read_write=True,
):
    """
    Generate an input file processing stage function and register it.

    Returns dataframe for use in testing.

    Parameters
    ----------
    include_hadoop_read_write
        set to False for use in testing on non-hadoop environments

    Notes
    -----
    See underlying functions for other parameter documentation.
    """

    @register_pipeline_stage(stage_name)
    def _inner_function(
        resource_path,
        dataset_name=dataset_name,
        id_column=id_column,
        latest_only=False,
        start_date=None,
        end_date=None,
        include_processed=False,
        include_invalid=False,
        output_table_name=output_table_name,
        source_file_column=source_file_column,
        write_mode=write_mode,
    ):
        file_path_list = [resource_path]

        if include_hadoop_read_write:
            file_path_list = get_files_to_be_processed(
                resource_path,
                latest_only=latest_only,
                start_date=start_date,
                end_date=end_date,
                include_processed=include_processed,
                include_invalid=include_invalid,
            )
        if not file_path_list:
            print(f"        - No files selected in {resource_path}")  # functional
            return

        valid_file_paths = validate_files(file_path_list, validation_schema, sep=sep)
        if not valid_file_paths:
            print(f"        - No valid files found in: {resource_path}.")  # functional
            return

        raw_df, df, filtered_df = extract_validate_transform_input_data(
            include_hadoop_read_write=include_hadoop_read_write,
            resource_path=file_path_list,
            dataset_name=dataset_name,
            id_column=id_column,
            variable_name_map=column_name_map,
            datetime_map=datetime_column_map,
            validation_schema=validation_schema,
            transformation_functions=transformation_functions,
            source_file_column=source_file_column,
            sep=sep,
            cast_to_double_columns_list=cast_to_double_list,
        )
        if include_hadoop_read_write:
            update_table_and_log_source_files(
                raw_df, df, filtered_df, output_table_name, source_file_column, dataset_name, write_mode
            )
        return df

    _inner_function.__name__ = stage_name
    return _inner_function


@register_pipeline_stage("union_survey_response_files")
def union_survey_response_files(transformed_survey_responses_table_pattern: str, unioned_survey_responses_table: str):
    """
    Union survey response for v0, v1 and v2, and write to table.
    Parameters
    ----------
    transformed_survey_responses_table_pattern
        input table pattern for extracting each of the transformed survey responses tables
    unioned_survey_responses_table
        output table name for the combine file of 3 unioned survey responses
    """
    survey_df_list = []

    for version in ["0", "1", "2"]:
        survey_table = transformed_survey_responses_table_pattern.replace("*", version)
        survey_df_list.append(extract_from_table(survey_table))

    union_dataframes_to_hive(unioned_survey_responses_table, survey_df_list)


@register_pipeline_stage("union_dependent_transformations")
def execute_union_dependent_transformations(unioned_survey_table: str, transformed_table: str):
    """
    Transformations that require the union of the different input survey response files.
    Includes combining data from different files and filling forwards or backwards over time.
    Parameters
    ----------
    unioned_survey_table
        input table name for table containing the combined survey responses tables
    transformed_table
        output table name for table with applied transformations dependent on complete survey dataset
    """
    unioned_survey_responses = extract_from_table(unioned_survey_table)
    unioned_survey_responses = union_dependent_cleaning(unioned_survey_responses)
    unioned_survey_responses = union_dependent_derivations(unioned_survey_responses)
    update_table(unioned_survey_responses, transformed_table, mode_overide="overwrite")


@register_pipeline_stage("fill_forwards_stage")
def fill_forwards_stage(unioned_survey_table: str, filled_forwards_table: str):
    df = extract_from_table(unioned_survey_table)
    df = fill_forwards_transformations(df)
    update_table(df, filled_forwards_table, mode_overide="overwrite")


@register_pipeline_stage("validate_survey_responses")
def validate_survey_responses(
    survey_responses_table: str,
    duplicate_count_column_name: str,
    validation_failure_flag_column: str,
    valid_survey_responses_table: str,
    invalid_survey_responses_table: str,
):
    """
    Populate error column with outcomes of specific validation checks against fully
    transformed survey dataset.

    Parameters
    ----------
    survey_responses_table
        input table name for fully transformed survey table
    duplicate_count_column_name
        column name in which to count duplicates of rows within the dataframe
    validation_failure_flag_column
        name for error column wherein each of the validation checks results are appended
    valid_survey_responses_table
        table containing results that passed the error checking process
    invalid_survey_responses_table
        table containing results that failed the error checking process
    """
    unioned_survey_responses = extract_from_table(survey_responses_table)
    valid_survey_responses, erroneous_survey_responses = validation_ETL(
        df=unioned_survey_responses,
        validation_check_failure_column_name=validation_failure_flag_column,
        duplicate_count_column_name=duplicate_count_column_name,
    )
    update_table(valid_survey_responses, valid_survey_responses_table, mode_overide="overwrite")
    update_table(erroneous_survey_responses, invalid_survey_responses_table, mode_overide="overwrite")


@register_pipeline_stage("lookup_based_editing")
def lookup_based_editing(
    input_table: str,
    cohort_lookup_path: str,
    travel_countries_lookup_path: str,
    rural_urban_lookup_path: str,
    tenure_group_path: str,
    edited_table: str,
):
    """
    Edit columns based on mappings from lookup files. Often used to correct data quality issues.
    Parameters
    ----------
    input_table
        input table name for reference table
    cohort_lookup_path
        input file path name for cohort corrections lookup file
    travel_countries_lookup_path
        input file path name for travel_countries corrections lookup file
    edited_table
    """
    spark = get_or_create_spark_session()
    df = extract_from_table(input_table)

    cohort_lookup = spark.read.csv(
        cohort_lookup_path, header=True, schema="participant_id string, new_cohort string, old_cohort string"
    ).withColumnRenamed("participant_id", "cohort_participant_id")

    travel_countries_lookup = spark.read.csv(
        travel_countries_lookup_path,
        header=True,
        schema="been_outside_uk_last_country_old string, been_outside_uk_last_country_new string",
    )
    rural_urban_lookup_df = spark.read.csv(
        rural_urban_lookup_path,
        header=True,
        schema="""
            lower_super_output_area_code_11 string,
            cis_rural_urban_classification string,
            rural_urban_classification_11 string
        """,
    ).drop(
        "rural_urban_classification_11"
    )  # Prefer version from sample
    df = df.join(
        F.broadcast(cohort_lookup),
        how="left",
        on=((df.participant_id == cohort_lookup.cohort_participant_id) & (df.study_cohort == cohort_lookup.old_cohort)),
    )
    df = df.withColumn("study_cohort", F.coalesce(F.col("new_cohort"), F.col("study_cohort"))).drop(
        "new_cohort", "old_cohort"
    )
    df = df.join(
        F.broadcast(travel_countries_lookup),
        how="left",
        on=df.been_outside_uk_last_country == travel_countries_lookup.been_outside_uk_last_country_old,
    )
    df = df.withColumn(
        "been_outside_uk_last_country",
        F.coalesce(F.col("been_outside_uk_last_country_new"), F.col("been_outside_uk_last_country")),
    ).drop("been_outside_uk_last_country_old", "been_outside_uk_last_country_new")

    if "lower_super_output_area_code_11" in df.columns:
        df = df.join(
            F.broadcast(rural_urban_lookup_df),
            how="left",
            on="lower_super_output_area_code_11",
        )
    tenure_group = spark.read.csv(tenure_group_path, header=True).select(
        "UAC", "numAdult", "numChild", "dvhsize", "tenure_group"
    )
    for key, value in tenure_group_variable_map.items():
        tenure_group = tenure_group.withColumnRenamed(key, value)

    df = df.join(tenure_group, on=(df["ons_household_id"] == tenure_group["UAC"]), how="left").drop("UAC")

    update_table(df, edited_table, mode_overide="overwrite")


@register_pipeline_stage("outer_join_antibody_results")
def outer_join_antibody_results(
    antibody_test_result_table: str, joined_antibody_test_result_table: str, failed_join_table: str
):
    """
    Outer join of data for two antibody/blood test targets (S and N protein antibodies).
    Creates a single record per blood sample.

    Parameters
    ----------
    antibody_test_result_table
        name of HIVE table to read antibody/blood test results from, where blood samples may have more than one record
    joined_antibody_test_result_table
        name of HIVE table to write successfully joined records, where each blood sample has one record
    failed_join_table
        name of HIVE table to write antibody/blood test results that failed to merge.
        Specifically, those with more than two records in the unjoined data.
    """
    blood_df = extract_from_table(antibody_test_result_table)
    blood_df = blood_df.dropDuplicates(
        subset=[column for column in blood_df.columns if column != "blood_test_source_file"]
    )

    blood_df, failed_blood_join_df = join_assayed_bloods(
        blood_df,
        test_target_column="antibody_test_target",
        join_on_columns=[
            "unique_antibody_test_id",
            "blood_sample_barcode",
            "antibody_test_plate_common_id",
            "antibody_test_well_id",
        ],
    )
    blood_df = blood_df.withColumn(
        "combined_blood_sample_received_date",
        F.coalesce(F.col("blood_sample_received_date_s_protein"), F.col("blood_sample_received_date_n_protein")),
    )

    update_table(blood_df, joined_antibody_test_result_table, mode_overide="overwrite")
    update_table(failed_blood_join_df, failed_join_table, mode_overide="overwrite")


@register_pipeline_stage("merge_blood_ETL")
def merge_blood_ETL(
    survey_responses_table: str,
    antibody_table: str,
    blood_files_to_exclude: List[str],
    antibody_output_tables: List[str],
):
    """
    High level function for joining antibody/blood test result data to survey responses.
    Should be run before the PCR/swab result merge.

    Parameters
    ----------
    survey_responses_table
        name of HIVE table containing survey response records
    antibody_table
        name of HIVE table containing antibody/blood result records
    swab_files_to_exclude
        antibody/blood result files that should be excluded from the merge.
        Used to remove files that are found to contain invalid data.
    swab_output_tables
        names of the three output tables:
            1. survey responses and successfully joined results
            2. residual antibody/blood result records, where there was no barcode match to join on
            3. antibody/blood result records that failed to meet the criteria for joining
    """

    survey_df = extract_from_table(survey_responses_table).where(
        F.col("unique_participant_response_id").isNotNull() & (F.col("unique_participant_response_id") != "")
    )
    antibody_df = extract_from_table(antibody_table).where(
        F.col("unique_antibody_test_id").isNotNull() & F.col("blood_sample_barcode").isNotNull()
    )
    antibody_df = file_exclude(antibody_df, "blood_test_source_file", blood_files_to_exclude)

    survey_antibody_df, antibody_residuals, survey_antibody_failed = merge_blood(survey_df, antibody_df)

    output_antibody_df_list = [survey_antibody_df, antibody_residuals, survey_antibody_failed]
    output_antibody_table_list = antibody_output_tables

    load_to_data_warehouse_tables(output_antibody_df_list, output_antibody_table_list)

    return survey_antibody_df


@register_pipeline_stage("merge_swab_ETL")
def merge_swab_ETL(
    survey_responses_table: str, swab_table: str, swab_files_to_exclude: List[str], swab_output_tables: List[str]
):
    """
    High level function for joining PCR test result data to survey responses.
    Should be run following the antibody/blood result merge.

    Parameters
    ----------
    survey_responses_table
        name of HIVE table containing survey response records
    swab_table
        name of HIVE table containing PCR/swab result records
    swab_files_to_exclude
        PCR/swab result files that should be excluded from the merge.
        Used to remove files that are found to contain invalid data.
    swab_output_tables
        names of the three output tables:
            1. survey responses and successfully joined results
            2. residual PCR/swab result records, where there was no barcode match to join on
            3. PCR/swab result records that failed to meet the criteria for joining
    """
    survey_df = extract_from_table(survey_responses_table).where(
        F.col("unique_participant_response_id").isNotNull() & (F.col("unique_participant_response_id") != "")
    )

    swab_df = extract_from_table(swab_table).where(
        F.col("unique_pcr_test_id").isNotNull() & F.col("swab_sample_barcode").isNotNull()
    )
    swab_df = file_exclude(swab_df, "swab_test_source_file", swab_files_to_exclude)

    swab_df = swab_df.dropDuplicates(subset=[column for column in swab_df.columns if column != "swab_test_source_file"])

    survey_antibody_swab_df, antibody_swab_residuals, survey_antibody_swab_failed = merge_swab(survey_df, swab_df)
    output_swab_df_list = [survey_antibody_swab_df, antibody_swab_residuals, survey_antibody_swab_failed]
    load_to_data_warehouse_tables(output_swab_df_list, swab_output_tables)

    return survey_antibody_swab_df


@register_pipeline_stage("join_vaccination_data")
def join_vaccination_data(participant_records_table, nims_table, vaccination_data_table):
    """
    Join NIMS vaccination data onto participant level records and derive vaccination status using NIMS and CIS data.

    Parameters
    ----------
    participant_records_table
        input table containing participant level records to join
    nims_table
        nims table containing records to be joined to participant table
    vaccination_data_table
        output table name for the joined nims and participant table
    """
    participant_df = extract_from_table(participant_records_table)
    nims_df = extract_from_table(nims_table)
    nims_df = nims_transformations(nims_df)

    participant_df = participant_df.join(nims_df, on="participant_id", how="left")
    participant_df = derive_overall_vaccination(participant_df)

    update_table(participant_df, vaccination_data_table, mode_overide="overwrite")


@register_pipeline_stage("impute_demographic_columns")
def impute_demographic_columns(
    survey_responses_table: str,
    imputed_values_table: str,
    survey_responses_imputed_table: str,
    key_columns: List[str],
):
    """
    Imputes values for key demographic columns.
    Applies filling forward for listed columns. Specific imputations are then used for sex, ethnicity and date of birth.

    Parameters
    ----------
    survey_responses_table
        name of HIVE table containing survey responses for imputation, containing `key_columns`
    imputed_values_table
        name of HIVE table containing previously imputed values
    survey_responses_imputed_table
        name of HIVE table to write survey responses following imputation
    key_columns
        names of key demographic columns to be filled forwards
    """
    imputed_value_lookup_df = None
    if check_table_exists(imputed_values_table):
        imputed_value_lookup_df = extract_from_table(imputed_values_table)
    df = extract_from_table(survey_responses_table)
    key_columns_imputed_df = impute_key_columns(
        df, imputed_value_lookup_df, key_columns, get_config().get("imputation_log_directory", "./")
    )
    # imputed_values_df = key_columns_imputed_df.filter(
    #     reduce(
    #         lambda col_1, col_2: col_1 | col_2,
    #         (F.col(f"{column}_imputation_method").isNotNull() for column in key_columns),
    #     )
    # )

    # lookup_columns = chain(*[(column, f"{column}_imputation_method") for column in key_columns])
    # imputed_values = imputed_values_df.select(
    #     "participant_id",
    #     *lookup_columns,
    # )
    df_with_imputed_values = df.drop(*key_columns).join(
        F.broadcast(key_columns_imputed_df), on="participant_id", how="left"
    )

    # update_table(imputed_values, imputed_values_table)
    update_table(df_with_imputed_values, survey_responses_imputed_table, "overwrite")


@register_pipeline_stage("calculate_household_level_populations")
def calculate_household_level_populations(
    address_lookup, lsoa_cis_lookup, country_lookup, postcode_lookup, household_level_populations_table
):
    # files = {
    #     "address_lookup": {"file": address_lookup, "type": "path"},
    #     "lsoa_cis_lookup": {"file": lsoa_cis_lookup, "type": "path"},
    #     "country_lookup": {"file": country_lookup, "type": "path"},
    #     "postcode_lookup": {"file": postcode_lookup, "type": "path"},
    # }
    # dfs = extract_df_list(files)

    dict_schemas_paths = {
        "address_lookup": {
            "schema": address_schema,
            "path": address_lookup,
            "column_map": address_column_map,
            "type": "path",
        },
        "postcode_lookup": {
            "schema": postcode_schema,
            "path": postcode_lookup,
            "column_map": postcode_column_map,
            "type": "path",
        },
        "lsoa_cis_lookup": {
            "schema": lsoa_cis_schema,
            "path": lsoa_cis_lookup,
            "column_map": lsoa_cis_column_map,
            "type": "path",
        },
        "country_lookup": {
            "schema": country_schema,
            "path": country_lookup,
            "column_map": country_column_map,
            "type": "path",
        },
    }
    dfs = read_rename_csv_based_on_given_columns(dict_schemas_paths=dict_schemas_paths)

    household_info_df = household_level_populations(
        dfs["address_lookup"],
        dfs["postcode_lookup"],
        dfs["lsoa_cis_lookup"],
        dfs["country_lookup"],
    )
    update_table(household_info_df, household_level_populations_table, mode_overide="overwrite")


@register_pipeline_stage("join_geographic_data")
def join_geographic_data(
    geographic_table: str,
    survey_responses_table: str,
    geographic_responses_table: str,
    id_column: str,
):
    """
    Join weights file onto survey data by household id.

    Parameters
    ----------
    geographic_table
        input table name for household data with geographic data
    survey_responses_table
        input table for individual participant responses
    geographic_responses_table
        output table name for joined survey responses and household geographic data
    id_column
        column containing id to join the 2 input tables
    """
    design_weights_df = extract_from_table(geographic_table)
    survey_responses_df = extract_from_table(survey_responses_table)
    geographic_survey_df = survey_responses_df.drop("postcode", "region_code").join(
        design_weights_df, on=id_column, how="left"
    )
    update_table(geographic_survey_df, geographic_responses_table)


@register_pipeline_stage("geography_and_imputation_dependent_logic")
def geography_and_imputation_dependent_processing(
    imputed_responses_table: str,
    output_imputed_responses_table: str,
):
    """
    Apply processing that depends on the imputation and geographic columns being created
    Parameters
    -----------
    imputed_responses_table
    response_records_table
    invalid_response_records_table
    output_imputed_responses_table
    key_columns
    """
    df_with_imputed_values = extract_from_table(imputed_responses_table)

    ethnicity_map = {
        "White": ["White-British", "White-Irish", "White-Gypsy or Irish Traveller", "Any other white background"],
        "Asian": [
            "Asian or Asian British-Indian",
            "Asian or Asian British-Pakistani",
            "Asian or Asian British-Bangladeshi",
            "Asian or Asian British-Chinese",
            "Any other Asian background",
        ],
        "Black": ["Black,Caribbean,African-African", "Black,Caribbean,Afro-Caribbean", "Any other Black background"],
        "Mixed": [
            "Mixed-White & Black Caribbean",
            "Mixed-White & Black African",
            "Mixed-White & Asian",
            "Any other Mixed background",
        ],
        "Other": ["Other ethnic group-Arab", "Any other ethnic group"],
    }

    df_with_imputed_values = assign_column_from_mapped_list_key(
        df=df_with_imputed_values,
        column_name_to_assign="ethnicity_group_corrected",
        reference_column="ethnicity",
        map=ethnicity_map,
    )
    df_with_imputed_values = assign_ethnicity_white(
        df_with_imputed_values,
        column_name_to_assign="ethnicity_white_corrected",
        ethnicity_group_column_name="ethnicity_group_corrected",
    )

    df_with_imputed_values = assign_multigeneration(
        df=df_with_imputed_values,
        column_name_to_assign="multigen",
        participant_id_column="participant_id",
        household_id_column="ons_household_id",
        visit_date_column="visit_datetime",
        date_of_birth_column="date_of_birth",
        country_column="country_name_12",
    )
    update_table(df_with_imputed_values, output_imputed_responses_table, mode_overide="overwrite")


@register_pipeline_stage("report")
def report(
    unique_id_column: str,
    validation_failure_flag_column: str,
    duplicate_count_column_name: str,
    valid_survey_responses_table: str,
    invalid_survey_responses_table: str,
    output_directory: str,
    tables_to_count: List[str],
):
    """
    Create a excel spreadsheet with multiple sheets to summarise key data from various
    tables regarding the running of the pipeline; using overall and most recent statistics.
    Parameters
    ----------
    unique_id_column
        column that should hold unique id for each row in responses file
    validation_failure_flag_column
        name of the column containing the previously created to containt validation error messages
        name should match that created in validate_survey_responses stage
    duplicate_count_column_name
        name of the column containing the previously created to containt count of rows that repeat
        on the responses table. name should match that created in validate_survey_responses stage
    valid_survey_responses_table
        table name of hdfs table of survey responses passing validation checks
    invalid_survey_responses_table
        table name of hdfs table of survey responses failing validation checks
    output_directory
        output folder location to store the report
    """
    valid_df = extract_from_table(valid_survey_responses_table)
    invalid_df = extract_from_table(invalid_survey_responses_table)

    processed_file_log = extract_from_table("processed_filenames")

    invalid_files_count = 0
    if check_table_exists("error_file_log"):
        invalid_files_log = extract_from_table("error_file_log")
        invalid_files_count = invalid_files_log.count()

    valid_survey_responses_count = valid_df.count()
    invalid_survey_responses_count = invalid_df.count()

    table_counts = {
        "error_file_log": invalid_files_count,
        valid_survey_responses_table: valid_survey_responses_count,
        invalid_survey_responses_table: invalid_survey_responses_count,
    }
    for table_name in tables_to_count:
        if check_table_exists(table_name):
            table = extract_from_table(table_name)
            table_counts[table_name] = table.count()
        else:
            table_counts[table_name] = "Table not found"

    valid_df_errors = valid_df.select(unique_id_column, validation_failure_flag_column)
    invalid_df_errors = invalid_df.select(unique_id_column, validation_failure_flag_column)

    valid_df_errors = (
        valid_df_errors.withColumn("Validation check failures", F.explode(validation_failure_flag_column))
        .groupBy("Validation check failures")
        .count()
    )
    invalid_df_errors = (
        invalid_df_errors.withColumn("Validation check failures", F.explode(validation_failure_flag_column))
        .groupBy("Validation check failures")
        .count()
    )

    duplicated_df = valid_df.select(unique_id_column, duplicate_count_column_name).filter(
        F.col(duplicate_count_column_name) > 1
    )

    counts_df = pd.DataFrame(
        {
            "dataset": [
                *list(table_counts.keys()),
            ],
            "count": [
                *list(table_counts.values()),
            ],
        }
    )

    output = BytesIO()
    file_types = list(processed_file_log.select("file_type").distinct().rdd.flatMap(lambda x: x).collect())
    with pd.ExcelWriter(output) as writer:
        for type in file_types:
            processed_files_df = (
                processed_file_log.filter(F.col("file_type") == type)
                .select("processed_filename", "file_row_count")
                .orderBy("processed_filename")
                .distinct()
                .toPandas()
            )
            processed_file_names = [name.split("/")[-1] for name in processed_files_df["processed_filename"]]
            processed_file_counts = processed_files_df["file_row_count"]
            individual_counts_df = pd.DataFrame({"dataset": processed_file_names, "count": processed_file_counts})
            name = f"{type}"
            individual_counts_df.to_excel(writer, sheet_name=name, index=False)

        counts_df.to_excel(writer, sheet_name="dataset totals", index=False)
        valid_df_errors.toPandas().to_excel(writer, sheet_name="validation fails valid data", index=False)
        invalid_df_errors.toPandas().to_excel(writer, sheet_name="validation fails invalid data", index=False)
        duplicated_df.toPandas().to_excel(writer, sheet_name="duplicated record summary", index=False)

    write_string_to_file(
        output.getbuffer(), f"{output_directory}/report_output_{datetime.now().strftime('%Y-%m-%d_%H-%M-%S')}.xlsx"
    )


@register_pipeline_stage("report_iqvia")
def report_iqvia(swab_residuals_table: str, blood_residuals_table: str, survey_repsonse_table):
    """ """
    swab_residuals_df = extract_from_table(swab_residuals_table)
    blood_residuals_df = extract_from_table(blood_residuals_table)
    swab_residuals_df = swab_residuals_df.filter(F.col("pcr_result_classification") != "positive")
<<<<<<< HEAD
    survey_repsonse_df = extract_from_table(survey_repsonse_table)
    modified_barcodes_df = survey_repsonse_df.filter(  # barcode_wrong_format
        F.col("swab_sample_barcode_edited_flag") == 1 | F.col("blood_sample_barcode_edited_flag") == 1
    ).select(
        "blood_sample_barcode",
        "blood_sample_barcode_raw",
        "swab_sample_barcode_raw",
        "swab_sample_barcode",
        "blood_taken",
        "visit_datetime",
        "visit_id",
        "survey_response_dataset_major_version",
    )
    missing_age_sex_ethnicity_df = survey_repsonse_df.filter(
        F.col("visit_status").isin(["completed", "partially completed", "new"])
        | (
            (F.col("swab_sample_barcode").isNotNull())
            & (F.col("withdrawn_participant") != "withdrawn")
            & (F.col("survey_response_dataset_major_version") == 2)
            & ((F.col("sex").isNotNull()) | (F.col("age_at_visit").isNotNull()) | (F.col("ethnicity").isNotNull()))
        )
    ).select(
        "visit_status",
        "swab_sample_barcode",
        "withdrawn_participant",
        "survey_response_dataset_major_version",
        "sex",
        "age_at_visit",
        "ethnicity",
    )
    duplicate_barcodes_df = count_barcode_cleaned(
        survey_repsonse_df, "swab_barcode_cleaned_count", "swab_sample_barcode", "samples_taken_datetime","visit_datetime"
    )
    duplicate_barcodes_df = count_barcode_cleaned(
        duplicate_barcodes_df, "blood_barcode_cleaned_count", "blood_sample_barcode", "samples_taken_datetime","visit_datetime"
    )
    duplicate_barcodes_df = duplicate_barcodes_df.filter(F.col("swab_barcode_cleaned_count")>1).select(
        "swab_sample_barcode",
        "swab_sample_barcode_raw",
        "blood_sample_barcode",
        "blood_sample_barcode_raw",
        "visit_id",
        "visit_date",
        "participant_id",
        ""
    )

# Count_barcode_cleaned 

# Swab_barcode_IQ 

# Swab_barcode_mk 

# Visit_id 

# Visit_date 

# Participant_id 

# Samples_taken_date_time 

# dataset 


    under_8_bloods_df = survey_repsonse_df.filter(
        (F.col("age_at_visit") <= 8)
        & ((F.col("blood_sample_barcode").isNotNull() | (F.col("blood_taken") == "Yes")))
        & (F.col("survey_response_dataset_major_version") == 2)
    ).select("age_at_visit" "blood_sample_barcode" "blood_taken")
=======
    survey_repsonse_table = extract_from_table(survey_repsonse_table)
    modified_barcodes_df = survey_repsonse_table.filter(
        F.col("swab_sample_barcode_edited_flag") == 1 | F.col("blood_sample_barcode_edited_flag") == 1
    ).select("blood_sample_barcode", "swab_sample_barcode", "")
>>>>>>> 2caf8781
    sheet_df_map = {
        "unlinked swabs": swab_residuals_df,
        "unlinked bloods": blood_residuals_df,
        "modified barcodes": modified_barcodes_df,
<<<<<<< HEAD
        "missing values": missing_age_sex_ethnicity_df,
        "under 8 bloods": under_8_bloods_df,
=======
>>>>>>> 2caf8781
    }
    output = dfs_to_bytes_excel(sheet_df_map)


@register_pipeline_stage("record_level_interface")
def record_level_interface(
    survey_responses_table: str,
    csv_editing_file: str,
    unique_id_column: str,
    unique_id_list: List,
    edited_survey_responses_table: str,
    filtered_survey_responses_table: str,
):
    """
    This stage does two type of edits in a given table from HIVE given an unique_id column.
    Either value level editing or filtering editing.

    Parameters
    ----------
    survey_responses_table
        HIVE table containing responses to edit
    csv_editing_file
        defines the editing from old values to new values in the HIVE tables
        Columns expected
            - id
            - dataset_name
            - target_column
            - old_value
            - new_value
    unique_id_column
        unique id that will be edited
    unique_id_list
        list of ids to be filtered
    edited_survey_responses_table
        HIVE table to write edited responses
    filtered_survey_responses_table
        HIVE table when they have been filtered out from survey responses
    """
    df = extract_from_table(survey_responses_table)

    filtered_out_df = df.filter(F.col(unique_id_column).isin(unique_id_list))
    update_table(filtered_out_df, filtered_survey_responses_table, "overwrite")

    lookup_df = extract_lookup_csv(csv_editing_file, csv_lookup_schema)
    filtered_in_df = df.filter(~F.col(unique_id_column).isin(unique_id_list))
    edited_df = update_from_lookup_df(filtered_in_df, lookup_df, id_column=unique_id_column)
    update_table(edited_df, edited_survey_responses_table, "overwrite")


@register_pipeline_stage("tables_to_csv")
def tables_to_csv(
    outgoing_directory,
    tables_to_csv_config_file,
    category_map,
    sep="|",
    extension=".txt",
    dry_run=False,
):
    """
    Writes data from an existing HIVE table to csv output, including mapping of column names and values.
    Takes a yaml file in which HIVE table name and csv table name are defined as well as columns to be
    included in the csv file by a select statement.
    Optionally also point to an update map to be used for the variable name mapping of these outputs.

    Parameters
    ----------
    outgoing_directory
        path to write output CSV files on HDFS
    tables_to_csv_config_file
        path to YAML config file to define input tables and output CSV names
    category_map
        name of the category map for converting category strings to integers
    dry_run
        when set to True, will delete files after they are written (for testing). Default is False.
    """
    output_datetime = datetime.today()
    output_datetime_str = output_datetime.strftime("%Y%m%d_%H%M%S")

    file_directory = Path(outgoing_directory) / output_datetime_str
    manifest = Manifest(outgoing_directory, pipeline_run_datetime=output_datetime, dry_run=dry_run)
    category_map_dictionary = category_maps[category_map]

    config_file = get_secondary_config(tables_to_csv_config_file)

    for table in config_file["create_tables"]:
        df = extract_from_table(table["table_name"]).select(*[element for element in table["column_name_map"].keys()])
        df = map_output_values_and_column_names(df, table["column_name_map"], category_map_dictionary)
        file_path = file_directory / f"{table['output_file_name']}_{output_datetime_str}"
        write_csv_rename(df, file_path, sep, extension)
        file_path = file_path.with_suffix(extension)
        header_string = read_header(file_path)

        manifest.add_file(
            relative_file_path=file_path.relative_to(outgoing_directory).as_posix(),
            column_header=header_string,
            validate_col_name_length=False,
            sep=sep,
        )
    manifest.write_manifest()


@register_pipeline_stage("sample_file_ETL")
def sample_file_ETL(
    household_level_populations_table,
    new_sample_file,
    tranche,
    cis_phase_lookup,
    postcode_lookup,
    master_sample_file,
    table_or_path,
    old_sample_file,
    design_weight_table,
    country_lookup,
    lsoa_cis_lookup,
):
    table_or_path = "path"
    if check_table_exists(design_weight_table):
        table_or_path = "table"
        old_sample_file = design_weight_table
    files = {
        # "postcode_lookup": {"file": postcode_lookup, "type": "path"},
        # "cis_phase_lookup": {"file": cis_phase_lookup, "type": "path"},
        # "new_sample_file": {"file": new_sample_file, "type": "path"},
        # "old_sample_file": {"file": old_sample_file, "type": table_or_path},
        # "tranche": {"file": tranche, "type": "path"},
        # "master_sample_file": {"file": master_sample_file, "type": "path"},
        # TODO: change stage
        "postcode_lookup": {
            "schema": postcode_schema,
            "path": postcode_lookup,
            "column_map": postcode_column_map,
            "type": "path",
        },
        "cis_phase_lookup": {
            "schema": cis_phase_schema,
            "path": cis_phase_lookup,
            "column_map": cis_phase_lookup_column_map,
            "type": "path",
        },
        "old_sample_file": {
            "schema": old_sample_file_schema,
            "path": old_sample_file,
            "column_map": old_sample_file_column_map,
            "type": table_or_path,
        },
        "new_sample_file": {
            "schema": new_sample_file_schema,
            "path": new_sample_file,
            "column_map": new_sample_file_column_map,
            "type": "path",
        },
        "master_sample_file": {
            "schema": master_sample_file_schema,
            "path": master_sample_file,
            "column_map": master_sample_file_column_map,
            "type": "path",
        },
        "tranche": {"schema": tranche_schema, "path": tranche, "column_map": tranche_column_map, "type": "path"},
        "lsoa_cis_lookup": {
            "schema": lsoa_cis_schema,
            "path": lsoa_cis_lookup,
            "column_map": lsoa_cis_column_map,
            "type": "path",
        },
        "country_lookup": {
            "schema": country_schema,
            "path": country_lookup,
            "column_map": country_column_map,
            "type": "path",
        },
    }
    dfs = read_rename_csv_based_on_given_columns(files)
    dfs = prepare_auxillary_data(dfs)
    dfs["household_level_populations"] = extract_from_table(household_level_populations_table)
    design_weights = generate_weights(dfs, table_or_path)
    update_table(design_weights, design_weight_table, mode_overide="append")


@register_pipeline_stage("calculate_individual_level_population_totals")
def population_projection(
    population_projection_previous: str,
    population_projection_current: str,
    month: int,
    year: int,
    aps_lookup: str,
    table_or_path: str,
    population_totals_table: str,
    population_projections_table: str,
):
    table_or_path = "path"
    if check_table_exists(population_projections_table):
        table_or_path = "table"
        population_projection_previous = population_projections_table
    files = {
        "population_projection_previous": {
            "schema": population_projection_previous_schema,
            "path": population_projection_previous,
            "column_map": population_projection_previous_column_map,
            "type": table_or_path,
        },
        "population_projection_current": {
            "schema": population_projection_current_schema,
            "path": population_projection_current,
            "column_map": population_projection_current_column_map,
            "type": "path",
        },
        "aps_lookup": {"schema": aps_schema, "path": aps_lookup, "column_map": aps_column_map, "type": "path"},
    }
    dfs = read_rename_csv_based_on_given_columns(
        dict_schemas_paths=files,
        table_to_exclude_list=["population_projection_previous", "population_projection_current"],
    )
    populations_for_calibration, population_projections = proccess_population_projection_df(
        dfs=dfs, month=month, year=year
    )
    update_table(populations_for_calibration, population_totals_table, mode_overide="overwrite")
    update_table(population_projections, population_projections_table, mode_overide="append")


@register_pipeline_stage("pre_calibration")
def pre_calibration(
    design_weight_table,
    individual_level_populations_for_non_response_adjustment_table,
    survey_response_table,
    responses_pre_calibration_table,
    pre_calibration_config_path,
):
    """
    Survey data broken down in different datasets is merged with household_samples_dataset
    Non-response adjustment is calculated and the design weights
    are adjusted by the non-response rates producing desgin weights adjusted.
    Calibration variables are calculated and all the files(dataframes) are written to HIVE
    for the weight calibration
    At the end of this processing stage 24 datasets (files will be produced): 6 datasets for each country

    Parameters
    ----------
    design_weight_table
        name of HIVE table containing household level design weights
    individual_level_populations_for_non_response_adjustment_table
        name of HIVE table containing populations for non-response adjustment
    survey_response_table
        name of HIVE table containing survey responses
    responses_pre_calibration_table
        name of HIVE table to write data for weight calibration
    pre_calibration_config_path
        path to YAML pre-calibration config file
    """
    pre_calibration_config = get_secondary_config(pre_calibration_config_path)
    household_level_with_design_weights = extract_from_table(design_weight_table)
    population_by_country = extract_from_table(individual_level_populations_for_non_response_adjustment_table)

    survey_response = extract_from_table(survey_response_table)

    survey_response = survey_response.select(
        "ons_household_id",
        "participant_id",
        "sex",
        "age_at_visit",
        "ethnicity_white",
    )

    population_by_country = population_by_country.select(
        # "region_code",
        "country_name_12",
        "population_country_swab",
        "population_country_antibodies",
    ).distinct()

    df_for_calibration = pre_calibration_high_level(
        df_survey=survey_response,
        df_dweights=household_level_with_design_weights,
        df_country=population_by_country,
        pre_calibration_config=pre_calibration_config,
    )
    update_table(df_for_calibration, responses_pre_calibration_table, mode_overide="overwrite")


@register_pipeline_stage("aggregated_output")
def aggregated_output(
    apply_aggregate_type,
    input_table_to_aggregate,
    column_group,
    column_window_list,
    order_window_list,
    apply_function_list,
    column_name_list,
    column_name_to_assign_list,
):
    """
    Parameters
    ----------
    apply_window
    apply_groupby
    aggregated_output
    column_name_to_assign_list
    column_group
    column_window_list
    function_list
    column_list_to_apply_function
    """
    df = extract_from_table(table_name=input_table_to_aggregate)

    if apply_aggregate_type == "groupby":
        df = aggregated_output_groupby(
            df=df,
            column_group=column_group,
            apply_function_list=apply_function_list,
            column_name_list=column_name_list,
            column_name_to_assign_list=column_name_to_assign_list,
        )
    elif apply_aggregate_type == "window":
        df = aggregated_output_window(
            df=df,
            column_window_list=column_window_list,
            column_name_list=column_name_list,
            apply_function_list=apply_function_list,
            column_name_to_assign_list=column_name_to_assign_list,
            order_column_list=order_window_list,
        )
    update_table(
        df=df,
        table_name=f"{input_table_to_aggregate}_{apply_aggregate_type}",
        mode_overide="overwrite",
    )<|MERGE_RESOLUTION|>--- conflicted
+++ resolved
@@ -948,7 +948,6 @@
     swab_residuals_df = extract_from_table(swab_residuals_table)
     blood_residuals_df = extract_from_table(blood_residuals_table)
     swab_residuals_df = swab_residuals_df.filter(F.col("pcr_result_classification") != "positive")
-<<<<<<< HEAD
     survey_repsonse_df = extract_from_table(survey_repsonse_table)
     modified_barcodes_df = survey_repsonse_df.filter(  # barcode_wrong_format
         F.col("swab_sample_barcode_edited_flag") == 1 | F.col("blood_sample_barcode_edited_flag") == 1
@@ -1018,21 +1017,16 @@
         & ((F.col("blood_sample_barcode").isNotNull() | (F.col("blood_taken") == "Yes")))
         & (F.col("survey_response_dataset_major_version") == 2)
     ).select("age_at_visit" "blood_sample_barcode" "blood_taken")
-=======
     survey_repsonse_table = extract_from_table(survey_repsonse_table)
     modified_barcodes_df = survey_repsonse_table.filter(
         F.col("swab_sample_barcode_edited_flag") == 1 | F.col("blood_sample_barcode_edited_flag") == 1
     ).select("blood_sample_barcode", "swab_sample_barcode", "")
->>>>>>> 2caf8781
     sheet_df_map = {
         "unlinked swabs": swab_residuals_df,
         "unlinked bloods": blood_residuals_df,
         "modified barcodes": modified_barcodes_df,
-<<<<<<< HEAD
         "missing values": missing_age_sex_ethnicity_df,
         "under 8 bloods": under_8_bloods_df,
-=======
->>>>>>> 2caf8781
     }
     output = dfs_to_bytes_excel(sheet_df_map)
 
