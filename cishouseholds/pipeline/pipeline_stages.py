from datetime import datetime
from datetime import timedelta
from io import BytesIO
from pathlib import Path
from typing import List
from typing import Union

import pandas as pd
from pyspark.sql import functions as F

from cishouseholds.derive import aggregated_output_groupby
from cishouseholds.derive import aggregated_output_window
from cishouseholds.derive import assign_column_from_mapped_list_key
from cishouseholds.derive import assign_ethnicity_white
from cishouseholds.derive import assign_multigeneration
from cishouseholds.edit import update_from_lookup_df
from cishouseholds.extract import extract_lookup_csv
from cishouseholds.extract import get_files_to_be_processed
from cishouseholds.filter import file_exclude
from cishouseholds.hdfs_utils import read_header
from cishouseholds.hdfs_utils import write_string_to_file
from cishouseholds.merge import join_assayed_bloods
from cishouseholds.merge import union_dataframes_to_hive
from cishouseholds.pipeline.category_map import category_maps
from cishouseholds.pipeline.config import get_config
from cishouseholds.pipeline.config import get_secondary_config
from cishouseholds.pipeline.generate_outputs import map_output_values_and_column_names
from cishouseholds.pipeline.generate_outputs import write_csv_rename
from cishouseholds.pipeline.input_file_processing import extract_df_list
from cishouseholds.pipeline.input_file_processing import extract_from_table
from cishouseholds.pipeline.input_file_processing import extract_validate_transform_input_data
from cishouseholds.pipeline.load import check_table_exists
from cishouseholds.pipeline.load import get_full_table_name
from cishouseholds.pipeline.load import update_table
from cishouseholds.pipeline.load import update_table_and_log_source_files
from cishouseholds.pipeline.manifest import Manifest
from cishouseholds.pipeline.merge_antibody_swab_ETL import load_to_data_warehouse_tables
from cishouseholds.pipeline.merge_antibody_swab_ETL import merge_blood
from cishouseholds.pipeline.merge_antibody_swab_ETL import merge_swab
from cishouseholds.pipeline.post_merge_processing import derive_overall_vaccination
from cishouseholds.pipeline.post_merge_processing import impute_key_columns
from cishouseholds.pipeline.post_merge_processing import nims_transformations
from cishouseholds.pipeline.survey_responses_version_2_ETL import fill_forwards_transformations
from cishouseholds.pipeline.survey_responses_version_2_ETL import union_dependent_cleaning
from cishouseholds.pipeline.survey_responses_version_2_ETL import union_dependent_derivations
from cishouseholds.pipeline.validation_ETL import validation_ETL
from cishouseholds.pipeline.validation_schema import csv_lookup_schema
from cishouseholds.pyspark_utils import get_or_create_spark_session
from cishouseholds.validate import validate_files
from cishouseholds.weights.extract import prepare_auxillary_data
from cishouseholds.weights.population_projections import proccess_population_projection_df
from cishouseholds.weights.pre_calibration import pre_calibration_high_level
from cishouseholds.weights.weights import generate_weights
from cishouseholds.weights.weights import household_level_populations
from dummy_data_generation.generate_data import generate_historic_bloods_data
from dummy_data_generation.generate_data import generate_nims_table
from dummy_data_generation.generate_data import generate_ons_gl_report_data
from dummy_data_generation.generate_data import generate_survey_v0_data
from dummy_data_generation.generate_data import generate_survey_v1_data
from dummy_data_generation.generate_data import generate_survey_v2_data
from dummy_data_generation.generate_data import generate_unioxf_medtest_data


pipeline_stages = {}


def register_pipeline_stage(key):
    """Decorator to register a pipeline stage function."""

    def _add_pipeline_stage(func):
        pipeline_stages[key] = func
        return func

    return _add_pipeline_stage


@register_pipeline_stage("csv_to_table")
def csv_to_table(csv_filepath: str, table_name: str):
    spark = get_or_create_spark_session()
    df = spark.read.csv(csv_filepath, header=True)
    update_table(df, table_name)


@register_pipeline_stage("delete_tables")
def delete_tables(prefix: str = None, table_names: Union[str, List[str]] = None, pattern: str = None):
    """
    Deletes HIVE tables. For use at the start of a pipeline run, to reset pipeline logs and data.
    Should not be used in production, as all tables may be deleted.

    Use one or more of the optional parameters.

    Parameters
    ----------
    prefix
        remove all tables with a given table name prefix (see config for current prefix)
    table_names
        one or more absolute table names to delete (including prefix)
    pattern
        drop tables where table name matches pattern in SQL format (e.g. "%_responses_%")
    """
    spark_session = get_or_create_spark_session()
    storage_config = get_config()["storage"]

    if table_names is not None:
        if type(table_names) != list:
            table_names = [table_names]  # type:ignore
        for table_name in table_names:
            print(
                f"dropping table: {storage_config['database']}.{storage_config['table_prefix']}{table_name}"
            )  # functional
            spark_session.sql(
                f"DROP TABLE IF EXISTS {storage_config['database']}.{storage_config['table_prefix']}{table_name}"
            )
    if pattern is not None:
        tables = (
            spark_session.sql(f"SHOW TABLES IN {storage_config['database']} LIKE '{pattern}'")
            .select("tableName")
            .toPandas()["tableName"]
            .tolist()
        )
        for table_name in tables:
            print(f"dropping table: {table_name}")  # functional
            spark_session.sql(f"DROP TABLE IF EXISTS {storage_config['database']}.{table_name}")
    if prefix is not None:
        tables = (
            spark_session.sql(f"SHOW TABLES IN {storage_config['database']} LIKE '{prefix}*'")
            .select("tableName")
            .toPandas()["tableName"]
            .tolist()
        )
        for table_name in tables:
            print(f"dropping table: {table_name}")  # functional
            spark_session.sql(f"DROP TABLE IF EXISTS {storage_config['database']}.{table_name}")


@register_pipeline_stage("generate_dummy_data")
def generate_dummy_data(output_directory):
    raw_dir = Path(output_directory) / "generated_data"
    swab_dir = raw_dir / "swab"
    blood_dir = raw_dir / "blood"
    survey_dir = raw_dir / "survey"
    northern_ireland_dir = raw_dir / "northern_ireland_sample"
    sample_direct_dir = raw_dir / "england_wales_sample"
    unprocessed_bloods_dir = raw_dir / "unprocessed_blood"
    historic_bloods_dir = raw_dir / "historic_blood"
    historic_swabs_dir = raw_dir / "historic_swab"
    historic_survey_dir = raw_dir / "historic_survey"
    for directory in [
        swab_dir,
        blood_dir,
        survey_dir,
        northern_ireland_dir,
        sample_direct_dir,
        unprocessed_bloods_dir,
        historic_bloods_dir,
        historic_swabs_dir,
        historic_survey_dir,
    ]:
        directory.mkdir(parents=True, exist_ok=True)

    file_datetime = datetime.now()
    lab_date_1 = datetime.strftime(file_datetime - timedelta(days=1), format="%Y%m%d")
    lab_date_2 = datetime.strftime(file_datetime - timedelta(days=2), format="%Y%m%d")
    file_date = datetime.strftime(file_datetime, format="%Y%m%d")

    # Historic files
    # historic_bloods = generate_historic_bloods_data(historic_bloods_dir, file_date, 30)
    # historic_swabs = generate_ons_gl_report_data(historic_swabs_dir, file_date, 30)

    # historic_v2 = generate_survey_v2_data(
    #     directory=historic_survey_dir,
    #     file_date=file_date,
    #     records=100,
    #     swab_barcodes=historic_swabs["Sample"].unique().tolist(),
    #     blood_barcodes=historic_bloods["blood_barcode_OX"].unique().tolist(),
    # )

    # Delta files
    lab_swabs_1 = generate_ons_gl_report_data(swab_dir, file_date, 10)
    lab_swabs_2 = generate_ons_gl_report_data(swab_dir, lab_date_1, 10)
    lab_swabs_3 = generate_ons_gl_report_data(swab_dir, lab_date_2, 10)
    lab_swabs = pd.concat([lab_swabs_1, lab_swabs_2, lab_swabs_3])

    lab_bloods_s_1, lab_bloods_n_1 = generate_unioxf_medtest_data(blood_dir, file_date, 10)
    lab_bloods_s_2, lab_bloods_n_2 = generate_unioxf_medtest_data(blood_dir, lab_date_1, 10)
    lab_bloods_s_3, lab_bloods_n_3 = generate_unioxf_medtest_data(blood_dir, lab_date_2, 10)

    lab_bloods = pd.concat(
        [lab_bloods_n_1, lab_bloods_n_2, lab_bloods_n_3, lab_bloods_s_1, lab_bloods_s_2, lab_bloods_s_3]
    )

    historic_blood_n = generate_historic_bloods_data(historic_bloods_dir, file_date, 10, "N")
    historic_blood_s = generate_historic_bloods_data(historic_bloods_dir, file_date, 10, "S")

    # unprocessed_bloods_data = generate_unprocessed_bloods_data(unprocessed_bloods_dir, file_date, 20)
    # northern_ireland_data = generate_northern_ireland_data(northern_ireland_dir, file_date, 20)
    # sample_direct_data = generate_sample_direct_data(sample_direct_dir, file_date, 20)

    # swab/blood barcode lists
    swab_barcode = lab_swabs["Sample"].unique().tolist()
    blood_barcode = lab_bloods["Serum Source ID"].unique().tolist()
    blood_barcode += historic_blood_n["blood_barcode_OX"].unique().tolist()
    blood_barcode += historic_blood_s["blood_barcode_OX"].unique().tolist()

    swab_barcode = swab_barcode[int(round(len(swab_barcode) / 10)) :]  # noqa: E203
    blood_barcode = blood_barcode[int(round(len(swab_barcode) / 10)) :]  # noqa: E203

    generate_survey_v0_data(
        directory=survey_dir, file_date=file_date, records=50, swab_barcodes=swab_barcode, blood_barcodes=blood_barcode
    )
    generate_survey_v1_data(
        directory=survey_dir, file_date=file_date, records=50, swab_barcodes=swab_barcode, blood_barcodes=blood_barcode
    )
    v2 = generate_survey_v2_data(
        directory=survey_dir, file_date=file_date, records=50, swab_barcodes=swab_barcode, blood_barcodes=blood_barcode
    )

    participant_ids = v2["Participant_id"].unique().tolist()

    generate_nims_table(get_full_table_name("cis_nims_20210101"), participant_ids)


def generate_input_processing_function(
    stage_name,
    dataset_name,
    id_column,
    validation_schema,
    column_name_map,
    datetime_column_map,
    transformation_functions,
    output_table_name,
    source_file_column,
    write_mode="overwrite",
    sep=",",
    cast_to_double_list=[],
    include_hadoop_read_write=True,
):
    """
    Generate an input file processing stage function and register it.

    Returns dataframe for use in testing.

    Parameters
    ----------
    include_hadoop_read_write
        set to False for use in testing on non-hadoop environments

    Notes
    -----
    See underlying functions for other parameter documentation.
    """

    @register_pipeline_stage(stage_name)
    def _inner_function(
        resource_path,
        dataset_name=dataset_name,
        id_column=id_column,
        latest_only=False,
        start_date=None,
        end_date=None,
        include_processed=False,
        include_invalid=False,
        output_table_name=output_table_name,
        source_file_column=source_file_column,
        write_mode=write_mode,
    ):
        file_path_list = [resource_path]

        if include_hadoop_read_write:
            file_path_list = get_files_to_be_processed(
                resource_path,
                latest_only=latest_only,
                start_date=start_date,
                end_date=end_date,
                include_processed=include_processed,
                include_invalid=include_invalid,
            )
        if not file_path_list:
            print(f"        - No files selected in {resource_path}")  # functional
            return

        valid_file_paths = validate_files(file_path_list, validation_schema, sep=sep)
        if not valid_file_paths:
            print(f"        - No valid files found in: {resource_path}.")  # functional
            return

        raw_df, df, filtered_df = extract_validate_transform_input_data(
            include_hadoop_read_write=include_hadoop_read_write,
            resource_path=file_path_list,
            dataset_name=dataset_name,
            id_column=id_column,
            variable_name_map=column_name_map,
            datetime_map=datetime_column_map,
            validation_schema=validation_schema,
            transformation_functions=transformation_functions,
            source_file_column=source_file_column,
            sep=sep,
            cast_to_double_columns_list=cast_to_double_list,
        )
        if include_hadoop_read_write:
            update_table_and_log_source_files(
                raw_df, df, filtered_df, output_table_name, source_file_column, dataset_name, write_mode
            )
        return df

    _inner_function.__name__ = stage_name
    return _inner_function


@register_pipeline_stage("union_survey_response_files")
def union_survey_response_files(transformed_survey_responses_table_pattern: str, unioned_survey_responses_table: str):
    """
    Union survey response for v0, v1 and v2, and write to table.
    Parameters
    ----------
    transformed_survey_responses_table_pattern
        input table pattern for extracting each of the transformed survey responses tables
    unioned_survey_responses_table
        output table name for the combine file of 3 unioned survey responses
    """
    survey_df_list = []

    for version in ["0", "1", "2"]:
        survey_table = transformed_survey_responses_table_pattern.replace("*", version)
        survey_df_list.append(extract_from_table(survey_table))

    union_dataframes_to_hive(unioned_survey_responses_table, survey_df_list)


@register_pipeline_stage("union_dependent_transformations")
def execute_union_dependent_transformations(unioned_survey_table: str, transformed_table: str):
    """
    Transformations that require the union of the different input survey response files.
    Includes combining data from different files and filling forwards or backwards over time.
    Parameters
    ----------
    unioned_survey_table
        input table name for table containing the combined survey responses tables
    transformed_table
        output table name for table with applied transformations dependent on complete survey dataset
    """
    unioned_survey_responses = extract_from_table(unioned_survey_table)
    unioned_survey_responses = union_dependent_cleaning(unioned_survey_responses)
    unioned_survey_responses = union_dependent_derivations(unioned_survey_responses)
    update_table(unioned_survey_responses, transformed_table, mode_overide="overwrite")


@register_pipeline_stage("fill_forwards_stage")
def fill_forwards_stage(unioned_survey_table: str, filled_forwards_table: str):
    df = extract_from_table(unioned_survey_table)
    df = fill_forwards_transformations(df)
    update_table(df, filled_forwards_table, mode_overide="overwrite")


@register_pipeline_stage("validate_survey_responses")
def validate_survey_responses(
    survey_responses_table: str,
    duplicate_count_column_name: str,
    validation_failure_flag_column: str,
    valid_survey_responses_table: str,
    invalid_survey_responses_table: str,
):
    """
    Populate error column with outcomes of specific validation checks against fully
    transformed survey dataset.

    Parameters
    ----------
    survey_responses_table
        input table name for fully transformed survey table
    duplicate_count_column_name
        column name in which to count duplicates of rows within the dataframe
    validation_failure_flag_column
        name for error column wherein each of the validation checks results are appended
    valid_survey_responses_table
        table containing results that passed the error checking process
    invalid_survey_responses_table
        table containing results that failed the error checking process
    """
    unioned_survey_responses = extract_from_table(survey_responses_table)
    valid_survey_responses, erroneous_survey_responses = validation_ETL(
        df=unioned_survey_responses,
        validation_check_failure_column_name=validation_failure_flag_column,
        duplicate_count_column_name=duplicate_count_column_name,
    )
    update_table(valid_survey_responses, valid_survey_responses_table, mode_overide="overwrite")
    update_table(erroneous_survey_responses, invalid_survey_responses_table, mode_overide="overwrite")


@register_pipeline_stage("lookup_based_editing")
def lookup_based_editing(
    input_table: str,
    cohort_lookup_path: str,
    travel_countries_lookup_path: str,
    rural_urban_lookup_path: str,
    edited_table: str,
):
    """
    Edit columns based on mappings from lookup files. Often used to correct data quality issues.
    Parameters
    ----------
    input_table
        input table name for reference table
    cohort_lookup_path
        input file path name for cohort corrections lookup file
    travel_countries_lookup_path
        input file path name for travel_countries corrections lookup file
    edited_table
    """
    df = extract_from_table(input_table)
    spark = get_or_create_spark_session()

    cohort_lookup = spark.read.csv(
        cohort_lookup_path, header=True, schema="participant_id string, new_cohort string, old_cohort string"
    ).withColumnRenamed("participant_id", "cohort_participant_id")

    travel_countries_lookup = spark.read.csv(
        travel_countries_lookup_path,
        header=True,
        schema="been_outside_uk_last_country_old string, been_outside_uk_last_country_new string",
    )
    rural_urban_lookup_df = spark.read.csv(
        rural_urban_lookup_path,
        header=True,
        schema="""
            lower_super_output_area_code_11 string,
            cis_rural_urban_classification string,
            rural_urban_classification_11 string
        """,
    ).drop(
        "rural_urban_classification_11"
    )  # Prefer version from sample
    df = df.join(
        F.broadcast(cohort_lookup),
        how="left",
        on=((df.participant_id == cohort_lookup.cohort_participant_id) & (df.study_cohort == cohort_lookup.old_cohort)),
    )
    df = df.withColumn("study_cohort", F.coalesce(F.col("new_cohort"), F.col("study_cohort"))).drop(
        "new_cohort", "old_cohort"
    )
    df = df.join(
        F.broadcast(travel_countries_lookup),
        how="left",
        on=df.been_outside_uk_last_country == travel_countries_lookup.been_outside_uk_last_country_old,
    )
    df = df.withColumn(
        "been_outside_uk_last_country",
        F.coalesce(F.col("been_outside_uk_last_country_new"), F.col("been_outside_uk_last_country")),
    ).drop("been_outside_uk_last_country_old", "been_outside_uk_last_country_new")

    if "lower_super_output_area_code_11" in df.columns:
        df = df.join(
            F.broadcast(rural_urban_lookup_df),
            how="left",
            on="lower_super_output_area_code_11",
        )
    update_table(df, edited_table, mode_overide="overwrite")


@register_pipeline_stage("outer_join_antibody_results")
def outer_join_antibody_results(
    antibody_test_result_table: str, joined_antibody_test_result_table: str, failed_join_table: str
):
    """
    Outer join of data for two antibody/blood test targets (S and N protein antibodies).
    Creates a single record per blood sample.

    Parameters
    ----------
    antibody_test_result_table
        name of HIVE table to read antibody/blood test results from, where blood samples may have more than one record
    joined_antibody_test_result_table
        name of HIVE table to write successfully joined records, where each blood sample has one record
    failed_join_table
        name of HIVE table to write antibody/blood test results that failed to merge.
        Specifically, those with more than two records in the unjoined data.
    """
    blood_df = extract_from_table(antibody_test_result_table)
    blood_df = blood_df.dropDuplicates(
        subset=[column for column in blood_df.columns if column != "blood_test_source_file"]
    )

    blood_df, failed_blood_join_df = join_assayed_bloods(
        blood_df,
        test_target_column="antibody_test_target",
        join_on_columns=[
            "unique_antibody_test_id",
            "blood_sample_barcode",
            "antibody_test_plate_common_id",
            "antibody_test_well_id",
        ],
    )
    blood_df = blood_df.withColumn(
        "combined_blood_sample_received_date",
        F.coalesce(F.col("blood_sample_received_date_s_protein"), F.col("blood_sample_received_date_n_protein")),
    )

    update_table(blood_df, joined_antibody_test_result_table, mode_overide="overwrite")
    update_table(failed_blood_join_df, failed_join_table, mode_overide="overwrite")


@register_pipeline_stage("merge_blood_ETL")
def merge_blood_ETL(
    survey_responses_table: str,
    antibody_table: str,
    blood_files_to_exclude: List[str],
    antibody_output_tables: List[str],
):
    """
    High level function for joining antibody/blood test result data to survey responses.
    Should be run before the PCR/swab result merge.

    Parameters
    ----------
    survey_responses_table
        name of HIVE table containing survey response records
    antibody_table
        name of HIVE table containing antibody/blood result records
    swab_files_to_exclude
        antibody/blood result files that should be excluded from the merge.
        Used to remove files that are found to contain invalid data.
    swab_output_tables
        names of the three output tables:
            1. survey responses and successfully joined results
            2. residual antibody/blood result records, where there was no barcode match to join on
            3. antibody/blood result records that failed to meet the criteria for joining
    """

    survey_df = extract_from_table(survey_responses_table).where(
        F.col("unique_participant_response_id").isNotNull() & (F.col("unique_participant_response_id") != "")
    )
    antibody_df = extract_from_table(antibody_table).where(
        F.col("unique_antibody_test_id").isNotNull() & F.col("blood_sample_barcode").isNotNull()
    )
    antibody_df = file_exclude(antibody_df, "blood_test_source_file", blood_files_to_exclude)

    survey_antibody_df, antibody_residuals, survey_antibody_failed = merge_blood(survey_df, antibody_df)

    output_antibody_df_list = [survey_antibody_df, antibody_residuals, survey_antibody_failed]
    output_antibody_table_list = antibody_output_tables

    load_to_data_warehouse_tables(output_antibody_df_list, output_antibody_table_list)

    return survey_antibody_df


@register_pipeline_stage("merge_swab_ETL")
def merge_swab_ETL(
    survey_responses_table: str, swab_table: str, swab_files_to_exclude: List[str], swab_output_tables: List[str]
):
    """
    High level function for joining PCR test result data to survey responses.
    Should be run following the antibody/blood result merge.

    Parameters
    ----------
    survey_responses_table
        name of HIVE table containing survey response records
    swab_table
        name of HIVE table containing PCR/swab result records
    swab_files_to_exclude
        PCR/swab result files that should be excluded from the merge.
        Used to remove files that are found to contain invalid data.
    swab_output_tables
        names of the three output tables:
            1. survey responses and successfully joined results
            2. residual PCR/swab result records, where there was no barcode match to join on
            3. PCR/swab result records that failed to meet the criteria for joining
    """
    survey_df = extract_from_table(survey_responses_table).where(
        F.col("unique_participant_response_id").isNotNull() & (F.col("unique_participant_response_id") != "")
    )

    swab_df = extract_from_table(swab_table).where(
        F.col("unique_pcr_test_id").isNotNull() & F.col("swab_sample_barcode").isNotNull()
    )
    swab_df = file_exclude(swab_df, "swab_test_source_file", swab_files_to_exclude)

    swab_df = swab_df.dropDuplicates(subset=[column for column in swab_df.columns if column != "swab_test_source_file"])

    survey_antibody_swab_df, antibody_swab_residuals, survey_antibody_swab_failed = merge_swab(survey_df, swab_df)
    output_swab_df_list = [survey_antibody_swab_df, antibody_swab_residuals, survey_antibody_swab_failed]
    load_to_data_warehouse_tables(output_swab_df_list, swab_output_tables)

    return survey_antibody_swab_df


@register_pipeline_stage("join_vaccination_data")
def join_vaccination_data(participant_records_table, nims_table, vaccination_data_table):
    """
    Join NIMS vaccination data onto participant level records and derive vaccination status using NIMS and CIS data.

    Parameters
    ----------
    participant_records_table
        input table containing participant level records to join
    nims_table
        nims table containing records to be joined to participant table
    vaccination_data_table
        output table name for the joined nims and participant table
    """
    participant_df = extract_from_table(participant_records_table)
    nims_df = extract_from_table(nims_table)
    nims_df = nims_transformations(nims_df)

    participant_df = participant_df.join(nims_df, on="participant_id", how="left")
    participant_df = derive_overall_vaccination(participant_df)

    update_table(participant_df, vaccination_data_table, mode_overide="overwrite")


@register_pipeline_stage("impute_demographic_columns")
def impute_demographic_columns(
    survey_responses_table: str,
    imputed_values_table: str,
    survey_responses_imputed_table: str,
    key_columns: List[str],
):
    """
    Imputes values for key demographic columns.
    Applies filling forward for listed columns. Specific imputations are then used for sex, ethnicity and date of birth.

    Parameters
    ----------
    survey_responses_table
        name of HIVE table containing survey responses for imputation, containing `key_columns`
    imputed_values_table
        name of HIVE table containing previously imputed values
    survey_responses_imputed_table
        name of HIVE table to write survey responses following imputation
    key_columns
        names of key demographic columns to be filled forwards
    """
    imputed_value_lookup_df = None
    if check_table_exists(imputed_values_table):
        imputed_value_lookup_df = extract_from_table(imputed_values_table)
    df = extract_from_table(survey_responses_table)
    key_columns_imputed_df = impute_key_columns(
        df, imputed_value_lookup_df, key_columns, get_config().get("imputation_log_directory", "./")
    )
    # imputed_values_df = key_columns_imputed_df.filter(
    #     reduce(
    #         lambda col_1, col_2: col_1 | col_2,
    #         (F.col(f"{column}_imputation_method").isNotNull() for column in key_columns),
    #     )
    # )

    # lookup_columns = chain(*[(column, f"{column}_imputation_method") for column in key_columns])
    # imputed_values = imputed_values_df.select(
    #     "participant_id",
    #     *lookup_columns,
    # )
    df_with_imputed_values = df.drop(*key_columns).join(key_columns_imputed_df, on="participant_id", how="left")

    # update_table(imputed_values, imputed_values_table)
    update_table(df_with_imputed_values, survey_responses_imputed_table, "overwrite")


@register_pipeline_stage("calculate_household_level_populations")
def calculate_household_level_populations(
    address_lookup, lsoa_cis_lookup, country_lookup, postcode_lookup, household_level_populations_table
):
    files = {
        "address_lookup": {"file": address_lookup, "type": "path"},
        "lsoa_cis_lookup": {"file": lsoa_cis_lookup, "type": "path"},
        "country_lookup": {"file": country_lookup, "type": "path"},
        "postcode_lookup": {"file": postcode_lookup, "type": "path"},
    }
    dfs = extract_df_list(files)
    dfs = prepare_auxillary_data(dfs)

    household_info_df = household_level_populations(
        dfs["address_lookup"],
        dfs["postcode_lookup"],
        dfs["lsoa_cis_lookup"],
        dfs["country_lookup"],
    )
    update_table(household_info_df, household_level_populations_table, mode_overide="overwrite")


@register_pipeline_stage("join_geographic_data")
def join_geographic_data(
    geographic_table: str,
    survey_responses_table: str,
    geographic_responses_table: str,
    id_column: str,
):
    """
    Join weights file onto survey data by household id.

    Parameters
    ----------
    geographic_table
        input table name for household data with geographic data
    survey_responses_table
        input table for individual participant responses
    geographic_responses_table
        output table name for joined survey responses and household geographic data
    id_column
        column containing id to join the 2 input tables
    """
    design_weights_df = extract_from_table(geographic_table)
    survey_responses_df = extract_from_table(survey_responses_table)
    geographic_survey_df = survey_responses_df.drop("postcode", "region_code").join(
        design_weights_df, on=id_column, how="left"
    )
    update_table(geographic_survey_df, geographic_responses_table)


@register_pipeline_stage("geography_and_imputation_dependent_logic")
def geography_and_imputation_dependent_processing(
    imputed_responses_table: str,
    output_imputed_responses_table: str,
):
    """
    Apply processing that depends on the imputation and geographic columns being created
    Parameters
    -----------
    imputed_responses_table
    response_records_table
    invalid_response_records_table
    output_imputed_responses_table
    key_columns
    """
    df_with_imputed_values = extract_from_table(imputed_responses_table)

    ethnicity_map = {
        "White": ["White-British", "White-Irish", "White-Gypsy or Irish Traveller", "Any other white background"],
        "Asian": [
            "Asian or Asian British-Indian",
            "Asian or Asian British-Pakistani",
            "Asian or Asian British-Bangladeshi",
            "Asian or Asian British-Chinese",
            "Any other Asian background",
        ],
        "Black": ["Black,Caribbean,African-African", "Black,Caribbean,Afro-Caribbean", "Any other Black background"],
        "Mixed": [
            "Mixed-White & Black Caribbean",
            "Mixed-White & Black African",
            "Mixed-White & Asian",
            "Any other Mixed background",
        ],
        "Other": ["Other ethnic group-Arab", "Any other ethnic group"],
    }

    df_with_imputed_values = assign_column_from_mapped_list_key(
        df=df_with_imputed_values,
        column_name_to_assign="ethnicity_group_corrected",
        reference_column="ethnicity",
        map=ethnicity_map,
    )
    df_with_imputed_values = assign_ethnicity_white(
        df_with_imputed_values,
        column_name_to_assign="ethnicity_white_corrected",
        ethnicity_group_column_name="ethnicity_group_corrected",
    )

    df_with_imputed_values = assign_multigeneration(
        df=df_with_imputed_values,
        column_name_to_assign="multigen",
        participant_id_column="participant_id",
        household_id_column="ons_household_id",
        visit_date_column="visit_datetime",
        date_of_birth_column="date_of_birth",
        country_column="country_name_12",
    )
    update_table(df_with_imputed_values, output_imputed_responses_table, mode_overide="overwrite")


@register_pipeline_stage("report")
def report(
    unique_id_column: str,
    validation_failure_flag_column: str,
    duplicate_count_column_name: str,
    valid_survey_responses_table: str,
    invalid_survey_responses_table: str,
    output_directory: str,
    filtered_survey_responses_table: str = None,
):
    """
    Create a excel spreadsheet with multiple sheets to summarise key data from various
    tables regarding the running of the pipeline; using overall and most recent statistics.
    Parameters
    ----------
    unique_id_column
        column that should hold unique id for each row in responses file
    validation_failure_flag_column
        name of the column containing the previously created to containt validation error messages
        name should match that created in validate_survey_responses stage
    duplicate_count_column_name
        name of the column containing the previously created to containt count of rows that repeat
        on the responses table. name should match that created in validate_survey_responses stage
    valid_survey_responses_table
        table name of hdfs table of survey responses passing validation checks
    invalid_survey_responses_table
        table name of hdfs table of survey responses failing validation checks
    filtered_survey_responses_table
    output_directory
        output folder location to store the report
    """
    valid_df = extract_from_table(valid_survey_responses_table)
    invalid_df = extract_from_table(invalid_survey_responses_table)

    filtered_survey_responses_count = 0
    if filtered_survey_responses_table is not None:
        filtered_df = extract_from_table(filtered_survey_responses_table)
        filtered_survey_responses_count = filtered_df.count()

    processed_file_log = extract_from_table("processed_filenames")
<<<<<<< HEAD
    rows_extracted_df = (
        processed_file_log.groupBy("dataset_name")
        .agg(F.sum("filtered_row_count").alias("total_dataset_rows_extracted"))
        .toPandas()
    )
    raw_rows_df = (
        processed_file_log.groupBy("dataset_name")
        .agg(F.sum("file_row_count").alias("total_dataset_raw_rows"))
        .toPandas()
    )
    transformed_rows_df = processed_file_log.select("dataset_name", "transformed_row_count").distinct().toPandas()
=======
    dataset_extracted_df = processed_file_log.groupBy("dataset_name").agg(
        F.sum("filtered_row_count").alias("total_dataset_rows_extracted")
    )
    dataset_grouped_df = processed_file_log.groupBy("dataset_name").agg(
        F.sum("file_row_count").alias("total_dataset_rows")
    )
    dataset_names = list(dataset_extracted_df.select("dataset_name").distinct().rdd.flatMap(lambda x: x).collect())
    extracted_counts = list(
        dataset_extracted_df.select("dataset_name", "total_dataset_rows_extracted")
        .distinct()
        .drop("dataset_name")
        .rdd.flatMap(lambda x: x)
        .collect()
    )
    total_dataset_row_counts = list(
        dataset_grouped_df.select("dataset_name", "total_dataset_rows")
        .distinct()
        .drop("dataset_name")
        .rdd.flatMap(lambda x: x)
        .collect()
    )
    transformed_row_counts = list(
        processed_file_log.select("dataset_name", "transformed_row_count")
        .distinct()
        .drop("dataset_name")
        .rdd.flatMap(lambda x: x)
        .collect()
    )
>>>>>>> 69b36a46

    invalid_files_count = 0
    if check_table_exists("error_file_log"):
        invalid_files_log = extract_from_table("error_file_log")
        invalid_files_count = invalid_files_log.count()

    valid_survey_responses_count = valid_df.count()
    invalid_survey_responses_count = invalid_df.count()

    valid_df_errors = valid_df.select(unique_id_column, validation_failure_flag_column)
    invalid_df_errors = invalid_df.select(unique_id_column, validation_failure_flag_column)

    valid_df_errors = (
        valid_df_errors.withColumn("Validation check failures", F.explode(validation_failure_flag_column))
        .groupBy("Validation check failures")
        .count()
    )
    invalid_df_errors = (
        invalid_df_errors.withColumn("Validation check failures", F.explode(validation_failure_flag_column))
        .groupBy("Validation check failures")
        .count()
    )

    duplicated_df = valid_df.select(unique_id_column, duplicate_count_column_name).filter(
        F.col(duplicate_count_column_name) > 1
    )

    counts_df = pd.DataFrame(
        {
            "dataset": [
                "invalid input files",
                "valid survey responses",
                "invalid survey responses",
                "filtered survey responses",
<<<<<<< HEAD
                *[f"extracted {dataset_name}" for dataset_name in list(rows_extracted_df["dataset_name"])],
                *[f"raw {dataset_name}" for dataset_name in list(raw_rows_df["dataset_name"])],
                *[f"transformed {dataset_name}" for dataset_name in list(transformed_rows_df["dataset_name"])],
=======
                *[f"{dataset_name} rows extracted" for dataset_name in dataset_names],
                *[f"{dataset_name} raw rows" for dataset_name in dataset_names],
                *[f"{dataset_name} transformed rows" for dataset_name in dataset_names],
>>>>>>> 69b36a46
            ],
            "count": [
                invalid_files_count,
                valid_survey_responses_count,
                invalid_survey_responses_count,
                filtered_survey_responses_count,
<<<<<<< HEAD
                *list(rows_extracted_df["total_dataset_rows_extracted"]),
                *list(raw_rows_df["total_dataset_raw_rows"]),
                *list(transformed_rows_df["transformed_row_count"]),
=======
                *extracted_counts,
                *total_dataset_row_counts,
                *transformed_row_counts,
>>>>>>> 69b36a46
            ],
        }
    )

    output = BytesIO()
    file_types = list(processed_file_log.select("file_type").distinct().rdd.flatMap(lambda x: x).collect())
    with pd.ExcelWriter(output) as writer:
        for type in file_types:
            processed_files_df = (
                processed_file_log.filter(F.col("file_type") == type)
                .select("processed_filename", "file_row_count")
                .distinct()
<<<<<<< HEAD
                .toPandas()
            )
            processed_file_names = [name.split("/")[-1] for name in processed_files_df["processed_filename"]]
            processed_file_counts = processed_files_df["file_row_count"]
=======
                .drop("processed_filename")
                .rdd.flatMap(lambda x: x)
                .collect()
            )
>>>>>>> 69b36a46
            individual_counts_df = pd.DataFrame({"dataset": processed_file_names, "count": processed_file_counts})
            name = f"{type}"
            individual_counts_df.to_excel(writer, sheet_name=name, index=False)

        counts_df.to_excel(writer, sheet_name="dataset totals", index=False)
        valid_df_errors.toPandas().to_excel(writer, sheet_name="validation fails valid data", index=False)
        invalid_df_errors.toPandas().to_excel(writer, sheet_name="validation fails invalid data", index=False)
        duplicated_df.toPandas().to_excel(writer, sheet_name="duplicated record summary", index=False)

    write_string_to_file(
        output.getbuffer(), f"{output_directory}/report_output_{datetime.now().strftime('%Y-%m-%d_%H-%M-%S')}.xlsx"
    )


@register_pipeline_stage("record_level_interface")
def record_level_interface(
    survey_responses_table: str,
    csv_editing_file: str,
    unique_id_column: str,
    unique_id_list: List,
    edited_survey_responses_table: str,
    filtered_survey_responses_table: str,
):
    """
    This stage does two type of edits in a given table from HIVE given an unique_id column.
    Either value level editing or filtering editing.

    Parameters
    ----------
    survey_responses_table
        HIVE table containing responses to edit
    csv_editing_file
        defines the editing from old values to new values in the HIVE tables
        Columns expected
            - id
            - dataset_name
            - target_column
            - old_value
            - new_value
    unique_id_column
        unique id that will be edited
    unique_id_list
        list of ids to be filtered
    edited_survey_responses_table
        HIVE table to write edited responses
    filtered_survey_responses_table
        HIVE table when they have been filtered out from survey responses
    """
    df = extract_from_table(survey_responses_table)

    filtered_out_df = df.filter(F.col(unique_id_column).isin(unique_id_list))
    update_table(filtered_out_df, filtered_survey_responses_table, "overwrite")

    lookup_df = extract_lookup_csv(csv_editing_file, csv_lookup_schema)
    filtered_in_df = df.filter(~F.col(unique_id_column).isin(unique_id_list))
    edited_df = update_from_lookup_df(filtered_in_df, lookup_df, id_column=unique_id_column)
    update_table(edited_df, edited_survey_responses_table, "overwrite")


@register_pipeline_stage("tables_to_csv")
def tables_to_csv(
    outgoing_directory,
    tables_to_csv_config_file,
    category_map,
    sep="|",
    extension=".txt",
    dry_run=False,
):
    """
    Writes data from an existing HIVE table to csv output, including mapping of column names and values.
    Takes a yaml file in which HIVE table name and csv table name are defined as well as columns to be
    included in the csv file by a select statement.
    Optionally also point to an update map to be used for the variable name mapping of these outputs.

    Parameters
    ----------
    outgoing_directory
        path to write output CSV files on HDFS
    tables_to_csv_config_file
        path to YAML config file to define input tables and output CSV names
    category_map
        name of the category map for converting category strings to integers
    dry_run
        when set to True, will delete files after they are written (for testing). Default is False.
    """
    output_datetime = datetime.today()
    output_datetime_str = output_datetime.strftime("%Y%m%d_%H%M%S")

    file_directory = Path(outgoing_directory) / output_datetime_str
    manifest = Manifest(outgoing_directory, pipeline_run_datetime=output_datetime, dry_run=dry_run)
    category_map_dictionary = category_maps[category_map]

    config_file = get_secondary_config(tables_to_csv_config_file)

    for table in config_file["create_tables"]:
        df = extract_from_table(table["table_name"]).select(*[element for element in table["column_name_map"].keys()])
        df = map_output_values_and_column_names(df, table["column_name_map"], category_map_dictionary)
        file_path = file_directory / f"{table['output_file_name']}_{output_datetime_str}"
        write_csv_rename(df, file_path, sep, extension)
        file_path = file_path.with_suffix(extension)
        header_string = read_header(file_path)

        manifest.add_file(
            relative_file_path=file_path.relative_to(outgoing_directory).as_posix(),
            column_header=header_string,
            validate_col_name_length=False,
            sep=sep,
        )
    manifest.write_manifest()


@register_pipeline_stage("sample_file_ETL")
def sample_file_ETL(
    household_level_populations_table,
    new_sample_file,
    tranche,
    cis_phase_lookup,
    postcode_lookup,
    master_sample_file,
    table_or_path,
    old_sample_file,
    design_weight_table,
):
    table_or_path = "path"
    if check_table_exists(design_weight_table):
        table_or_path = "table"
        old_sample_file = design_weight_table
    files = {
        "postcode_lookup": {"file": postcode_lookup, "type": "path"},
        "cis_phase_lookup": {"file": cis_phase_lookup, "type": "path"},
        "new_sample_file": {"file": new_sample_file, "type": "path"},
        "old_sample_file": {"file": old_sample_file, "type": table_or_path},
        "tranche": {"file": tranche, "type": "path"},
        "master_sample_file": {"file": master_sample_file, "type": "path"},
    }
    dfs = extract_df_list(files)
    dfs = prepare_auxillary_data(dfs)
    dfs["household_level_populations"] = extract_from_table(household_level_populations_table)
    design_weights = generate_weights(dfs, table_or_path)
    update_table(design_weights, design_weight_table, mode_overide="append")


@register_pipeline_stage("calculate_individual_level_population_totals")
def population_projection(
    population_projection_previous: str,
    population_projection_current: str,
    month: int,
    year: int,
    aps_lookup: str,
    table_or_path: str,
    population_totals_table: str,
    population_projections_table: str,
):
    table_or_path = "path"
    if check_table_exists(population_projections_table):
        table_or_path = "table"
        population_projection_previous = population_projections_table
    files = {
        "population_projection_current": {"file": population_projection_current, "type": "path"},
        "aps_lookup": {"file": aps_lookup, "type": "path"},
        "population_projection_previous": {"file": population_projection_previous, "type": table_or_path},
    }
    dfs = extract_df_list(files)
    populations_for_calibration, population_projections = proccess_population_projection_df(
        dfs=dfs, month=month, year=year
    )
    update_table(populations_for_calibration, population_totals_table, mode_overide="overwrite")
    update_table(population_projections, population_projections_table, mode_overide="append")


@register_pipeline_stage("pre_calibration")
def pre_calibration(
    design_weight_table,
    individual_level_populations_for_non_response_adjustment_table,
    survey_response_table,
    responses_pre_calibration_table,
    pre_calibration_config_path,
):
    """
    Survey data broken down in different datasets is merged with household_samples_dataset
    Non-response adjustment is calculated and the design weights
    are adjusted by the non-response rates producing desgin weights adjusted.
    Calibration variables are calculated and all the files(dataframes) are written to HIVE
    for the weight calibration
    At the end of this processing stage 24 datasets (files will be produced): 6 datasets for each country

    Parameters
    ----------
    design_weight_table
        name of HIVE table containing household level design weights
    individual_level_populations_for_non_response_adjustment_table
        name of HIVE table containing populations for non-response adjustment
    survey_response_table
        name of HIVE table containing survey responses
    responses_pre_calibration_table
        name of HIVE table to write data for weight calibration
    pre_calibration_config_path
        path to YAML pre-calibration config file
    """
    pre_calibration_config = get_secondary_config(pre_calibration_config_path)
    household_level_with_design_weights = extract_from_table(design_weight_table)
    population_by_country = extract_from_table(individual_level_populations_for_non_response_adjustment_table)

    survey_response = extract_from_table(survey_response_table)

    survey_response = survey_response.select(
        "ons_household_id",
        "participant_id",
        "sex",
        "age_at_visit",
        "ethnicity_white",
    )

    population_by_country = population_by_country.select(
        # "region_code",
        "country_name_12",
        "population_country_swab",
        "population_country_antibodies",
    ).distinct()

    df_for_calibration = pre_calibration_high_level(
        df_survey=survey_response,
        df_dweights=household_level_with_design_weights,
        df_country=population_by_country,
        pre_calibration_config=pre_calibration_config,
    )
    update_table(df_for_calibration, responses_pre_calibration_table, mode_overide="overwrite")


@register_pipeline_stage("aggregated_output")
def aggregated_output(
    apply_aggregate_type,
    input_table_to_aggregate,
    column_group,
    column_window_list,
    order_window_list,
    apply_function_list,
    column_name_list,
    column_name_to_assign_list,
):
    """
    Parameters
    ----------
    apply_window
    apply_groupby
    aggregated_output
    column_name_to_assign_list
    column_group
    column_window_list
    function_list
    column_list_to_apply_function
    """
    df = extract_from_table(table_name=input_table_to_aggregate)

    if apply_aggregate_type == "groupby":
        df = aggregated_output_groupby(
            df=df,
            column_group=column_group,
            apply_function_list=apply_function_list,
            column_name_list=column_name_list,
            column_name_to_assign_list=column_name_to_assign_list,
        )
    elif apply_aggregate_type == "window":
        df = aggregated_output_window(
            df=df,
            column_window_list=column_window_list,
            column_name_list=column_name_list,
            apply_function_list=apply_function_list,
            column_name_to_assign_list=column_name_to_assign_list,
            order_column_list=order_window_list,
        )
    update_table(
        df=df,
        table_name=f"{input_table_to_aggregate}_{apply_aggregate_type}",
        mode_overide="overwrite",
    )<|MERGE_RESOLUTION|>--- conflicted
+++ resolved
@@ -807,7 +807,6 @@
         filtered_survey_responses_count = filtered_df.count()
 
     processed_file_log = extract_from_table("processed_filenames")
-<<<<<<< HEAD
     rows_extracted_df = (
         processed_file_log.groupBy("dataset_name")
         .agg(F.sum("filtered_row_count").alias("total_dataset_rows_extracted"))
@@ -819,36 +818,6 @@
         .toPandas()
     )
     transformed_rows_df = processed_file_log.select("dataset_name", "transformed_row_count").distinct().toPandas()
-=======
-    dataset_extracted_df = processed_file_log.groupBy("dataset_name").agg(
-        F.sum("filtered_row_count").alias("total_dataset_rows_extracted")
-    )
-    dataset_grouped_df = processed_file_log.groupBy("dataset_name").agg(
-        F.sum("file_row_count").alias("total_dataset_rows")
-    )
-    dataset_names = list(dataset_extracted_df.select("dataset_name").distinct().rdd.flatMap(lambda x: x).collect())
-    extracted_counts = list(
-        dataset_extracted_df.select("dataset_name", "total_dataset_rows_extracted")
-        .distinct()
-        .drop("dataset_name")
-        .rdd.flatMap(lambda x: x)
-        .collect()
-    )
-    total_dataset_row_counts = list(
-        dataset_grouped_df.select("dataset_name", "total_dataset_rows")
-        .distinct()
-        .drop("dataset_name")
-        .rdd.flatMap(lambda x: x)
-        .collect()
-    )
-    transformed_row_counts = list(
-        processed_file_log.select("dataset_name", "transformed_row_count")
-        .distinct()
-        .drop("dataset_name")
-        .rdd.flatMap(lambda x: x)
-        .collect()
-    )
->>>>>>> 69b36a46
 
     invalid_files_count = 0
     if check_table_exists("error_file_log"):
@@ -883,30 +852,18 @@
                 "valid survey responses",
                 "invalid survey responses",
                 "filtered survey responses",
-<<<<<<< HEAD
                 *[f"extracted {dataset_name}" for dataset_name in list(rows_extracted_df["dataset_name"])],
                 *[f"raw {dataset_name}" for dataset_name in list(raw_rows_df["dataset_name"])],
                 *[f"transformed {dataset_name}" for dataset_name in list(transformed_rows_df["dataset_name"])],
-=======
-                *[f"{dataset_name} rows extracted" for dataset_name in dataset_names],
-                *[f"{dataset_name} raw rows" for dataset_name in dataset_names],
-                *[f"{dataset_name} transformed rows" for dataset_name in dataset_names],
->>>>>>> 69b36a46
             ],
             "count": [
                 invalid_files_count,
                 valid_survey_responses_count,
                 invalid_survey_responses_count,
                 filtered_survey_responses_count,
-<<<<<<< HEAD
                 *list(rows_extracted_df["total_dataset_rows_extracted"]),
                 *list(raw_rows_df["total_dataset_raw_rows"]),
                 *list(transformed_rows_df["transformed_row_count"]),
-=======
-                *extracted_counts,
-                *total_dataset_row_counts,
-                *transformed_row_counts,
->>>>>>> 69b36a46
             ],
         }
     )
@@ -919,17 +876,10 @@
                 processed_file_log.filter(F.col("file_type") == type)
                 .select("processed_filename", "file_row_count")
                 .distinct()
-<<<<<<< HEAD
                 .toPandas()
             )
             processed_file_names = [name.split("/")[-1] for name in processed_files_df["processed_filename"]]
             processed_file_counts = processed_files_df["file_row_count"]
-=======
-                .drop("processed_filename")
-                .rdd.flatMap(lambda x: x)
-                .collect()
-            )
->>>>>>> 69b36a46
             individual_counts_df = pd.DataFrame({"dataset": processed_file_names, "count": processed_file_counts})
             name = f"{type}"
             individual_counts_df.to_excel(writer, sheet_name=name, index=False)
