from datetime import datetime
<<<<<<< HEAD
=======
from datetime import timedelta
>>>>>>> 07754831
from functools import reduce
from io import BytesIO
from itertools import chain
from pathlib import Path
from typing import List
from typing import Union

import pandas as pd
from pyspark.sql import functions as F

from cishouseholds.derive import assign_multigeneration
from cishouseholds.edit import update_from_csv_lookup
from cishouseholds.extract import get_files_to_be_processed
from cishouseholds.filter import file_exclude
from cishouseholds.hdfs_utils import read_header
from cishouseholds.hdfs_utils import write_string_to_file
from cishouseholds.merge import join_assayed_bloods
from cishouseholds.merge import union_dataframes_to_hive
from cishouseholds.pipeline.category_map import category_maps
from cishouseholds.pipeline.config import get_config
from cishouseholds.pipeline.config import get_secondary_config
from cishouseholds.pipeline.ETL_scripts import extract_validate_transform_input_data
from cishouseholds.pipeline.generate_outputs import map_output_values_and_column_names
from cishouseholds.pipeline.generate_outputs import write_csv_rename
from cishouseholds.pipeline.load import check_table_exists
<<<<<<< HEAD
=======
from cishouseholds.pipeline.load import extract_df_list
>>>>>>> 07754831
from cishouseholds.pipeline.load import extract_from_table
from cishouseholds.pipeline.load import get_full_table_name
from cishouseholds.pipeline.load import update_table
from cishouseholds.pipeline.load import update_table_and_log_source_files
from cishouseholds.pipeline.manifest import Manifest
from cishouseholds.pipeline.merge_antibody_swab_ETL import load_to_data_warehouse_tables
from cishouseholds.pipeline.merge_antibody_swab_ETL import merge_blood
from cishouseholds.pipeline.merge_antibody_swab_ETL import merge_swab
from cishouseholds.pipeline.post_merge_processing import derive_overall_vaccination
from cishouseholds.pipeline.post_merge_processing import filter_response_records
from cishouseholds.pipeline.post_merge_processing import impute_key_columns
from cishouseholds.pipeline.post_merge_processing import merge_dependent_transform
from cishouseholds.pipeline.post_merge_processing import nims_transformations
from cishouseholds.pipeline.survey_responses_version_2_ETL import fill_forwards_transformations
from cishouseholds.pipeline.survey_responses_version_2_ETL import union_dependent_cleaning
from cishouseholds.pipeline.survey_responses_version_2_ETL import union_dependent_derivations
from cishouseholds.pipeline.validation_ETL import validation_ETL
<<<<<<< HEAD
from cishouseholds.pipeline.weight_calibration import calibrate_weights
from cishouseholds.pipeline.weight_calibration import extract_df_list
from cishouseholds.pipeline.weight_calibration import prepare_population_totals_vector
from cishouseholds.pipeline.weight_calibration import prepare_sample_design
from cishouseholds.pipeline.weight_calibration import subset_for_calibration
=======
>>>>>>> 07754831
from cishouseholds.pyspark_utils import get_or_create_spark_session
from cishouseholds.validate import validate_files
from cishouseholds.weights.population_projections import proccess_population_projection_df
from cishouseholds.weights.pre_calibration import pre_calibration_high_level
from cishouseholds.weights.weights import generate_weights
from cishouseholds.weights.weights import household_level_populations
from cishouseholds.weights.weights import prepare_auxillary_data
from dummy_data_generation.generate_data import generate_historic_bloods_data
from dummy_data_generation.generate_data import generate_nims_table
from dummy_data_generation.generate_data import generate_ons_gl_report_data
from dummy_data_generation.generate_data import generate_survey_v0_data
from dummy_data_generation.generate_data import generate_survey_v1_data
from dummy_data_generation.generate_data import generate_survey_v2_data
from dummy_data_generation.generate_data import generate_unioxf_medtest_data
<<<<<<< HEAD
from dummy_data_generation.generate_data import timedelta
=======
>>>>>>> 07754831


pipeline_stages = {}


def register_pipeline_stage(key):
    """Decorator to register a pipeline stage function."""

    def _add_pipeline_stage(func):
        pipeline_stages[key] = func
        return func

    return _add_pipeline_stage


@register_pipeline_stage("delete_tables")
def delete_tables(prefix: str = None, table_names: Union[str, List[str]] = None, pattern: str = None):
    """
    Deletes HIVE tables. For use at the start of a pipeline run, to reset pipeline logs and data.
    Should not be used in production, as all tables may be deleted.

    Use one or more of the optional parameters.

    Parameters
    ----------
    prefix
        remove all tables with a given table name prefix (see config for current prefix)
    table_names
        one or more absolute table names to delete (including prefix)
    pattern
        drop tables where table name matches pattern in SQL format (e.g. "%_responses_%")
    """
    spark_session = get_or_create_spark_session()
    storage_config = get_config()["storage"]

    if table_names is not None:
        if type(table_names) != list:
            table_names = [table_names]  # type:ignore
        for table_name in table_names:
            print(
                f"dropping table: {storage_config['database']}.{storage_config['table_prefix']}{table_name}"
            )  # functional
            spark_session.sql(
                f"DROP TABLE IF EXISTS {storage_config['database']}.{storage_config['table_prefix']}{table_name}"
            )
    if pattern is not None:
        tables = (
            spark_session.sql(f"SHOW TABLES IN {storage_config['database']} LIKE '{pattern}'")
            .select("tableName")
            .toPandas()["tableName"]
            .tolist()
        )
        for table_name in tables:
            print(f"dropping table: {table_name}")  # functional
            spark_session.sql(f"DROP TABLE IF EXISTS {storage_config['database']}.{table_name}")
    if prefix is not None:
        tables = (
            spark_session.sql(f"SHOW TABLES IN {storage_config['database']} LIKE '{prefix}*'")
            .select("tableName")
            .toPandas()["tableName"]
            .tolist()
        )
        for table_name in tables:
            print(f"dropping table: {table_name}")  # functional
            spark_session.sql(f"DROP TABLE IF EXISTS {storage_config['database']}.{table_name}")


@register_pipeline_stage("generate_dummy_data")
def generate_dummy_data(output_directory):
    raw_dir = Path(output_directory) / "generated_data"
    swab_dir = raw_dir / "swab"
    blood_dir = raw_dir / "blood"
    survey_dir = raw_dir / "survey"
    northern_ireland_dir = raw_dir / "northern_ireland_sample"
    sample_direct_dir = raw_dir / "england_wales_sample"
    unprocessed_bloods_dir = raw_dir / "unprocessed_blood"
    historic_bloods_dir = raw_dir / "historic_blood"
    historic_swabs_dir = raw_dir / "historic_swab"
    historic_survey_dir = raw_dir / "historic_survey"
    for directory in [
        swab_dir,
        blood_dir,
        survey_dir,
        northern_ireland_dir,
        sample_direct_dir,
        unprocessed_bloods_dir,
        historic_bloods_dir,
        historic_swabs_dir,
        historic_survey_dir,
    ]:
        directory.mkdir(parents=True, exist_ok=True)

    file_datetime = datetime.now()
    lab_date_1 = datetime.strftime(file_datetime - timedelta(days=1), format="%Y%m%d")
    lab_date_2 = datetime.strftime(file_datetime - timedelta(days=2), format="%Y%m%d")
    file_date = datetime.strftime(file_datetime, format="%Y%m%d")

    # Historic files
    # historic_bloods = generate_historic_bloods_data(historic_bloods_dir, file_date, 30)
    # historic_swabs = generate_ons_gl_report_data(historic_swabs_dir, file_date, 30)

    # historic_v2 = generate_survey_v2_data(
    #     directory=historic_survey_dir,
    #     file_date=file_date,
    #     records=100,
    #     swab_barcodes=historic_swabs["Sample"].unique().tolist(),
    #     blood_barcodes=historic_bloods["blood_barcode_OX"].unique().tolist(),
    # )

    # Delta files
    lab_swabs_1 = generate_ons_gl_report_data(swab_dir, file_date, 10)
    lab_swabs_2 = generate_ons_gl_report_data(swab_dir, lab_date_1, 10)
    lab_swabs_3 = generate_ons_gl_report_data(swab_dir, lab_date_2, 10)
    lab_swabs = pd.concat([lab_swabs_1, lab_swabs_2, lab_swabs_3])

    lab_bloods_s_1, lab_bloods_n_1 = generate_unioxf_medtest_data(blood_dir, file_date, 10)
    lab_bloods_s_2, lab_bloods_n_2 = generate_unioxf_medtest_data(blood_dir, lab_date_1, 10)
    lab_bloods_s_3, lab_bloods_n_3 = generate_unioxf_medtest_data(blood_dir, lab_date_2, 10)

    lab_bloods = pd.concat(
        [lab_bloods_n_1, lab_bloods_n_2, lab_bloods_n_3, lab_bloods_s_1, lab_bloods_s_2, lab_bloods_s_3]
    )

    historic_blood_n = generate_historic_bloods_data(historic_bloods_dir, file_date, 10, "N")
    historic_blood_s = generate_historic_bloods_data(historic_bloods_dir, file_date, 10, "S")

    # unprocessed_bloods_data = generate_unprocessed_bloods_data(unprocessed_bloods_dir, file_date, 20)
    # northern_ireland_data = generate_northern_ireland_data(northern_ireland_dir, file_date, 20)
    # sample_direct_data = generate_sample_direct_data(sample_direct_dir, file_date, 20)

    # swab/blood barcode lists
    swab_barcode = lab_swabs["Sample"].unique().tolist()
    blood_barcode = lab_bloods["Serum Source ID"].unique().tolist()
    blood_barcode += historic_blood_n["blood_barcode_OX"].unique().tolist()
    blood_barcode += historic_blood_s["blood_barcode_OX"].unique().tolist()

    swab_barcode = swab_barcode[int(round(len(swab_barcode) / 10)) :]  # noqa: E203
    blood_barcode = blood_barcode[int(round(len(swab_barcode) / 10)) :]  # noqa: E203

    generate_survey_v0_data(
        directory=survey_dir, file_date=file_date, records=50, swab_barcodes=swab_barcode, blood_barcodes=blood_barcode
    )
    generate_survey_v1_data(
        directory=survey_dir, file_date=file_date, records=50, swab_barcodes=swab_barcode, blood_barcodes=blood_barcode
    )
    v2 = generate_survey_v2_data(
        directory=survey_dir, file_date=file_date, records=50, swab_barcodes=swab_barcode, blood_barcodes=blood_barcode
    )

    participant_ids = v2["Participant_id"].unique().tolist()

    generate_nims_table(get_full_table_name("cis_nims_20210101"), participant_ids)


def generate_input_processing_function(
    stage_name,
    validation_schema,
    column_name_map,
    datetime_column_map,
    transformation_functions,
    output_table_name,
    source_file_column,
    write_mode="overwrite",
    sep=",",
    cast_to_double_list=[],
    include_hadoop_read_write=True,
):
    """
    Generate an input file processing stage function and register it.

    Returns dataframe for use in testing.

    Parameters
    ----------
    include_hadoop_read_write
        set to False for use in testing on non-hadoop environments

    Notes
    -----
    See underlying functions for other parameter documentation.
    """

    @register_pipeline_stage(stage_name)
    def _inner_function(
        resource_path, latest_only=False, start_date=None, end_date=None, include_processed=False, include_invalid=False
    ):
        file_path_list = [resource_path]
        if include_hadoop_read_write:
            file_path_list = get_files_to_be_processed(
                resource_path,
                latest_only=latest_only,
                start_date=start_date,
                end_date=end_date,
                include_processed=include_processed,
                include_invalid=include_invalid,
            )
        if not file_path_list:
            print(f"        - No files selected in {resource_path}")  # functional
            return

        valid_file_paths = validate_files(file_path_list, validation_schema, sep=sep)
        if not valid_file_paths:
            print(f"        - No valid files found in: {resource_path}.")  # functional
            return

        df = extract_validate_transform_input_data(
            resource_path=file_path_list,
            variable_name_map=column_name_map,
            datetime_map=datetime_column_map,
            validation_schema=validation_schema,
            transformation_functions=transformation_functions,
            sep=sep,
            cast_to_double_columns_list=cast_to_double_list,
        )
        if include_hadoop_read_write:
            update_table_and_log_source_files(df, output_table_name, source_file_column, write_mode)
        return df

    _inner_function.__name__ = stage_name
    return _inner_function


@register_pipeline_stage("union_survey_response_files")
def union_survey_response_files(transformed_survey_responses_table_pattern: str, unioned_survey_responses_table: str):
    """
    Union survey response for v0, v1 and v2, and write to table.
    Parameters
    ----------
    transformed_survey_responses_table_pattern
        input table pattern for extracting each of the transformed survey responses tables
    unioned_survey_responses_table
        output table name for the combine file of 3 unioned survey responses
    """
    survey_df_list = []

    for version in ["0", "1", "2"]:
        survey_table = transformed_survey_responses_table_pattern.replace("*", version)
        survey_df_list.append(extract_from_table(survey_table))

    union_dataframes_to_hive(unioned_survey_responses_table, survey_df_list)


@register_pipeline_stage("union_dependent_transformations")
def execute_union_dependent_transformations(unioned_survey_table: str, transformed_table: str):
    """
    Transformations that require the union of the different input survey response files.
    Includes combining data from different files and filling forwards or backwards over time.
    Parameters
    ----------
    unioned_survey_table
        input table name for table containing the combined survey responses tables
    transformed_table
        output table name for table with applied transformations dependent on complete survey dataset
    """
    unioned_survey_responses = extract_from_table(unioned_survey_table)
    unioned_survey_responses = union_dependent_cleaning(unioned_survey_responses)
    unioned_survey_responses = union_dependent_derivations(unioned_survey_responses)
    update_table(unioned_survey_responses, transformed_table, mode_overide="overwrite")


@register_pipeline_stage("fill_forwards_stage")
def fill_forwards_stage(unioned_survey_table: str, filled_forwards_table: str):
    df = extract_from_table(unioned_survey_table)
    df = fill_forwards_transformations(df)
    update_table(df, filled_forwards_table, mode_overide="overwrite")


@register_pipeline_stage("validate_survey_responses")
def validate_survey_responses(
    survey_responses_table: str,
    duplicate_count_column_name: str,
    validation_failure_flag_column: str,
    valid_survey_responses_table: str,
    invalid_survey_responses_table: str,
):
    """
    Populate error column with outcomes of specific validation checks against fully
    transformed survey dataset.

    Parameters
    ----------
    survey_responses_table
        input table name for fully transformed survey table
    duplicate_count_column_name
        column name in which to count duplicates of rows within the dataframe
    validation_failure_flag_column
        name for error column wherein each of the validation checks results are appended
    valid_survey_responses_table
        table containing results that passed the error checking process
    invalid_survey_responses_table
        table containing results that failed the error checking process
    """
    unioned_survey_responses = extract_from_table(survey_responses_table)
    valid_survey_responses, erroneous_survey_responses = validation_ETL(
        df=unioned_survey_responses,
        validation_check_failure_column_name=validation_failure_flag_column,
        duplicate_count_column_name=duplicate_count_column_name,
    )
    update_table(valid_survey_responses, valid_survey_responses_table, mode_overide="overwrite")
    update_table(erroneous_survey_responses, invalid_survey_responses_table, mode_overide="overwrite")


@register_pipeline_stage("lookup_based_editing")
def lookup_based_editing(
    input_table: str, cohort_lookup_path: str, travel_countries_lookup_path: str, edited_table: str
):
    """
    Edit columns based on mappings from lookup files. Often used to correct data quality issues.
    Parameters
    ----------
    input_table
        input table name for reference table
    cohort_lookup_path
        input file path name for cohort corrections lookup file
    travel_countries_lookup_path
        input file path name for travel_countries corrections lookup file
    edited_table
    """
    df = extract_from_table(input_table)

    spark = get_or_create_spark_session()
    cohort_lookup = spark.read.csv(
        cohort_lookup_path, header=True, schema="participant_id string, new_cohort string, old_cohort string"
    ).withColumnRenamed("participant_id", "cohort_participant_id")
    travel_countries_lookup = spark.read.csv(
        travel_countries_lookup_path,
        header=True,
        schema="been_outside_uk_last_country_old string, been_outside_uk_last_country_new string",
    )

    df = df.join(
        cohort_lookup,
        how="left",
        on=((df.participant_id == cohort_lookup.cohort_participant_id) & (df.study_cohort == cohort_lookup.old_cohort)),
    )
    df = df.withColumn("study_cohort", F.coalesce(F.col("new_cohort"), F.col("study_cohort"))).drop(
        "new_cohort", "old_cohort"
    )

    df = df.join(
        travel_countries_lookup,
        how="left",
        on=df.been_outside_uk_last_country == travel_countries_lookup.been_outside_uk_last_country_old,
    )
    df = df.withColumn(
        "been_outside_uk_last_country",
        F.coalesce(F.col("been_outside_uk_last_country_new"), F.col("been_outside_uk_last_country")),
    ).drop("been_outside_uk_last_country_old", "been_outside_uk_last_country_new")

    update_table(df, edited_table, mode_overide="overwrite")


@register_pipeline_stage("outer_join_antibody_results")
def outer_join_antibody_results(
    antibody_test_result_table: str, joined_antibody_test_result_table: str, failed_join_table: str
):
    """
    Outer join of data for two antibody/blood test targets (S and N protein antibodies).
    Creates a single record per blood sample.

    Parameters
    ----------
    antibody_test_result_table
        name of HIVE table to read antibody/blood test results from, where blood samples may have more than one record
    joined_antibody_test_result_table
        name of HIVE table to write successfully joined records, where each blood sample has one record
    failed_join_table
        name of HIVE table to write antibody/blood test results that failed to merge.
        Specifically, those with more than two records in the unjoined data.
    """
    blood_df = extract_from_table(antibody_test_result_table)
    blood_df = blood_df.dropDuplicates(
        subset=[column for column in blood_df.columns if column != "blood_test_source_file"]
    )

    blood_df, failed_blood_join_df = join_assayed_bloods(
        blood_df,
        test_target_column="antibody_test_target",
        join_on_columns=[
            "unique_antibody_test_id",
            "blood_sample_barcode",
            "antibody_test_plate_common_id",
            "antibody_test_well_id",
        ],
    )
    blood_df = blood_df.withColumn(
        "combined_blood_sample_received_date",
        F.coalesce(F.col("blood_sample_received_date_s_protein"), F.col("blood_sample_received_date_n_protein")),
    )

    update_table(blood_df, joined_antibody_test_result_table, mode_overide="overwrite")
    update_table(failed_blood_join_df, failed_join_table, mode_overide="overwrite")


@register_pipeline_stage("merge_blood_ETL")
def merge_blood_ETL(
    survey_responses_table: str,
    antibody_table: str,
    blood_files_to_exclude: List[str],
    antibody_output_tables: List[str],
):
    """
    High level function for joining antibody/blood test result data to survey responses.
    Should be run before the PCR/swab result merge.

    Parameters
    ----------
    survey_responses_table
        name of HIVE table containing survey response records
    antibody_table
        name of HIVE table containing antibody/blood result records
    swab_files_to_exclude
        antibody/blood result files that should be excluded from the merge.
        Used to remove files that are found to contain invalid data.
    swab_output_tables
        names of the three output tables:
            1. survey responses and successfully joined results
            2. residual antibody/blood result records, where there was no barcode match to join on
            3. antibody/blood result records that failed to meet the criteria for joining
    """

    survey_df = extract_from_table(survey_responses_table).where(
        F.col("unique_participant_response_id").isNotNull() & (F.col("unique_participant_response_id") != "")
    )
    antibody_df = extract_from_table(antibody_table).where(
        F.col("unique_antibody_test_id").isNotNull() & F.col("blood_sample_barcode").isNotNull()
    )
    antibody_df = file_exclude(antibody_df, "blood_test_source_file", blood_files_to_exclude)

    survey_antibody_df, antibody_residuals, survey_antibody_failed = merge_blood(survey_df, antibody_df)

    output_antibody_df_list = [survey_antibody_df, antibody_residuals, survey_antibody_failed]
    output_antibody_table_list = antibody_output_tables

    load_to_data_warehouse_tables(output_antibody_df_list, output_antibody_table_list)

    return survey_antibody_df


@register_pipeline_stage("merge_swab_ETL")
def merge_swab_ETL(
    survey_responses_table: str, swab_table: str, swab_files_to_exclude: List[str], swab_output_tables: List[str]
):
    """
    High level function for joining PCR test result data to survey responses.
    Should be run following the antibody/blood result merge.

    Parameters
    ----------
    survey_responses_table
        name of HIVE table containing survey response records
    swab_table
        name of HIVE table containing PCR/swab result records
    swab_files_to_exclude
        PCR/swab result files that should be excluded from the merge.
        Used to remove files that are found to contain invalid data.
    swab_output_tables
        names of the three output tables:
            1. survey responses and successfully joined results
            2. residual PCR/swab result records, where there was no barcode match to join on
            3. PCR/swab result records that failed to meet the criteria for joining
    """
    survey_df = extract_from_table(survey_responses_table).where(
        F.col("unique_participant_response_id").isNotNull() & (F.col("unique_participant_response_id") != "")
    )

    swab_df = extract_from_table(swab_table).where(
        F.col("unique_pcr_test_id").isNotNull() & F.col("swab_sample_barcode").isNotNull()
    )
    swab_df = file_exclude(swab_df, "swab_test_source_file", swab_files_to_exclude)

    swab_df = swab_df.dropDuplicates(subset=[column for column in swab_df.columns if column != "swab_test_source_file"])

    survey_antibody_swab_df, antibody_swab_residuals, survey_antibody_swab_failed = merge_swab(survey_df, swab_df)
    output_swab_df_list = [survey_antibody_swab_df, antibody_swab_residuals, survey_antibody_swab_failed]
    load_to_data_warehouse_tables(output_swab_df_list, swab_output_tables)

    return survey_antibody_swab_df


@register_pipeline_stage("join_vaccination_data")
def join_vaccination_data(participant_records_table, nims_table, vaccination_data_table):
    """
    Join NIMS vaccination data onto participant level records and derive vaccination status using NIMS and CIS data.

    Parameters
    ----------
    participant_records_table
        input table containing participant level records to join
    nims_table
        nims table containing records to be joined to participant table
    vaccination_data_table
        output table name for the joined nims and participant table
    """
    participant_df = extract_from_table(participant_records_table)
    nims_df = extract_from_table(nims_table)
    nims_df = nims_transformations(nims_df)

    participant_df = participant_df.join(nims_df, on="participant_id", how="left")
    participant_df = derive_overall_vaccination(participant_df)

    update_table(participant_df, vaccination_data_table, mode_overide="overwrite")


@register_pipeline_stage("impute_demographic_columns")
def impute_demographic_columns(
    survey_responses_table: str,
    imputed_values_table: str,
    survey_responses_imputed_table: str,
    key_columns: List[str],
):
    """
    Imputes values for key demographic columns.
    Applies filling forward for listed columns. Specific imputations are then used for sex, ethnicity and date of birth.

    Parameters
    ----------
    survey_responses_table
        name of HIVE table containing survey responses for imputation, containing `key_columns`
    imputed_values_table
        name of HIVE table containing previously imputed values
    survey_responses_imputed_table
        name of HIVE table to write survey responses following imputation
    key_columns
        names of key demographic columns to be filled forwards
    """
    imputed_value_lookup_df = None
    if check_table_exists(imputed_values_table):
        imputed_value_lookup_df = extract_from_table(imputed_values_table)
    df = extract_from_table(survey_responses_table)

    key_columns_imputed_df = impute_key_columns(
        df, imputed_value_lookup_df, key_columns, get_config().get("imputation_log_directory", "./")
    )
    imputed_values_df = key_columns_imputed_df.filter(
        reduce(
            lambda col_1, col_2: col_1 | col_2,
            (F.col(f"{column}_imputation_method").isNotNull() for column in key_columns),
        )
    )

    lookup_columns = chain(*[(column, f"{column}_imputation_method") for column in key_columns])
    imputed_values = imputed_values_df.select(
        "participant_id",
        *lookup_columns,
    )
    df_with_imputed_values = df.drop(*key_columns).join(key_columns_imputed_df, on="participant_id", how="left")

    update_table(imputed_values, imputed_values_table)
    update_table(df_with_imputed_values, survey_responses_imputed_table, "overwrite")


@register_pipeline_stage("calculate_household_level_populations")
def calculate_household_level_populations(
    address_lookup, cis_phase_lookup, country_lookup, postcode_lookup, household_level_populations_table
):
    files = {
        "address_lookup": {"file": address_lookup, "type": "path"},
        "cis_phase_lookup": {"file": cis_phase_lookup, "type": "path"},
        "country_lookup": {"file": country_lookup, "type": "path"},
        "postcode_lookup": {"file": postcode_lookup, "type": "path"},
    }
    dfs = extract_df_list(files)
    dfs = prepare_auxillary_data(dfs)

    household_info_df = household_level_populations(
        dfs["address_lookup"],
        dfs["postcode_lookup"],
        dfs["cis_phase_lookup"],
        dfs["country_lookup"],
    )
    update_table(household_info_df, household_level_populations_table, mode_overide="overwrite")


@register_pipeline_stage("join_geographic_data")
def join_geographic_data(
<<<<<<< HEAD
    geographic_table: str, survey_responses_table: str, geographic_responses_table: str, id_column: str, region_column: str
=======
    geographic_table: str, survey_responses_table: str, geographic_responses_table: str, id_column: str
>>>>>>> 07754831
):
    """
    Join weights file onto survey data by household id.

    Parameters
    ----------
    geographic_table
        input table name for household data with geographic data
    survey_responses_table
        input table for individual participant responses
    geographic_responses_table
        output table name for joined survey responses and household geographic data
    id_column
        column containing id to join the 2 input tables
    """
    weights_df = extract_from_table(geographic_table)
    survey_responses_df = extract_from_table(survey_responses_table)
<<<<<<< HEAD
    geographic_survey_df = survey_responses_df.join(weights_df, on=id_column, how="left").filter(F.col(region_column).isNotNull())
=======
    geographic_survey_df = survey_responses_df.join(weights_df, on=id_column, how="left")
>>>>>>> 07754831
    update_table(geographic_survey_df, geographic_responses_table)


@register_pipeline_stage("geography_and_imputation_logic")
def process_post_merge(
    imputed_antibody_swab_table: str,
    response_records_table: str,
    invalid_response_records_table: str,
    key_columns: List[str],
):
    df_with_imputed_values = extract_from_table(imputed_antibody_swab_table)
    df_with_imputed_values = merge_dependent_transform(df_with_imputed_values)

    imputation_columns = chain(
        *[(column, f"{column}_imputation_method", f"{column}_is_imputed") for column in key_columns]
    )
    response_level_records_df = df_with_imputed_values.drop(*imputation_columns)

    response_level_records_df, response_level_records_filtered_df = filter_response_records(
        response_level_records_df, "visit_datetime"
    )

    multigeneration_df = assign_multigeneration(
        df=response_level_records_df,
        column_name_to_assign="multigen",
        participant_id_column="participant_id",
        household_id_column="ons_household_id",
        visit_date_column="visit_date_string",
        date_of_birth_column="date_of_birth",
        country_column="country_name",
    )

    update_table(multigeneration_df, "multigeneration_table", mode_overide="overwrite")
    update_table(response_level_records_df, response_records_table, mode_overide="overwrite")
    update_table(response_level_records_filtered_df, invalid_response_records_table, mode_overide=None)


@register_pipeline_stage("report")
def report(
    unique_id_column: str,
    validation_failure_flag_column: str,
    duplicate_count_column_name: str,
    valid_survey_responses_table: str,
    invalid_survey_responses_table: str,
    filtered_survey_responses_table: str,
    output_directory: str,
):
    """
    Create a excel spreadsheet with multiple sheets to summarise key data from various
    tables regarding the running of the pipeline; using overall and most recent statistics.
    Parameters
    ----------
    unique_id_column
        column that should hold unique id for each row in responses file
    validation_failure_flag_column
        name of the column containing the previously created to containt validation error messages
        name should match that created in validate_survey_responses stage
    duplicate_count_column_name
        name of the column containing the previously created to containt count of rows that repeat
        on the responses table. name should match that created in validate_survey_responses stage
    valid_survey_responses_table
        table name of hdfs table of survey responses passing validation checks
    invalid_survey_responses_table
        table name of hdfs table of survey responses failing validation checks
    filtered_survey_responses_table
    output_directory
        output folder location to store the report
    """
    valid_df = extract_from_table(valid_survey_responses_table)
    invalid_df = extract_from_table(invalid_survey_responses_table)
    filtered_df = extract_from_table(filtered_survey_responses_table)
    processed_file_log = extract_from_table("processed_filenames")

    invalid_files_count = 0
    if check_table_exists("error_file_log"):
        invalid_files_log = extract_from_table("error_file_log")
        invalid_files_count = invalid_files_log.count()

    valid_survey_responses_count = valid_df.count()
    invalid_survey_responses_count = invalid_df.count()
    filtered_survey_responses_count = filtered_df.count()

    valid_df_errors = valid_df.select(unique_id_column, validation_failure_flag_column)
    invalid_df_errors = invalid_df.select(unique_id_column, validation_failure_flag_column)

    valid_df_errors = (
        valid_df_errors.withColumn("Validation check failures", F.explode(validation_failure_flag_column))
        .groupBy("Validation check failures")
        .count()
    )
    invalid_df_errors = (
        invalid_df_errors.withColumn("Validation check failures", F.explode(validation_failure_flag_column))
        .groupBy("Validation check failures")
        .count()
    )

    duplicated_df = valid_df.select(unique_id_column, duplicate_count_column_name).filter(
        F.col(duplicate_count_column_name) > 1
    )

    counts_df = pd.DataFrame(
        {
            "dataset": [
                "invalid input files",
                "valid survey responses",
                "invalid survey responses",
                "filtered survey responses",
                *list(processed_file_log.select("processed_filename").distinct().rdd.flatMap(lambda x: x).collect()),
            ],
            "count": [
                invalid_files_count,
                valid_survey_responses_count,
                filtered_survey_responses_count,
                invalid_survey_responses_count,
                *list(processed_file_log.select("file_row_count").distinct().rdd.flatMap(lambda x: x).collect()),
            ],
        }
    )

    output = BytesIO()
    with pd.ExcelWriter(output) as writer:
        counts_df.to_excel(writer, sheet_name="dataset totals", index=False)
        valid_df_errors.toPandas().to_excel(
            writer, sheet_name="validation check failures in valid dataset", index=False
        )
        invalid_df_errors.toPandas().to_excel(
            writer, sheet_name="validation check failures in invalid dataset", index=False
        )
        duplicated_df.toPandas().to_excel(writer, sheet_name="duplicated record summary", index=False)

    write_string_to_file(
        output.getbuffer(), f"{output_directory}/report_output_{datetime.now().strftime('%Y-%m-%d_%H-%M-%S')}.xlsx"
    )


@register_pipeline_stage("record_level_interface")
def record_level_interface(
    survey_responses_table: str,
    csv_editing_file: str,
    unique_id_column: str,
    unique_id_list: List,
    edited_survey_responses_table: str,
    filtered_survey_responses_table: str,
):
    """
    This stage does two type of edits in a given table from HIVE given an unique_id column.
    Either value level editing or filtering editing.

    Parameters
    ----------
    survey_responses_table
        table in which editing happens
    csv_editing_file
        defines the editing from old values to new values in the HIVE tables
        Columns expected
            - unique id
            - column name to edit
            - old value
            - new value
    unique_id_column
        unique id that will be edited
    unique_id_list
        list of ids to be filtered
    edited_survey_responses_table
        Hive table
    filtered_survey_responses_table
        Hive table when they have been filtered out from survey responses
    """
    input_df = extract_from_table(survey_responses_table)
    edited_df = update_from_csv_lookup(df=input_df, csv_filepath=csv_editing_file, id_column=unique_id_column)
    update_table(edited_df, edited_survey_responses_table, "overwrite")

    filtered_df = edited_df.filter(F.col(unique_id_column).isin(unique_id_list))
    update_table(filtered_df, filtered_survey_responses_table, "overwrite")


@register_pipeline_stage("tables_to_csv")
def tables_to_csv(
    outgoing_directory,
    tables_to_csv_config_file,
    category_map,
    dry_run=False,
):
    """
    Writes data from an existing HIVE table to csv output, including mapping of column names and values.
    Takes a yaml file in which HIVE table name and csv table name are defined as well as columns to be
    included in the csv file by a select statement.
    Optionally also point to an update map to be used for the variable name mapping of these outputs.

    Parameters
    ----------
    outgoing_directory
        path to write output CSV files on HDFS
    tables_to_csv_config_file
        path to YAML config file to define input tables and output CSV names
    category_map
        name of the category map for converting category strings to integers
    dry_run
        when set to True, will delete files after they are written (for testing). Default is False.
    """
    output_datetime = datetime.today()
    output_datetime_str = output_datetime.strftime("%Y%m%d_%H%M%S")

    file_directory = Path(outgoing_directory) / output_datetime_str
    manifest = Manifest(outgoing_directory, pipeline_run_datetime=output_datetime, dry_run=dry_run)
    category_map_dictionary = category_maps[category_map]

    config_file = get_secondary_config(tables_to_csv_config_file)

    for table in config_file["create_tables"]:
        df = extract_from_table(table["table_name"]).select(*[element for element in table["column_name_map"].keys()])
        df = map_output_values_and_column_names(df, table["column_name_map"], category_map_dictionary)
        file_path = file_directory / f"{table['output_file_name']}_{output_datetime_str}"
        write_csv_rename(df, file_path)
        file_path = file_path.with_suffix(".csv")
        header_string = read_header(file_path)

        manifest.add_file(
            relative_file_path=file_path.relative_to(outgoing_directory).as_posix(),
            column_header=header_string,
            validate_col_name_length=False,
        )
    manifest.write_manifest()


@register_pipeline_stage("sample_file_ETL")
def sample_file_ETL(
    household_level_populations_table,
    new_sample_file,
    tranche,
    cis_phase_lookup,
    postcode_lookup,
    table_or_path,
    old_sample_file,
    design_weight_table,
):
    files = {
        "postcode_lookup": {"file": postcode_lookup, "type": "path"},
        "cis_phase_lookup": {"file": cis_phase_lookup, "type": "path"},
        "new_sample_file": {"file": new_sample_file, "type": "path"},
        "old_sample_file": {"file": old_sample_file, "type": table_or_path},
        "tranche": {"file": tranche, "type": "path"},
    }
    dfs = extract_df_list(files)
    dfs = prepare_auxillary_data(dfs)
    dfs["household_level_populations"] = extract_from_table(household_level_populations_table)
    design_weights = generate_weights(dfs)
    update_table(design_weights, design_weight_table, mode_overide="overwrite")


@register_pipeline_stage("calculate_individual_level_population_totals")
def population_projection(
    population_projection_previous: str,
    population_projection_current: str,
    month: int,
    year: int,
    aps_lookup: str,
    table_or_path: str,
    population_totals_table: str,
    population_projections_table: str,
):
    files = {
        "population_projection_current": {"file": population_projection_current, "type": "path"},
        "aps_lookup": {"file": aps_lookup, "type": "path"},
        "population_projection_previous": {"file": population_projection_previous, "type": table_or_path},
    }
    dfs = extract_df_list(files)
    populations_for_calibration, population_projections = proccess_population_projection_df(
        dfs=dfs, month=month, year=year
    )
    update_table(populations_for_calibration, population_totals_table, mode_overide="overwrite")
    update_table(population_projections, population_projections_table, mode_overide="overwrite")


@register_pipeline_stage("pre_calibration")
def pre_calibration(
    design_weight_table,
    individual_level_populations_for_non_response_adjustment_table,
    survey_response_table,
    responses_pre_calibration_table,
    pre_calibration_config_path,
):
    """
    Survey data broken down in different datasets is merged with household_samples_dataset
    Non-response adjustment is calculated and the design weights
    are adjusted by the non-response rates producing desgin weights adjusted.
    Calibration variables are calculated and all the files(dataframes) are written to HIVE
    for the weight calibration
    At the end of this processing stage 24 datasets (files will be produced): 6 datasets for each country

    Parameters
    ----------
    design_weight_table
        name of HIVE table containing household level design weights
    individual_level_populations_for_non_response_adjustment_table
        name of HIVE table containing populations for non-response adjustment
    survey_response_table
        name of HIVE table containing survey responses
    responses_pre_calibration_table
        name of HIVE table to write data for weight calibration
    pre_calibration_config_path
        path to YAML pre-calibration config file
    """
    pre_calibration_config = get_secondary_config(pre_calibration_config_path)
    household_level_with_design_weights = extract_from_table(design_weight_table)
    population_by_country = extract_from_table(individual_level_populations_for_non_response_adjustment_table)

    survey_response = extract_from_table(survey_response_table)

    survey_response = survey_response.select(
        "ons_household_id",
        "participant_id",
        "sex",
        "age_at_visit",
        "ethnicity_white",
    )

    population_by_country = population_by_country.select(
        # "region_code",
        "country_name_12",
        "population_country_swab",
        "population_country_antibodies",
    ).distinct()

    df_for_calibration = pre_calibration_high_level(
        df_survey=survey_response,
        df_dweights=household_level_with_design_weights,
        df_country=population_by_country,
        pre_calibration_config=pre_calibration_config,
    )
<<<<<<< HEAD
    update_table(df_for_calibration, responses_pre_calibration_table, mode_overide="overwrite")


@register_pipeline_stage("weight_calibration")
def weight_calibration(
    individual_level_populations_for_calibration_table: str,
    responses_pre_calibration_table: str,
    base_output_table_name: str,
    calibration_config_path: str,
):
    """
    Run weight calibration for multiple datasets, as specified by the stage configuration.

    calibration_config_path
        path to YAML file containing a list of dictionaries with keys:
            dataset_name: swab_evernever
            country: string country name in lower case
            bounds: list of lists containing lower and upper bounds
            design_weight_column: string column name
            calibration_model_components: list of string column names

    Parameters
    ----------
    individual_level_populations_for_calibration_table
        name of HIVE table containing populations for calibration
    responses_pre_calibration_table
        name of HIVE table containing responses from pre-calibration
    base_output_table_name
        base name to use for output tables, will be suffixed with dataset and country names to identify outputs
    calibration_config_path
        path to YAML calibration config file
    """
    spark_session = get_or_create_spark_session()

    calibration_config = get_secondary_config(calibration_config_path)
    population_totals_df = extract_from_table(individual_level_populations_for_calibration_table)
    full_response_level_df = extract_from_table(responses_pre_calibration_table)

    for dataset_options in calibration_config:
        population_totals_vector = prepare_population_totals_vector(
            population_totals_df, dataset_options["dataset_name"]
        )
        responses_subset_df_r_df = subset_for_calibration(
            full_response_level_df,
            dataset_options["design_weight_column"],
            dataset_options["calibration_model_components"],
            dataset_options["subset_flag_column"],
            dataset_options["country"],
        )
        sample_design = prepare_sample_design(responses_subset_df_r_df, dataset_options["design_weight_column"])

        for bounds in dataset_options["bounds"]:
            calibrated_pandas_df = calibrate_weights(
                responses_subset_df_r_df,
                population_totals_vector,
                sample_design,
                dataset_options["calibration_model_components"],
                dataset_options["design_weight_column"],
                bounds,
            )
            calibrated_df = spark_session.createDataFrame(calibrated_pandas_df)
            update_table(
                calibrated_df,
                base_output_table_name
                + "_"
                + dataset_options["dataset_name"]
                + "_"
                + dataset_options["country_name_12"]
                + "_"
                + bounds[0]
                + "-"
                + bounds[1],
                mode_overide="overwrite",
            )
=======
    update_table(df_for_calibration, responses_pre_calibration_table, mode_overide="overwrite")
>>>>>>> 07754831
<|MERGE_RESOLUTION|>--- conflicted
+++ resolved
@@ -1,8 +1,5 @@
 from datetime import datetime
-<<<<<<< HEAD
-=======
 from datetime import timedelta
->>>>>>> 07754831
 from functools import reduce
 from io import BytesIO
 from itertools import chain
@@ -28,10 +25,7 @@
 from cishouseholds.pipeline.generate_outputs import map_output_values_and_column_names
 from cishouseholds.pipeline.generate_outputs import write_csv_rename
 from cishouseholds.pipeline.load import check_table_exists
-<<<<<<< HEAD
-=======
 from cishouseholds.pipeline.load import extract_df_list
->>>>>>> 07754831
 from cishouseholds.pipeline.load import extract_from_table
 from cishouseholds.pipeline.load import get_full_table_name
 from cishouseholds.pipeline.load import update_table
@@ -49,14 +43,6 @@
 from cishouseholds.pipeline.survey_responses_version_2_ETL import union_dependent_cleaning
 from cishouseholds.pipeline.survey_responses_version_2_ETL import union_dependent_derivations
 from cishouseholds.pipeline.validation_ETL import validation_ETL
-<<<<<<< HEAD
-from cishouseholds.pipeline.weight_calibration import calibrate_weights
-from cishouseholds.pipeline.weight_calibration import extract_df_list
-from cishouseholds.pipeline.weight_calibration import prepare_population_totals_vector
-from cishouseholds.pipeline.weight_calibration import prepare_sample_design
-from cishouseholds.pipeline.weight_calibration import subset_for_calibration
-=======
->>>>>>> 07754831
 from cishouseholds.pyspark_utils import get_or_create_spark_session
 from cishouseholds.validate import validate_files
 from cishouseholds.weights.population_projections import proccess_population_projection_df
@@ -71,10 +57,6 @@
 from dummy_data_generation.generate_data import generate_survey_v1_data
 from dummy_data_generation.generate_data import generate_survey_v2_data
 from dummy_data_generation.generate_data import generate_unioxf_medtest_data
-<<<<<<< HEAD
-from dummy_data_generation.generate_data import timedelta
-=======
->>>>>>> 07754831
 
 
 pipeline_stages = {}
@@ -651,11 +633,7 @@
 
 @register_pipeline_stage("join_geographic_data")
 def join_geographic_data(
-<<<<<<< HEAD
-    geographic_table: str, survey_responses_table: str, geographic_responses_table: str, id_column: str, region_column: str
-=======
     geographic_table: str, survey_responses_table: str, geographic_responses_table: str, id_column: str
->>>>>>> 07754831
 ):
     """
     Join weights file onto survey data by household id.
@@ -673,11 +651,7 @@
     """
     weights_df = extract_from_table(geographic_table)
     survey_responses_df = extract_from_table(survey_responses_table)
-<<<<<<< HEAD
-    geographic_survey_df = survey_responses_df.join(weights_df, on=id_column, how="left").filter(F.col(region_column).isNotNull())
-=======
     geographic_survey_df = survey_responses_df.join(weights_df, on=id_column, how="left")
->>>>>>> 07754831
     update_table(geographic_survey_df, geographic_responses_table)
 
 
@@ -1008,81 +982,4 @@
         df_country=population_by_country,
         pre_calibration_config=pre_calibration_config,
     )
-<<<<<<< HEAD
-    update_table(df_for_calibration, responses_pre_calibration_table, mode_overide="overwrite")
-
-
-@register_pipeline_stage("weight_calibration")
-def weight_calibration(
-    individual_level_populations_for_calibration_table: str,
-    responses_pre_calibration_table: str,
-    base_output_table_name: str,
-    calibration_config_path: str,
-):
-    """
-    Run weight calibration for multiple datasets, as specified by the stage configuration.
-
-    calibration_config_path
-        path to YAML file containing a list of dictionaries with keys:
-            dataset_name: swab_evernever
-            country: string country name in lower case
-            bounds: list of lists containing lower and upper bounds
-            design_weight_column: string column name
-            calibration_model_components: list of string column names
-
-    Parameters
-    ----------
-    individual_level_populations_for_calibration_table
-        name of HIVE table containing populations for calibration
-    responses_pre_calibration_table
-        name of HIVE table containing responses from pre-calibration
-    base_output_table_name
-        base name to use for output tables, will be suffixed with dataset and country names to identify outputs
-    calibration_config_path
-        path to YAML calibration config file
-    """
-    spark_session = get_or_create_spark_session()
-
-    calibration_config = get_secondary_config(calibration_config_path)
-    population_totals_df = extract_from_table(individual_level_populations_for_calibration_table)
-    full_response_level_df = extract_from_table(responses_pre_calibration_table)
-
-    for dataset_options in calibration_config:
-        population_totals_vector = prepare_population_totals_vector(
-            population_totals_df, dataset_options["dataset_name"]
-        )
-        responses_subset_df_r_df = subset_for_calibration(
-            full_response_level_df,
-            dataset_options["design_weight_column"],
-            dataset_options["calibration_model_components"],
-            dataset_options["subset_flag_column"],
-            dataset_options["country"],
-        )
-        sample_design = prepare_sample_design(responses_subset_df_r_df, dataset_options["design_weight_column"])
-
-        for bounds in dataset_options["bounds"]:
-            calibrated_pandas_df = calibrate_weights(
-                responses_subset_df_r_df,
-                population_totals_vector,
-                sample_design,
-                dataset_options["calibration_model_components"],
-                dataset_options["design_weight_column"],
-                bounds,
-            )
-            calibrated_df = spark_session.createDataFrame(calibrated_pandas_df)
-            update_table(
-                calibrated_df,
-                base_output_table_name
-                + "_"
-                + dataset_options["dataset_name"]
-                + "_"
-                + dataset_options["country_name_12"]
-                + "_"
-                + bounds[0]
-                + "-"
-                + bounds[1],
-                mode_overide="overwrite",
-            )
-=======
-    update_table(df_for_calibration, responses_pre_calibration_table, mode_overide="overwrite")
->>>>>>> 07754831
+    update_table(df_for_calibration, responses_pre_calibration_table, mode_overide="overwrite")