--- conflicted
+++ resolved
@@ -412,11 +412,7 @@
         """,
     )
     df = df.join(
-<<<<<<< HEAD
-        cohort_lookup,
-=======
         F.broadcast(cohort_lookup),
->>>>>>> a7694c72
         how="left",
         on=((df.participant_id == cohort_lookup.cohort_participant_id) & (df.study_cohort == cohort_lookup.old_cohort)),
     )
@@ -424,34 +420,19 @@
         "new_cohort", "old_cohort"
     )
     df = df.join(
-<<<<<<< HEAD
-        travel_countries_lookup,
-        how="left",
-        on=df.been_outside_uk_last_country == travel_countries_lookup.been_outside_uk_last_country_old,
-    )
-    # TODO cannot resolve been_outside_uk_last_country_new
-=======
         F.broadcast(travel_countries_lookup),
         how="left",
         on=df.been_outside_uk_last_country == travel_countries_lookup.been_outside_uk_last_country_old,
     )
->>>>>>> a7694c72
     df = df.withColumn(
         "been_outside_uk_last_country",
         F.coalesce(F.col("been_outside_uk_last_country_new"), F.col("been_outside_uk_last_country")),
     ).drop("been_outside_uk_last_country_old", "been_outside_uk_last_country_new")
 
-<<<<<<< HEAD
-    # TODO: duplicated column in join of df and rural_urban_lookup_df rural_urban_classification_11
-    df = df.drop("rural_urban_classification_11")
-    df = df.join(
-        rural_urban_lookup_df,
-=======
     if "rural_urban_classification_11" in df.columns:
         df = df.drop("rural_urban_classification_11")  # Assumes version in lookup is better
     df = df.join(
         F.broadcast(rural_urban_lookup_df),
->>>>>>> a7694c72
         how="left",
         on="lower_super_output_area_code_11",
     )
