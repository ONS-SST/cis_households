import subprocess
from datetime import datetime
from pathlib import Path
from typing import Any
from typing import List
from typing import Optional
from typing import Union

from pyspark.sql import DataFrame
from pyspark.sql import functions as F

from cishouseholds.edit import assign_from_map
from cishouseholds.edit import rename_column_names
from cishouseholds.edit import update_column_values_from_map
from cishouseholds.extract import list_contents
from cishouseholds.pipeline.category_map import category_maps
from cishouseholds.pipeline.config import get_config
from cishouseholds.pipeline.load import extract_from_table
from cishouseholds.pipeline.manifest import Manifest
from cishouseholds.pipeline.output_variable_name_map import output_name_map
from cishouseholds.pipeline.output_variable_name_map import update_output_name_maps
from cishouseholds.pipeline.pipeline_stages import register_pipeline_stage


@register_pipeline_stage("tables_to_csv")
<<<<<<< HEAD
def tables_to_csv(table_file_pairs, outgoing_directory, update_map_name=None, dry_run=False):
=======
def tables_to_csv(table_file_pairs, update_name_map=None, category_map="default_category_map"):
>>>>>>> 2af07a5b
    """
    Writes data from an existing HIVE table to csv output, including mapping of column names and values.

    Takes a list of 2-item tuples or lists:
        table_file_pairs:
            - [HIVE_table_name, output_csv_file_name]

    Optionally also point to an update map to be used for the variable name mapping of these outputs.
    """
    output_datetime = datetime.today()
    output_datetime_str = output_datetime.strftime("%Y%m%d_%H%M%S")

    file_directory = Path(outgoing_directory) / output_datetime_str
    manifest = Manifest(outgoing_directory, pipeline_run_datetime=output_datetime, dry_run=dry_run)

    name_map_dictionary = output_name_map.copy()
    if update_name_map is not None:
        name_map_dictionary.update(update_output_name_maps[update_name_map])
    category_map_dictionary = category_maps[category_map]

    for table_name, output_file_name in table_file_pairs:
        df = extract_from_table(table_name)
<<<<<<< HEAD
        df = map_output_values_and_column_names(df, name_map, category_map)

        file_path = file_directory / f"{output_file_name}_{output_datetime_str}"
        write_csv_rename(df, file_path)
        manifest.add_file(relative_file_path=file_path.relative_to(outgoing_directory).as_posix())

    manifest.write_manifest()
=======
        df = map_output_values_and_column_names(df, name_map_dictionary, category_map_dictionary)
        write_csv_rename(df, output_directory / f"{output_file_name}_{output_datetime}")
>>>>>>> 2af07a5b


@register_pipeline_stage("generate_outputs")
def generate_outputs():
    config = get_config()
    output_datetime = datetime.today().strftime("%Y%m%d-%H%M%S")
    output_directory = Path(config["output_directory"]) / output_datetime
    # TODO: Check that output dir exists

    linked_df = extract_from_table(config["table_names"]["input"]["merged_antibody_swab"])

    #    all_visits_df = extract_from_table("response_level_records")
    #    participant_df = extract_from_table("participant_level_with_vaccination_data")

    #    linked_df = all_visits_df.join(participant_df, on="participant_id", how="left")
    linked_df = linked_df.withColumn(
        "completed_visits_subset",
        F.when(
            (F.col("participant_visit_status") == "Completed")
            | (F.col("blood_sample_barcode").isNotNull() | (F.col("swab_sample_barcode").isNotNull())),
            True,
        ).otherwise(False),
    )

    all_visits_output_df = map_output_values_and_column_names(
        linked_df, output_name_map, category_maps["default_category_map"]
    )

    complete_visits_output_df = all_visits_output_df.where(F.col("completed_visits_subset"))

    write_csv_rename(
        all_visits_output_df.drop("completed_visits_subset"),
        output_directory / f"cishouseholds_all_visits_{output_datetime}",
    )
    write_csv_rename(
        complete_visits_output_df.drop("completed_visits_subset"),
        output_directory / f"cishouseholds_completed_visits_{output_datetime}",
    )


def map_output_values_and_column_names(df: DataFrame, column_name_map: dict, value_map_by_column: dict):
    """
    Map column values to numeric categories and rename columns based on maps.
    Only applies when column exists in map and df.
    """
    value_map_by_column = {k: v for k, v in value_map_by_column.items() if k in df.columns}
    column_name_map = {column: column_name_map.get(column, column) for column in df.columns}
    for column, value_map in value_map_by_column.items():
        df = assign_from_map(df, column, column, value_map)
    df = rename_column_names(df, column_name_map)
    return df


def check_columns(col_args, selection_columns, error):
    arguments = ["group by columns ", "name map", "value map"]
    for argument, check in zip(arguments, col_args):  # type: ignore
        if check is not None:
            for column in check:  # type: ignore
                if column not in selection_columns:  # type: ignore
                    if error == 1:
                        raise IndexError(
                            f"column:{column} is required for {argument}, therefore they must be selected in arguments"
                        )
                    else:
                        raise AttributeError(f"column: {column} does not exist in dataframe")


def configure_outputs(
    df: DataFrame,
    selection_columns: Optional[Union[List[str], str]] = None,
    group_by_columns: Optional[Union[List[str], str]] = None,
    aggregate_function: Optional[Any] = None,
    aggregate_column_name: Optional[str] = None,
    name_map: Optional[dict] = None,
    value_map: Optional[dict] = None,
    complete_map: Optional[bool] = False,
):
    """
    Customise the output of the pipeline using user inputs
    Parameters
    ----------
    df
    selection_columns
    group_by_columns
    name_map
        dictionary containy key value pairs of old and new column names to modify
    value_map
        dicitonary with key value pair: {column: mapping expression dictionary} to map values in given columns
    complete_map
        boolean expression to return error if all values in column must be mapped to constitue a correct output
    """
    col_args = []
    if type(group_by_columns) != list and group_by_columns is not None:
        group_by_columns = [str(group_by_columns)]
    if type(selection_columns) != list and selection_columns is not None:
        selection_columns = [str(selection_columns)]
    if group_by_columns is not None:
        col_args.append(group_by_columns)
    if value_map is not None:
        col_args.append(value_map.keys())  # type: ignore
    if name_map is not None:
        col_args.append(name_map.keys())  # type: ignore
    if selection_columns is not None:
        check_columns(col_args, selection_columns, 1)

    check_columns([*col_args, selection_columns], df.columns, 0)

    if group_by_columns is not None:
        if aggregate_function is None:
            raise Exception("Aggregate function required: rows can only be grouped using an aggregation function")
        if aggregate_column_name is not None:
            prev_cols = set(df.columns)
            df = df.groupBy(*group_by_columns).agg({"*": aggregate_function})
            new_col = list(set(df.columns) - prev_cols)[0]
            df = df.withColumnRenamed(new_col, aggregate_column_name)
        else:
            df = df.groupBy(*group_by_columns).agg({"*": aggregate_function})
    if name_map is not None:
        for current_name, to_be_name in name_map.items():
            df = df.withColumnRenamed(current_name, to_be_name)
    if value_map is not None:
        for column_name_to_assign, map in value_map.items():
            df = update_column_values_from_map(
                df=df, column=column_name_to_assign, map=map, error_if_value_not_found=complete_map
            )
    return df


def write_csv_rename(df: DataFrame, file_path: Path):
    """
    Writes a df to file_path as a single partition and moves to a single CSV with the same name.

    Process first writes into outfile/_tmp and then copies the file
    to rename it.

    Parameters
    ----------
    df
    file_path
        path to outgoing file, without filename extension
    """
    temp_path = file_path / "_tmp"
    (df.coalesce(1).write.mode("overwrite").csv(temp_path.as_posix(), header=True))

    partitions = list_contents(temp_path.as_posix())["filename"].dropna().tolist()

    partitions = [part for part in partitions if part.endswith(".csv")]

    # move temp file to target location and rename
    subprocess.check_call(["hadoop", "fs", "-mv", (temp_path / partitions[0]), file_path.as_posix() + ".csv"])

    # remove original subfolder inc tmp
    subprocess.call(["hadoop", "fs", "-rm", "-r", file_path], stdout=subprocess.DEVNULL)<|MERGE_RESOLUTION|>--- conflicted
+++ resolved
@@ -23,11 +23,9 @@
 
 
 @register_pipeline_stage("tables_to_csv")
-<<<<<<< HEAD
-def tables_to_csv(table_file_pairs, outgoing_directory, update_map_name=None, dry_run=False):
-=======
-def tables_to_csv(table_file_pairs, update_name_map=None, category_map="default_category_map"):
->>>>>>> 2af07a5b
+def tables_to_csv(
+    table_file_pairs, outgoing_directory, update_name_map=None, category_map="default_category_map", dry_run=False
+):
     """
     Writes data from an existing HIVE table to csv output, including mapping of column names and values.
 
@@ -50,18 +48,13 @@
 
     for table_name, output_file_name in table_file_pairs:
         df = extract_from_table(table_name)
-<<<<<<< HEAD
-        df = map_output_values_and_column_names(df, name_map, category_map)
+        df = map_output_values_and_column_names(df, name_map_dictionary, category_map_dictionary)
 
         file_path = file_directory / f"{output_file_name}_{output_datetime_str}"
         write_csv_rename(df, file_path)
         manifest.add_file(relative_file_path=file_path.relative_to(outgoing_directory).as_posix())
 
     manifest.write_manifest()
-=======
-        df = map_output_values_and_column_names(df, name_map_dictionary, category_map_dictionary)
-        write_csv_rename(df, output_directory / f"{output_file_name}_{output_datetime}")
->>>>>>> 2af07a5b
 
 
 @register_pipeline_stage("generate_outputs")
