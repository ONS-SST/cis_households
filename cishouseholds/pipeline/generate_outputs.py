import subprocess
from datetime import datetime
from io import BytesIO
from pathlib import Path
from typing import Any
from typing import List
from typing import Optional
from typing import Union

import pandas as pd
import yaml
from pyspark.sql import DataFrame
from pyspark.sql import functions as F

from cishouseholds.edit import assign_from_map
from cishouseholds.edit import rename_column_names
from cishouseholds.edit import update_column_values_from_map
from cishouseholds.edit import update_from_csv_lookup
from cishouseholds.extract import list_contents
from cishouseholds.hdfs_utils import read_header
from cishouseholds.hdfs_utils import write_string_to_file
from cishouseholds.pipeline.category_map import category_maps
from cishouseholds.pipeline.load import check_table_exists
from cishouseholds.pipeline.load import extract_from_table
from cishouseholds.pipeline.load import update_table
from cishouseholds.pipeline.manifest import Manifest
from cishouseholds.pipeline.pipeline_stages import register_pipeline_stage


@register_pipeline_stage("report")
def report(
    unique_id_column: str,
    validation_failure_flag_column: str,
    duplicate_count_column_name: str,
    valid_survey_responses_table: str,
    invalid_survey_responses_table: str,
    filtered_survey_responses_table: str,
    output_directory: str,
):
    valid_df = extract_from_table(valid_survey_responses_table)
    invalid_df = extract_from_table(invalid_survey_responses_table)
    filtered_df = extract_from_table(filtered_survey_responses_table)
    # processed_file_log = extract_from_table("processed_filenames")
    invalid_files_count = 0
    if check_table_exists("error_file_log"):
        invalid_files_log = extract_from_table("error_file_log")
        invalid_files_count = invalid_files_log.count()

    valid_survey_responses_count = valid_df.count()
    invalid_survey_responses_count = invalid_df.count()
    filtered_survey_responses_count = filtered_df.count()

    valid_df_errors = valid_df.select(unique_id_column, validation_failure_flag_column)
    invalid_df_errors = invalid_df.select(unique_id_column, validation_failure_flag_column)

    valid_df_errors = (
        valid_df_errors.withColumn("Validation check failures", F.explode(validation_failure_flag_column))
        .groupBy("Validation check failures")
        .count()
    )
    invalid_df_errors = (
        invalid_df_errors.withColumn("Validation check failures", F.explode(validation_failure_flag_column))
        .groupBy("Validation check failures")
        .count()
    )

    duplicated_df = valid_df.select(unique_id_column, duplicate_count_column_name).filter(
        F.col(duplicate_count_column_name) > 1
    )

    counts_df = pd.DataFrame(
        {
            "dataset": [
                "invalid input files",
                "valid survey responses",
                "invalid survey responses",
                "filtered survey responses",
            ],
            "count": [
                invalid_files_count,
                valid_survey_responses_count,
                filtered_survey_responses_count,
                invalid_survey_responses_count,
            ],
        }
    )

    output = BytesIO()
    with pd.ExcelWriter(output) as writer:
        counts_df.to_excel(writer, sheet_name="dataset totals", index=False)
        valid_df_errors.toPandas().to_excel(
            writer, sheet_name="validation check failures in valid dataset", index=False
        )
        invalid_df_errors.toPandas().to_excel(
            writer, sheet_name="validation check failures in invalid dataset", index=False
        )
        duplicated_df.toPandas().to_excel(writer, sheet_name="duplicated record summary", index=False)

    write_string_to_file(
        output.getbuffer(), f"{output_directory}/report_output_{datetime.now().strftime('%Y-%m-%d_%H-%M-%S')}.xlsx"
    )


@register_pipeline_stage("record_level_interface")
def record_level_interface(
    survey_responses_table: str,
    csv_editing_file: str,
    unique_id_column: str,
    unique_id_list: List,
    edited_survey_responses_table: str,
    filtered_survey_responses_table: str,
):
    input_df = extract_from_table(survey_responses_table)
    edited_df = update_from_csv_lookup(df=input_df, csv_filepath=csv_editing_file, id_column=unique_id_column)
    update_table(edited_df, edited_survey_responses_table, "overwrite")

    filtered_df = edited_df.filter(F.col(unique_id_column).isin(unique_id_list))
    update_table(filtered_df, filtered_survey_responses_table, "overwrite")


@register_pipeline_stage("tables_to_csv")
def tables_to_csv(
    outgoing_directory,
<<<<<<< HEAD
    table_config_file,
    category_map="default_category_map",
    dry_run=False,
    use_table_to_csv_config=True,
=======
    tables_to_csv_config_file,
    category_map="default_category_map",
    dry_run=False,
>>>>>>> 2c3e31d5
):
    """
    Parameters
    ----------
    outgoing_directory
<<<<<<< HEAD
    table_config_file
=======
    tables_to_csv_config_file
>>>>>>> 2c3e31d5
    category_map
    dry_run
    use_table_to_csv_config

    Writes data from an existing HIVE table to csv output, including mapping of column names and values.
    Takes a yaml file in which Hive table name and csv table name are defined as well as columns to be
    included in the csv file by a select statement.
    Optionally also point to an update map to be used for the variable name mapping of these outputs.
    """
    output_datetime = datetime.today()
    output_datetime_str = output_datetime.strftime("%Y%m%d_%H%M%S")

    file_directory = Path(outgoing_directory) / output_datetime_str
    manifest = Manifest(outgoing_directory, pipeline_run_datetime=output_datetime, dry_run=dry_run)
    category_map_dictionary = category_maps[category_map]

<<<<<<< HEAD
    if use_table_to_csv_config:
        with open(table_config_file) as file:
            for t in file["create_tables"]:
                table = file["create_tables"][t]
                df = extract_from_table(table["table_name"]).select(table["select_column_list"])
                df = map_output_values_and_column_names(df, file["column_map"], category_map_dictionary)

                file_path = file_directory / f"{table['output_file_name']}_{output_datetime_str}"
                write_csv_rename(df, file_path)
                file_path = file_path.with_suffix(".csv")
                header_string = read_header(file_path)

                manifest.add_file(
                    relative_file_path=file_path.relative_to(outgoing_directory).as_posix(),
                    column_header=header_string,
                    validate_col_name_length=False,
                )
    manifest.write_manifest()


@register_pipeline_stage("generate_outputs")
def generate_outputs(table_to_csv_config_file):
    config = get_config()
    output_datetime = datetime.today().strftime("%Y%m%d-%H%M%S")
    output_directory = Path(config["output_directory"]) / output_datetime
    # TODO: Check that output dir exists

    linked_df = extract_from_table(config["table_names"]["input"]["merged_antibody_swab"])

    #    all_visits_df = extract_from_table("response_level_records")
    #    participant_df = extract_from_table("participant_level_with_vaccination_data")

    #    linked_df = all_visits_df.join(participant_df, on="participant_id", how="left")
    linked_df = linked_df.withColumn(
        "completed_visits_subset",
        F.when(
            (F.col("participant_visit_status") == "Completed")
            | (F.col("blood_sample_barcode").isNotNull() | (F.col("swab_sample_barcode").isNotNull())),
            True,
        ).otherwise(False),
    )
    with open(table_to_csv_config_file) as file:
        all_visits_output_df = map_output_values_and_column_names(
            df=linked_df, column_name_map=file["column_map"], value_map_by_column=category_maps["default_category_map"]
        )

    complete_visits_output_df = all_visits_output_df.where(F.col("completed_visits_subset"))

    write_csv_rename(
        all_visits_output_df.drop("completed_visits_subset"),
        output_directory / f"cishouseholds_all_visits_{output_datetime}",
    )
    write_csv_rename(
        complete_visits_output_df.drop("completed_visits_subset"),
        output_directory / f"cishouseholds_completed_visits_{output_datetime}",
    )


=======
    with open(tables_to_csv_config_file) as f:
        config_file = yaml.load(f, Loader=yaml.FullLoader)

    for table in config_file["create_tables"]:
        df = extract_from_table(table["table_name"]).select(*[element for element in table["column_name_map"].keys()])
        df = map_output_values_and_column_names(df, table["column_name_map"], category_map_dictionary)
        file_path = file_directory / f"{table['output_file_name']}_{output_datetime_str}"
        write_csv_rename(df, file_path)
        file_path = file_path.with_suffix(".csv")
        header_string = read_header(file_path)

        manifest.add_file(
            relative_file_path=file_path.relative_to(outgoing_directory).as_posix(),
            column_header=header_string,
            validate_col_name_length=False,
        )
    manifest.write_manifest()


>>>>>>> 2c3e31d5
def map_output_values_and_column_names(df: DataFrame, column_name_map: dict, value_map_by_column: dict):
    """
    Map column values to numeric categories and rename columns based on maps.
    Only applies when column exists in map and df.
    """
    value_map_by_column = {k: v for k, v in value_map_by_column.items() if k in df.columns}
    column_name_map = {column: column_name_map.get(column, column) for column in df.columns}
    for column, value_map in value_map_by_column.items():
        df = assign_from_map(df, column, column, value_map)
    df = rename_column_names(df, column_name_map)
    return df


def check_columns(col_args, selection_columns, error):
    arguments = ["group by columns ", "name map", "value map"]
    for argument, check in zip(arguments, col_args):  # type: ignore
        if check is not None:
            for column in check:  # type: ignore
                if column not in selection_columns:  # type: ignore
                    if error == 1:
                        raise IndexError(
                            f"column:{column} is required for {argument}, therefore they must be selected in arguments"
                        )
                    else:
                        raise AttributeError(f"column: {column} does not exist in dataframe")


def configure_outputs(
    df: DataFrame,
    selection_columns: Optional[Union[List[str], str]] = None,
    group_by_columns: Optional[Union[List[str], str]] = None,
    aggregate_function: Optional[Any] = None,
    aggregate_column_name: Optional[str] = None,
    name_map: Optional[dict] = None,
    value_map: Optional[dict] = None,
    complete_map: Optional[bool] = False,
):
    """
    Customise the output of the pipeline using user inputs
    Parameters
    ----------
    df
    selection_columns
    group_by_columns
    name_map
        dictionary containy key value pairs of old and new column names to modify
    value_map
        dicitonary with key value pair: {column: mapping expression dictionary} to map values in given columns
    complete_map
        boolean expression to return error if all values in column must be mapped to constitue a correct output
    """
    col_args = []
    if type(group_by_columns) != list and group_by_columns is not None:
        group_by_columns = [str(group_by_columns)]
    if type(selection_columns) != list and selection_columns is not None:
        selection_columns = [str(selection_columns)]
    if group_by_columns is not None:
        col_args.append(group_by_columns)
    if value_map is not None:
        col_args.append(value_map.keys())  # type: ignore
    if name_map is not None:
        col_args.append(name_map.keys())  # type: ignore
    if selection_columns is not None:
        check_columns(col_args, selection_columns, 1)

    check_columns([*col_args, selection_columns], df.columns, 0)

    if group_by_columns is not None:
        if aggregate_function is None:
            raise Exception("Aggregate function required: rows can only be grouped using an aggregation function")
        if aggregate_column_name is not None:
            prev_cols = set(df.columns)
            df = df.groupBy(*group_by_columns).agg({"*": aggregate_function})
            new_col = list(set(df.columns) - prev_cols)[0]
            df = df.withColumnRenamed(new_col, aggregate_column_name)
        else:
            df = df.groupBy(*group_by_columns).agg({"*": aggregate_function})
    if name_map is not None:
        for current_name, to_be_name in name_map.items():
            df = df.withColumnRenamed(current_name, to_be_name)
    if value_map is not None:
        for column_name_to_assign, map in value_map.items():
            df = update_column_values_from_map(
                df=df, column=column_name_to_assign, map=map, error_if_value_not_found=complete_map
            )
    return df


def write_csv_rename(df: DataFrame, file_path: Path):
    """
    Writes a df to file_path as a single partition and moves to a single CSV with the same name.

    Process first writes into outfile/_tmp and then copies the file
    to rename it.

    Parameters
    ----------
    df
    file_path
        path to outgoing file, without filename extension
    """
    temp_path = file_path / "_tmp"
    (df.coalesce(1).write.mode("overwrite").csv(temp_path.as_posix(), header=True))

    partitions = list_contents(temp_path.as_posix())["filename"].dropna().tolist()

    partitions = [part for part in partitions if part.endswith(".csv")]

    # move temp file to target location and rename
    subprocess.check_call(["hadoop", "fs", "-mv", (temp_path / partitions[0]), file_path.as_posix() + ".csv"])

    # remove original subfolder inc tmp
    subprocess.call(["hadoop", "fs", "-rm", "-r", file_path], stdout=subprocess.DEVNULL)<|MERGE_RESOLUTION|>--- conflicted
+++ resolved
@@ -121,26 +121,15 @@
 @register_pipeline_stage("tables_to_csv")
 def tables_to_csv(
     outgoing_directory,
-<<<<<<< HEAD
-    table_config_file,
-    category_map="default_category_map",
-    dry_run=False,
-    use_table_to_csv_config=True,
-=======
     tables_to_csv_config_file,
     category_map="default_category_map",
     dry_run=False,
->>>>>>> 2c3e31d5
 ):
     """
     Parameters
     ----------
     outgoing_directory
-<<<<<<< HEAD
-    table_config_file
-=======
     tables_to_csv_config_file
->>>>>>> 2c3e31d5
     category_map
     dry_run
     use_table_to_csv_config
@@ -157,66 +146,6 @@
     manifest = Manifest(outgoing_directory, pipeline_run_datetime=output_datetime, dry_run=dry_run)
     category_map_dictionary = category_maps[category_map]
 
-<<<<<<< HEAD
-    if use_table_to_csv_config:
-        with open(table_config_file) as file:
-            for t in file["create_tables"]:
-                table = file["create_tables"][t]
-                df = extract_from_table(table["table_name"]).select(table["select_column_list"])
-                df = map_output_values_and_column_names(df, file["column_map"], category_map_dictionary)
-
-                file_path = file_directory / f"{table['output_file_name']}_{output_datetime_str}"
-                write_csv_rename(df, file_path)
-                file_path = file_path.with_suffix(".csv")
-                header_string = read_header(file_path)
-
-                manifest.add_file(
-                    relative_file_path=file_path.relative_to(outgoing_directory).as_posix(),
-                    column_header=header_string,
-                    validate_col_name_length=False,
-                )
-    manifest.write_manifest()
-
-
-@register_pipeline_stage("generate_outputs")
-def generate_outputs(table_to_csv_config_file):
-    config = get_config()
-    output_datetime = datetime.today().strftime("%Y%m%d-%H%M%S")
-    output_directory = Path(config["output_directory"]) / output_datetime
-    # TODO: Check that output dir exists
-
-    linked_df = extract_from_table(config["table_names"]["input"]["merged_antibody_swab"])
-
-    #    all_visits_df = extract_from_table("response_level_records")
-    #    participant_df = extract_from_table("participant_level_with_vaccination_data")
-
-    #    linked_df = all_visits_df.join(participant_df, on="participant_id", how="left")
-    linked_df = linked_df.withColumn(
-        "completed_visits_subset",
-        F.when(
-            (F.col("participant_visit_status") == "Completed")
-            | (F.col("blood_sample_barcode").isNotNull() | (F.col("swab_sample_barcode").isNotNull())),
-            True,
-        ).otherwise(False),
-    )
-    with open(table_to_csv_config_file) as file:
-        all_visits_output_df = map_output_values_and_column_names(
-            df=linked_df, column_name_map=file["column_map"], value_map_by_column=category_maps["default_category_map"]
-        )
-
-    complete_visits_output_df = all_visits_output_df.where(F.col("completed_visits_subset"))
-
-    write_csv_rename(
-        all_visits_output_df.drop("completed_visits_subset"),
-        output_directory / f"cishouseholds_all_visits_{output_datetime}",
-    )
-    write_csv_rename(
-        complete_visits_output_df.drop("completed_visits_subset"),
-        output_directory / f"cishouseholds_completed_visits_{output_datetime}",
-    )
-
-
-=======
     with open(tables_to_csv_config_file) as f:
         config_file = yaml.load(f, Loader=yaml.FullLoader)
 
@@ -236,7 +165,6 @@
     manifest.write_manifest()
 
 
->>>>>>> 2c3e31d5
 def map_output_values_and_column_names(df: DataFrame, column_name_map: dict, value_map_by_column: dict):
     """
     Map column values to numeric categories and rename columns based on maps.
