--- conflicted
+++ resolved
@@ -78,11 +78,7 @@
         duplicated_df.toPandas().to_excel(writer, sheet_name="duplicated rows", index=False)
 
     write_string_to_file(
-<<<<<<< HEAD
-        output.read(), f"{output_directory}/report_output_{datetime.now().strftime('%Y-%m-%d_%H-%M-%S')}.xlsx"
-=======
         output.getbuffer(), f"{output_directory}/report_output_{datetime.now().strftime('%Y-%m-%d_%H-%M-%S')}.xlsx"
->>>>>>> 4cf35bb5
     )
 
 
