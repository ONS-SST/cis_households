--- conflicted
+++ resolved
@@ -67,31 +67,15 @@
             spark_session.sql(f"DROP TABLE IF EXISTS {storage_config['database']}.{table_name}")
 
 
-<<<<<<< HEAD
 def extract_from_table(table_name: str, break_lineage: bool = False) -> DataFrame:
     spark_session = get_or_create_spark_session()
     check_table_exists(table_name, raise_if_missing=True)
     if break_lineage:
         return spark_session.sql(f"SELECT * FROM {get_full_table_name(table_name)}").checkpoint()
-=======
-def extract_from_table(table_name: str) -> DataFrame:
-    spark_session = get_or_create_spark_session()
-    check_table_exists(table_name, raise_if_missing=True)
->>>>>>> b6c44f78
     return spark_session.sql(f"SELECT * FROM {get_full_table_name(table_name)}")
 
 
 def update_table(df, table_name, write_mode, archive=False, force=False):
-<<<<<<< HEAD
-    # if force:
-    #     #df.registerTempTable("temp")
-    #    # df = spark.sql("select * from temp").checkpoint()
-=======
-    if force:
-        spark = get_or_create_spark_session()
-        df.registerTempTable("TEMP")
-        df = spark.sql("select * from TEMP")
->>>>>>> b6c44f78
     df.write.mode(write_mode).saveAsTable(get_full_table_name(table_name))
     if archive:
         now = datetime.strftime(datetime.now(), format="%Y%m%d_%H%M%S")
