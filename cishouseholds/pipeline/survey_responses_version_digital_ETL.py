import pyspark.sql.functions as F

from cishouseholds.derive import assign_column_uniform_value
<<<<<<< HEAD
from cishouseholds.derive import assign_raw_copies
from cishouseholds.edit import apply_value_map_multiple_columns
=======
from cishouseholds.edit import clean_barcode_simple
from cishouseholds.edit import edit_to_sum_or_max_value
>>>>>>> 8f0e23ca
from cishouseholds.pipeline.survey_responses_version_2_ETL import transform_survey_responses_generic


def digital_specific_transformations(df):
    df = assign_column_uniform_value(df, "survey_response_dataset_major_version", 3)
    df = df.withColumn("visit_id", F.col("participant_completion_window_id"))
    df = df.withColumn("visit_datetime", F.lit(None).cast("timestamp"))  # Placeholder for 2199

    df = transform_survey_responses_generic(df)
<<<<<<< HEAD
    dont_know_columns = [
        "work_in_additional_paid_employment",
        "work_nursing_or_residential_care_home",
        "work_direct_contact_patients_or_clients",
        "self_isolating",
        "illness_lasting_over_12_months",
        "ever_smoked_regularly",
        "currently_smokes_or_vapes",
        "cis_covid_vaccine_type_1",
        "cis_covid_vaccine_type_2",
        "cis_covid_vaccine_type_3",
        "cis_covid_vaccine_type_4",
        "cis_covid_vaccine_type_5",
        "cis_covid_vaccine_type_6",
        "other_household_member_hospital_last_28_days",
        "other_household_member_care_home_last_28_days",
        "hours_a_day_with_someone_else_at_home",
        "physical_contact_under_18_years",
        "physical_contact_18_to_69_years",
        "physical_contact_over_70_years",
        "social_distance_contact_under_18_years",
        "social_distance_contact_18_to_69_years",
        "social_distance_contact_over_70_years",
        "times_hour_or_longer_another_home_last_7_days",
        "times_hour_or_longer_another_person_your_home_last_7_days",
        "times_shopping_last_7_days",
        # "times_socialising_last_7_days",
        "face_covering_work_or_education",
        "face_covering_other_enclosed_places",
        "cis_covid_vacine_type",
    ]
    df = assign_raw_copies(df, dont_know_columns)
    mapping_dict = {
        "Prefer not to say": None,
        "Don't Know": None,
    }
    df = apply_value_map_multiple_columns(
        df,
        {k: mapping_dict for k in dont_know_columns},
    )

=======
    df = clean_barcode_simple(df, "swab_sample_barcode_user_entered")
    df = clean_barcode_simple(df, "blood_sample_barcode_user_entered")

    df = df.withColumn("times_outside_shopping_or_socialising_last_7_days", F.lit(None))
    df = edit_to_sum_or_max_value(
        df=df,
        column_name_to_assign="times_outside_shopping_or_socialising_last_7_days",
        columns_to_sum=[
            "times_shopping_last_7_days",
            "times_socialising_last_7_days",
        ],
        max_value=7,
    )
    df = df.withColumn(
        "work_not_from_home_days_per_week",
        F.greatest("work_not_from_home_days_per_week", "education_in_person_days_per_week"),
    )
>>>>>>> 8f0e23ca
    return df<|MERGE_RESOLUTION|>--- conflicted
+++ resolved
@@ -1,13 +1,8 @@
 import pyspark.sql.functions as F
 
 from cishouseholds.derive import assign_column_uniform_value
-<<<<<<< HEAD
 from cishouseholds.derive import assign_raw_copies
 from cishouseholds.edit import apply_value_map_multiple_columns
-=======
-from cishouseholds.edit import clean_barcode_simple
-from cishouseholds.edit import edit_to_sum_or_max_value
->>>>>>> 8f0e23ca
 from cishouseholds.pipeline.survey_responses_version_2_ETL import transform_survey_responses_generic
 
 
@@ -17,7 +12,6 @@
     df = df.withColumn("visit_datetime", F.lit(None).cast("timestamp"))  # Placeholder for 2199
 
     df = transform_survey_responses_generic(df)
-<<<<<<< HEAD
     dont_know_columns = [
         "work_in_additional_paid_employment",
         "work_nursing_or_residential_care_home",
@@ -59,23 +53,4 @@
         {k: mapping_dict for k in dont_know_columns},
     )
 
-=======
-    df = clean_barcode_simple(df, "swab_sample_barcode_user_entered")
-    df = clean_barcode_simple(df, "blood_sample_barcode_user_entered")
-
-    df = df.withColumn("times_outside_shopping_or_socialising_last_7_days", F.lit(None))
-    df = edit_to_sum_or_max_value(
-        df=df,
-        column_name_to_assign="times_outside_shopping_or_socialising_last_7_days",
-        columns_to_sum=[
-            "times_shopping_last_7_days",
-            "times_socialising_last_7_days",
-        ],
-        max_value=7,
-    )
-    df = df.withColumn(
-        "work_not_from_home_days_per_week",
-        F.greatest("work_not_from_home_days_per_week", "education_in_person_days_per_week"),
-    )
->>>>>>> 8f0e23ca
     return df