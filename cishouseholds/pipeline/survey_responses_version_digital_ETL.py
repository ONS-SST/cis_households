--- conflicted
+++ resolved
@@ -3,12 +3,9 @@
 
 from cishouseholds.derive import assign_column_uniform_value
 from cishouseholds.derive import assign_column_value_from_multiple_column_map
-<<<<<<< HEAD
+from cishouseholds.derive import assign_raw_copies
 from cishouseholds.derive import map_options_to_bool_columns
-=======
-from cishouseholds.derive import assign_raw_copies
 from cishouseholds.edit import apply_value_map_multiple_columns
->>>>>>> 24109fa1
 from cishouseholds.edit import clean_barcode_simple
 from cishouseholds.edit import edit_to_sum_or_max_value
 from cishouseholds.pipeline.survey_responses_version_2_ETL import transform_survey_responses_generic
@@ -269,6 +266,7 @@
             "vape/E-cigarettes": "smokes_vape_e_cigarettes",
             "Hookah/shisha pipes": "smokes_hookah_shisha_pipes",
         },
+        ";",
     )
     df = df.withColumn("times_outside_shopping_or_socialising_last_7_days", F.lit(None))
     """
