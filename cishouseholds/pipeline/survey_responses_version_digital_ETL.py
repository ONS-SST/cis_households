--- conflicted
+++ resolved
@@ -492,9 +492,4 @@
         "work_not_from_home_days_per_week",
         F.greatest("work_not_from_home_days_per_week", "education_in_person_days_per_week"),
     )
-<<<<<<< HEAD
-
-=======
-    #
->>>>>>> 7ad82106
     return df