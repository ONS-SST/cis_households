--- conflicted
+++ resolved
@@ -2,16 +2,11 @@
 from pyspark.sql import DataFrame
 
 from cishouseholds.derive import assign_column_uniform_value
-<<<<<<< HEAD
-from cishouseholds.derive import assign_raw_copies
-from cishouseholds.edit import apply_value_map_multiple_columns
-=======
 from cishouseholds.derive import assign_column_value_from_multiple_column_map
 from cishouseholds.derive import assign_raw_copies
 from cishouseholds.edit import apply_value_map_multiple_columns
 from cishouseholds.edit import clean_barcode_simple
 from cishouseholds.edit import edit_to_sum_or_max_value
->>>>>>> 14b88bb2
 from cishouseholds.pipeline.survey_responses_version_2_ETL import transform_survey_responses_generic
 
 
@@ -32,14 +27,43 @@
     )  # Placeholder for 2199
 
     df = transform_survey_responses_generic(df)
-<<<<<<< HEAD
-    
+    dont_know_columns = [
+        "work_in_additional_paid_employment",
+        "work_nursing_or_residential_care_home",
+        "work_direct_contact_patients_or_clients",
+        "self_isolating",
+        "illness_lasting_over_12_months",
+        "ever_smoked_regularly",
+        "currently_smokes_or_vapes",
+        "cis_covid_vaccine_type_1",
+        "cis_covid_vaccine_type_2",
+        "cis_covid_vaccine_type_3",
+        "cis_covid_vaccine_type_4",
+        "cis_covid_vaccine_type_5",
+        "cis_covid_vaccine_type_6",
+        "other_household_member_hospital_last_28_days",
+        "other_household_member_care_home_last_28_days",
+        "hours_a_day_with_someone_else_at_home",
+        "physical_contact_under_18_years",
+        "physical_contact_18_to_69_years",
+        "physical_contact_over_70_years",
+        "social_distance_contact_under_18_years",
+        "social_distance_contact_18_to_69_years",
+        "social_distance_contact_over_70_years",
+        "times_hour_or_longer_another_home_last_7_days",
+        "times_hour_or_longer_another_person_your_home_last_7_days",
+        "times_shopping_last_7_days",
+        # "times_socialising_last_7_days",
+        "face_covering_work_or_education",
+        "face_covering_other_enclosed_places",
+        # "cis_covid_vacine_type",
+    ]
     df = assign_raw_copies(df, dont_know_columns)
     dont_know_mapping_dict = {"Prefer not to say": None, "Don't Know": None, "I don't know the type": None}
     df = apply_value_map_multiple_columns(
         df,
         {k: dont_know_mapping_dict for k in dont_know_columns},
-=======
+    )
     df = df.withColumn("self_isolating_reason_digital", F.col("self_isolating_reason"))
     column_list = ["work_status_digital", "work_status_employment", "work_status_unemployment", "work_status_education"]
     df = assign_column_value_from_multiple_column_map(
@@ -455,7 +479,6 @@
     df = df.withColumn(
         "work_not_from_home_days_per_week",
         F.greatest("work_not_from_home_days_per_week", "education_in_person_days_per_week"),
->>>>>>> 14b88bb2
     )
 
     return df