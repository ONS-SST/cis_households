<<<<<<< HEAD
# comment
from cishouseholds.pipeline.config import get_config
=======
from pyspark.sql import functions as F

from cishouseholds.merge import join_assayed_bloods
from cishouseholds.merge import merge_survey_tables
>>>>>>> 692d602d
from cishouseholds.pipeline.load import extract_from_table
from cishouseholds.pipeline.load import update_table
from cishouseholds.pipeline.merge_process import execute_merge_specific_antibody
from cishouseholds.pipeline.merge_process import execute_merge_specific_swabs
from cishouseholds.pipeline.merge_process import merge_process_filtering
from cishouseholds.pipeline.pipeline_stages import register_pipeline_stage


@register_pipeline_stage("union_survey_response_files")
def union_survey_response_files():
    """
    Union survey response for v0, v1 and v2, and write to table.
    """

    survey_df_list = []

    for version in ["v0", "v1", "v2"]:
        survey_table = f"transformed_survey_responses_{version}_data"
        survey_df_list.append(extract_from_table(survey_table))

    unioned_survey_responses = merge_survey_tables(*survey_df_list)

    update_table(unioned_survey_responses, "unioned_survey_responses")


@register_pipeline_stage("outer_join_blood_results")
def outer_join_blood_results():
    """
    Outer join of data for two blood test targets.
    """

    blood_table = "transformed_blood_test_data"
    blood_df = extract_from_table(blood_table)

    blood_df, failed_blood_join_df = join_assayed_bloods(blood_df, test_target_column="antibody_test_target")
    blood_df = blood_df.withColumn(
        "combined_blood_sample_received_date",
        F.coalesce(F.col("blood_sample_received_date_s_protein"), F.col("blood_sample_received_date_n_protein")),
    )

    update_table(blood_df, "joined_blood_test_data")
    update_table(failed_blood_join_df, "failed_blood_test_join")


@register_pipeline_stage("merge_blood_ETL")
def merge_blood_ETL():
    """
    High level function call for running merging process for blood sample data.
    """
    survey_table = "unioned_survey_responses"
    antibody_table = "joined_blood_test_data"
    survey_df = extract_from_table(survey_table)
    antibody_df = extract_from_table(antibody_table)

    survey_antibody_df, antibody_residuals, survey_antibody_failed = merge_blood(survey_df, antibody_df)
    output_antibody_df_list = [survey_antibody_df, antibody_residuals, survey_antibody_failed]
    output_antibody_table_list = [
        "transformed_survey_antibody_merge_data",
        "transformed_antibody_merge_residuals",
        "transformed_survey_antibody_merge_failed",
    ]
    load_to_data_warehouse_tables(output_antibody_df_list, output_antibody_table_list)

    return survey_antibody_df


@register_pipeline_stage("merge_swab_ETL")
def merge_swab_ETL():
    """
    High level function call for running merging process for swab sample data.
    """
    survey_table = "transformed_survey_antibody_merge_data"
    swab_table = "transformed_swab_test_data"
    survey_df = extract_from_table(survey_table)
    swab_df = extract_from_table(swab_table)

    survey_antibody_swab_df, antibody_swab_residuals, survey_antibody_swab_failed = merge_swab(survey_df, swab_df)
    output_swab_df_list = [survey_antibody_swab_df, antibody_swab_residuals, survey_antibody_swab_failed]
    output_swab_table_list = [
        "transformed_survey_antibody_swab_merge_data",
        "transformed_antibody_swab_merge_residuals",
        "transformed_survey_antibody_swab_merge_failed",
    ]
    load_to_data_warehouse_tables(output_swab_df_list, output_swab_table_list)

    return survey_antibody_swab_df


def load_to_data_warehouse_tables(output_df_list, output_table_list):
    for df, table_name in zip(output_df_list, output_table_list):
        update_table(df, table_name)


def merge_blood(survey_df, antibody_df):
    """
    Process for matching and merging survey and blood test result data
    """

    survey_antibody_df = execute_merge_specific_antibody(
        survey_df=survey_df,
        labs_df=antibody_df,
        barcode_column_name="blood_sample_barcode",
        visit_date_column_name="visit_date_string",
        received_date_column_name="combined_blood_sample_received_date",
    )

    merge_combination_list = ["1tom", "mto1", "mtom"]
    drop_list_columns_antibody = ["drop_flag_mtom_antibody"]  # need to know what to put in this list

    survey_antibody_df, antibody_residuals, survey_antibody_failed = merge_process_filtering(
        df=survey_antibody_df,
        merge_type="antibody",
        barcode_column_name="blood_sample_barcode",
        lab_columns_list=[column for column in antibody_df.columns if column != "blood_sample_barcode"],
        merge_combination=merge_combination_list,
        drop_list_columns=drop_list_columns_antibody,
    )

    return survey_antibody_df, antibody_residuals, survey_antibody_failed


def merge_swab(survey_df, swab_df):
    """
    Process for matching and merging survey and swab result data.
    Should be executed after merge with blood test result data.
    """
    survey_antibody_swab_df = execute_merge_specific_swabs(
        survey_df=survey_df,
        labs_df=swab_df,
        barcode_column_name="swab_sample_barcode",
        visit_date_column_name="visit_datetime",
        received_date_column_name="pcr_datetime",
        void_value="void",
    )

    merge_combination_list = ["1tom", "mto1", "mtom"]
    drop_list_columns_swab = ["drop_flag_mtom_swab"]  # need to know what to put in this list

    survey_antibody_swab_df, antibody_swab_residuals, survey_antibody_swab_failed = merge_process_filtering(
        df=survey_antibody_swab_df,
        merge_type="swab",
        barcode_column_name="swab_sample_barcode",
        lab_columns_list=[column for column in swab_df.columns if column != "swab_sample_barcode"],
        merge_combination=merge_combination_list,
        drop_list_columns=drop_list_columns_swab,
    )

    return survey_antibody_swab_df, antibody_swab_residuals, survey_antibody_swab_failed<|MERGE_RESOLUTION|>--- conflicted
+++ resolved
@@ -1,12 +1,7 @@
-<<<<<<< HEAD
-# comment
-from cishouseholds.pipeline.config import get_config
-=======
-from pyspark.sql import functions as F
+import pyspark.sql.functions as F
 
 from cishouseholds.merge import join_assayed_bloods
-from cishouseholds.merge import merge_survey_tables
->>>>>>> 692d602d
+from cishouseholds.merge import union_multiple_tables
 from cishouseholds.pipeline.load import extract_from_table
 from cishouseholds.pipeline.load import update_table
 from cishouseholds.pipeline.merge_process import execute_merge_specific_antibody
@@ -27,7 +22,7 @@
         survey_table = f"transformed_survey_responses_{version}_data"
         survey_df_list.append(extract_from_table(survey_table))
 
-    unioned_survey_responses = merge_survey_tables(*survey_df_list)
+    unioned_survey_responses = union_multiple_tables(survey_df_list)
 
     update_table(unioned_survey_responses, "unioned_survey_responses")
 
