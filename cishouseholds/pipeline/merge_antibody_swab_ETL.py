import pyspark.sql.functions as F

from cishouseholds.filter import file_exclude
from cishouseholds.merge import join_assayed_bloods
from cishouseholds.merge import union_dataframes_to_hive
from cishouseholds.pipeline.load import extract_from_table
from cishouseholds.pipeline.load import update_table
from cishouseholds.pipeline.merge_process import execute_merge_specific_antibody
from cishouseholds.pipeline.merge_process import execute_merge_specific_swabs
from cishouseholds.pipeline.merge_process import merge_process_filtering
from cishouseholds.pipeline.pipeline_stages import register_pipeline_stage
from cishouseholds.pipeline.survey_responses_version_2_ETL import union_dependent_transformations
from cishouseholds.pipeline.validation_ETL import validation_ETL


@register_pipeline_stage("union_survey_response_files")
def union_survey_response_files(transformed_survey_responses_table_pattern: str, unioned_survey_responses_table: str):
    """
    Union survey response for v0, v1 and v2, and write to table.
    """
    survey_df_list = []

    for version in ["0", "1", "2"]:
        survey_table = transformed_survey_responses_table_pattern.replace("*", version)
        survey_df_list.append(extract_from_table(survey_table))

    union_dataframes_to_hive(unioned_survey_responses_table, survey_df_list)


@register_pipeline_stage("union_dependent_transformations")
def execute_union_dependent_transformations(**kwargs):
    unioned_survey_responses = extract_from_table(kwargs["unioned_survey_table"])
    unioned_survey_responses = union_dependent_transformations(unioned_survey_responses)
    update_table(unioned_survey_responses, kwargs["transformed_table"], mode_overide="overwrite")


@register_pipeline_stage("validate_survey_responses")
<<<<<<< HEAD
def validate_survey_responses(**kwargs):
    unioned_survey_responses = extract_from_table(kwargs["unioned_survey_table"])
    valid_survey_responses, erroneous_survey_responses = validation_ETL(
        df=unioned_survey_responses,
        validation_check_failure_column_name=kwargs["error_column"],
        duplicate=kwargs["duplicate_row_flag_column"],
    )
    update_table(valid_survey_responses, kwargs["valid_survey_table"], mode_overide="overwrite")
    update_table(erroneous_survey_responses, kwargs["invalid_survey_table"], mode_overide="overwrite")
=======
def validate_survey_responses(
    survey_responses_table: str,
    validation_failure_flag_column: str,
    valid_survey_responses_table: str,
    invalid_survey_responses_table: str,
):
    unioned_survey_responses = extract_from_table(survey_responses_table)
    valid_survey_responses, erroneous_survey_responses = validation_ETL(
        unioned_survey_responses, validation_failure_flag_column
    )
    update_table(valid_survey_responses, valid_survey_responses_table, mode_overide="overwrite")
    update_table(erroneous_survey_responses, invalid_survey_responses_table, mode_overide="overwrite")
>>>>>>> 1caef2af


@register_pipeline_stage("outer_join_blood_results")
def outer_join_blood_results(**kwargs):
    """
    Outer join of data for two blood test targets.
    """
    blood_df = extract_from_table(kwargs["blood_table"])
    blood_df = blood_df.dropDuplicates(
        subset=[column for column in blood_df.columns if column != "blood_test_source_file"]
    )

    blood_df, failed_blood_join_df = join_assayed_bloods(
        blood_df,
        test_target_column="antibody_test_target",
        join_on_columns=[
            "unique_antibody_test_id",
            "blood_sample_barcode",
            "antibody_test_plate_common_id",
            "antibody_test_well_id",
        ],
    )
    blood_df = blood_df.withColumn(
        "combined_blood_sample_received_date",
        F.coalesce(F.col("blood_sample_received_date_s_protein"), F.col("blood_sample_received_date_n_protein")),
    )

    update_table(blood_df, kwargs["antibody_table"], mode_overide="overwrite")
    update_table(failed_blood_join_df, kwargs["failed_blood_table"], mode_overide="overwrite")


@register_pipeline_stage("merge_blood_ETL")
def merge_blood_ETL(**kwargs):
    """
    High level function call for running merging process for blood sample data.
    """
    survey_table = kwargs["unioned_survey_table"]
    antibody_table = kwargs["antibody_table"]
    survey_file_exclude_list = kwargs["files_to_exclude_survey"]
    blood_file_exclude_list = kwargs["files_to_exclude_blood"]

    survey_df = extract_from_table(survey_table).where(
        F.col("unique_participant_response_id").isNotNull() & (F.col("unique_participant_response_id") != "")
    )
    survey_df = file_exclude(survey_df, "survey_response_source_file", survey_file_exclude_list)

    antibody_df = extract_from_table(antibody_table).where(
        F.col("unique_antibody_test_id").isNotNull() & F.col("blood_sample_barcode").isNotNull()
    )
    antibody_df = file_exclude(antibody_df, "blood_test_source_file", blood_file_exclude_list)

    survey_antibody_df, antibody_residuals, survey_antibody_failed = merge_blood(survey_df, antibody_df)

    output_antibody_df_list = [survey_antibody_df, antibody_residuals, survey_antibody_failed]
    output_antibody_table_list = kwargs["antibody_output_tables"]

    load_to_data_warehouse_tables(output_antibody_df_list, output_antibody_table_list)

    return survey_antibody_df


@register_pipeline_stage("merge_swab_ETL")
def merge_swab_ETL(**kwargs):
    """
    High level function call for running merging process for swab sample data.
    """
    survey_table = kwargs["merged_survey_table"]
    swab_table = kwargs["swab_table"]
    survey_file_exclude_list = kwargs["files_to_exclude_survey"]
    swab_file_exclude_list = kwargs["files_to_exclude_swab"]

    survey_df = extract_from_table(survey_table).where(
        F.col("unique_participant_response_id").isNotNull() & (F.col("unique_participant_response_id") != "")
    )
    survey_df = file_exclude(survey_df, "survey_response_source_file", survey_file_exclude_list)

    swab_df = extract_from_table(swab_table).where(
        F.col("unique_pcr_test_id").isNotNull() & F.col("swab_sample_barcode").isNotNull()
    )
    swab_df = file_exclude(swab_df, "swab_test_source_file", swab_file_exclude_list)

    swab_df = swab_df.dropDuplicates(subset=[column for column in swab_df.columns if column != "swab_test_source_file"])

    survey_antibody_swab_df, antibody_swab_residuals, survey_antibody_swab_failed = merge_swab(survey_df, swab_df)
    output_swab_df_list = [survey_antibody_swab_df, antibody_swab_residuals, survey_antibody_swab_failed]
    output_swab_table_list = kwargs["swab_output_tables"]
    load_to_data_warehouse_tables(output_swab_df_list, output_swab_table_list)

    return survey_antibody_swab_df


def load_to_data_warehouse_tables(output_df_list, output_table_list):
    for df, table_name in zip(output_df_list, output_table_list):
        update_table(df, table_name, mode_overide="overwrite")


def merge_blood(survey_df, antibody_df):
    """
    Process for matching and merging survey and blood test result data
    """

    survey_antibody_df, none_record_df = execute_merge_specific_antibody(
        survey_df=survey_df,
        labs_df=antibody_df,
        barcode_column_name="blood_sample_barcode",
        visit_date_column_name="visit_date_string",
        received_date_column_name="blood_sample_received_date_s_protein",
    )

    survey_antibody_df = survey_antibody_df.drop(
        "abs_offset_diff_vs_visit_hr_antibody",
        "count_barcode_antibody",
        "count_barcode_voyager",
        "diff_vs_visit_hr_antibody",
    )
    df_all_iqvia, df_lab_residuals, df_failed_records = merge_process_filtering(
        df=survey_antibody_df,
        none_record_df=none_record_df,
        merge_type="antibody",
        barcode_column_name="blood_sample_barcode",
        lab_columns_list=[column for column in antibody_df.columns if column != "blood_sample_barcode"],
    )
    return df_all_iqvia, df_lab_residuals, df_failed_records


def merge_swab(survey_df, swab_df):
    """
    Process for matching and merging survey and swab result data.
    Should be executed after merge with blood test result data.
    """
    survey_antibody_swab_df, none_record_df = execute_merge_specific_swabs(
        survey_df=survey_df,
        labs_df=swab_df,
        barcode_column_name="swab_sample_barcode",
        visit_date_column_name="visit_datetime",
        received_date_column_name="pcr_result_recorded_datetime",
        void_value="Void",
    )

    survey_antibody_swab_df = survey_antibody_swab_df.drop(
        "abs_offset_diff_vs_visit_hr_swab",
        "count_barcode_swab",
        "count_barcode_voyager",
        "diff_vs_visit_hr_swab",
        "pcr_flag",
        "time_order_flag",
        "time_difference_flag",
    )
    df_all_iqvia, df_lab_residuals, df_failed_records = merge_process_filtering(
        df=survey_antibody_swab_df,
        none_record_df=none_record_df,
        merge_type="swab",
        barcode_column_name="swab_sample_barcode",
        lab_columns_list=[column for column in swab_df.columns if column != "swab_sample_barcode"],
    )
    return df_all_iqvia, df_lab_residuals, df_failed_records<|MERGE_RESOLUTION|>--- conflicted
+++ resolved
@@ -35,30 +35,21 @@
 
 
 @register_pipeline_stage("validate_survey_responses")
-<<<<<<< HEAD
-def validate_survey_responses(**kwargs):
-    unioned_survey_responses = extract_from_table(kwargs["unioned_survey_table"])
-    valid_survey_responses, erroneous_survey_responses = validation_ETL(
-        df=unioned_survey_responses,
-        validation_check_failure_column_name=kwargs["error_column"],
-        duplicate=kwargs["duplicate_row_flag_column"],
-    )
-    update_table(valid_survey_responses, kwargs["valid_survey_table"], mode_overide="overwrite")
-    update_table(erroneous_survey_responses, kwargs["invalid_survey_table"], mode_overide="overwrite")
-=======
 def validate_survey_responses(
     survey_responses_table: str,
+    duplicate_row_flag_column: str,
     validation_failure_flag_column: str,
     valid_survey_responses_table: str,
     invalid_survey_responses_table: str,
 ):
     unioned_survey_responses = extract_from_table(survey_responses_table)
     valid_survey_responses, erroneous_survey_responses = validation_ETL(
-        unioned_survey_responses, validation_failure_flag_column
+        df=unioned_survey_responses,
+        validation_check_failure_column_name=validation_failure_flag_column,
+        duplicated_row_flag_column=duplicate_row_flag_column,
     )
     update_table(valid_survey_responses, valid_survey_responses_table, mode_overide="overwrite")
     update_table(erroneous_survey_responses, invalid_survey_responses_table, mode_overide="overwrite")
->>>>>>> 1caef2af
 
 
 @register_pipeline_stage("outer_join_blood_results")
