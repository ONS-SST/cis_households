--- conflicted
+++ resolved
@@ -162,11 +162,7 @@
         barcode_column_name="swab_sample_barcode",
         visit_date_column_name="visit_datetime",
         received_date_column_name="pcr_result_recorded_datetime",
-<<<<<<< HEAD
         void_value="Void",
-=======
-        void_value="void",
->>>>>>> 8b33f8a2
     )
 
     survey_antibody_swab_df = survey_antibody_swab_df.drop(
