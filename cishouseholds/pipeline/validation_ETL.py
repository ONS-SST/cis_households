--- conflicted
+++ resolved
@@ -93,15 +93,9 @@
     )
 
 
-<<<<<<< HEAD
-def validation_ETL(df: DataFrame, validation_check_failure_column_name: str, duplicated_row_flag_column: str):
-    SparkVal = SparkValidate(dataframe=df, error_column_name=validation_check_failure_column_name)
-    SparkVal.flag_duplicates(duplicated_row_flag_column)
-=======
 def validation_ETL(df: DataFrame, validation_check_failure_column_name: str, duplicate_count_column_name: str):
     SparkVal = SparkValidate(dataframe=df, error_column_name=validation_check_failure_column_name)
     SparkVal.count_complete_duplicates(duplicate_count_column_name)
->>>>>>> 2c3e31d5
     validation_calls(SparkVal)
     return SparkVal.filter(
         selected_errors=["participant_id, visit_datetime, visit_id, ons_household_id should not be null"],
