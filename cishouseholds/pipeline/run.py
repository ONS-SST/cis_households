import traceback
from datetime import datetime

import cishouseholds.pipeline.blood_delta_ETL  # noqa: F401
import cishouseholds.pipeline.generate_outputs  # noqa: F401
import cishouseholds.pipeline.historical_blood_ETL  # noqa: F401
import cishouseholds.pipeline.merge_antibody_swab_ETL  # noqa: F401
import cishouseholds.pipeline.post_merge_processing  # noqa: F401
import cishouseholds.pipeline.survey_responses_version_0_ETL  # noqa: F401
import cishouseholds.pipeline.survey_responses_version_1_ETL  # noqa: F401
import cishouseholds.pipeline.survey_responses_version_2_ETL  # noqa: F401
import cishouseholds.pipeline.swab_delta_ETL  # noqa: F401
from cishouseholds.pipeline.config import get_config
from cishouseholds.pipeline.load import add_run_log_entry
from cishouseholds.pipeline.load import add_run_status


def run_from_config():
    """
    Run ordered pipeline stages, from pipeline configuration. Config file location must be specified in the environment
    variable ``PIPELINE_CONFIG_LOCATION``.

    ``function`` and ``run`` are essential keys for each stage. All other key value pairs are passed to the function.


    An example stage is configured:

    stages:
    - function: process_csv
      run: True
      resource_path: "path_to.csv"

    """
    config = get_config()
    run_datetime = datetime.now()
    run_id = add_run_log_entry(config, run_datetime)
    print(f"Run ID: {run_id}")  # functional
    add_run_status(run_id, "started")
    try:
        pipeline_stage_list = [stage for stage in config["stages"] if stage.pop("run")]
        run_pipeline_stages(pipeline_stage_list, config, run_id)
    except Exception as e:
        add_run_status(run_id, "errored", "run_from_config", "\n".join(traceback.format_exc()))
        raise e

    add_run_status(run_id, "finished")


def run_pipeline_stages(pipeline_stage_list: list, config: dict, run_id: int):
    """Run each stage of the pipeline. Catches, prints and logs any errors, but continues the pipeline run."""
    number_of_stages = len(pipeline_stage_list)
    max_digits = len(str(number_of_stages))
    for n, stage_config in enumerate(pipeline_stage_list):
        try:
            stage_name = stage_config.pop("function")
            stage_text = f"Stage {n + 1 :0{max_digits}}/{number_of_stages}: {stage_name}"
            print(stage_text)  # functional
<<<<<<< HEAD

=======
            pipeline_stages[stage_name](**stage_config)
>>>>>>> 9d70d97d
        except Exception:
            add_run_status(run_id, "errored", stage_text, "\n".join(traceback.format_exc()))
            print(f"Error: {traceback.format_exc()}")  # functional


if __name__ == "__main__":
    run_from_config()<|MERGE_RESOLUTION|>--- conflicted
+++ resolved
@@ -13,23 +13,19 @@
 from cishouseholds.pipeline.config import get_config
 from cishouseholds.pipeline.load import add_run_log_entry
 from cishouseholds.pipeline.load import add_run_status
+from cishouseholds.pipeline.pipeline_stages import pipeline_stages
 
 
 def run_from_config():
     """
     Run ordered pipeline stages, from pipeline configuration. Config file location must be specified in the environment
     variable ``PIPELINE_CONFIG_LOCATION``.
-
     ``function`` and ``run`` are essential keys for each stage. All other key value pairs are passed to the function.
-
-
     An example stage is configured:
-
     stages:
     - function: process_csv
       run: True
       resource_path: "path_to.csv"
-
     """
     config = get_config()
     run_datetime = datetime.now()
@@ -55,11 +51,7 @@
             stage_name = stage_config.pop("function")
             stage_text = f"Stage {n + 1 :0{max_digits}}/{number_of_stages}: {stage_name}"
             print(stage_text)  # functional
-<<<<<<< HEAD
-
-=======
             pipeline_stages[stage_name](**stage_config)
->>>>>>> 9d70d97d
         except Exception:
             add_run_status(run_id, "errored", stage_text, "\n".join(traceback.format_exc()))
             print(f"Error: {traceback.format_exc()}")  # functional
