--- conflicted
+++ resolved
@@ -802,14 +802,6 @@
         ],
         "Other": ["Other ethnic group-Arab", "Any other ethnic group"],
     }
-<<<<<<< HEAD
-    df = df.witColumn(
-        "swab_barcode_combined", F.coalesce(F.col("swab_sample_barcode"), F.col("swab_sample_barcode_user_entered"))
-    )
-    df = df.witColumn(
-        "blood_barcode_combined", F.coalesce(F.col("blood_sample_barcode"), F.col("blood_sample_barcode_user_entered"))
-    )
-=======
     if "swab_sample_barcode_user_entered" in df.columns:
         df = df.withColumn(
             "swab_sample_barcode_combined",
@@ -819,7 +811,12 @@
             "blood_sample_barcode_combined",
             F.coalesce(F.col("blood_sample_barcode"), F.col("blood_sample_barcode_user_entered")),
         )
->>>>>>> 52ec798a
+        df = df.withColumn(
+            "swab_manual_entry", F.when(F.col("swab_sample_barcode_user_entered").isNull(), "No").otherwise("Yes")
+        )
+        df = df.withColumn(
+            "blood_manual_entry", F.when(F.col("blood_sample_barcode_user_entered").isNull(), "No").otherwise("Yes")
+        )
     df = assign_column_from_mapped_list_key(
         df=df, column_name_to_assign="ethnicity_group", reference_column="ethnicity", map=ethnicity_map
     )
