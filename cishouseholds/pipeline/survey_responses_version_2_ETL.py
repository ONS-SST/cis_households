# flake8: noqa
from pyspark.sql import DataFrame
from pyspark.sql import functions as F

from cishouseholds.derive import assign_age_at_date
from cishouseholds.derive import assign_any_symptoms_around_visit
from cishouseholds.derive import assign_column_from_mapped_list_key
from cishouseholds.derive import assign_column_given_proportion
from cishouseholds.derive import assign_column_regex_match
from cishouseholds.derive import assign_column_to_date_string
from cishouseholds.derive import assign_column_uniform_value
from cishouseholds.derive import assign_consent_code
from cishouseholds.derive import assign_date_difference
from cishouseholds.derive import assign_ethnicity_white
from cishouseholds.derive import assign_ever_had_long_term_health_condition_or_disabled
from cishouseholds.derive import assign_filename_column
from cishouseholds.derive import assign_first_visit
from cishouseholds.derive import assign_grouped_variable_from_days_since
from cishouseholds.derive import assign_household_participant_count
from cishouseholds.derive import assign_isin_list
from cishouseholds.derive import assign_last_visit
from cishouseholds.derive import assign_named_buckets
from cishouseholds.derive import assign_outward_postcode
from cishouseholds.derive import assign_people_in_household_count
from cishouseholds.derive import assign_raw_copies
from cishouseholds.derive import assign_school_year_september_start
from cishouseholds.derive import assign_taken_column
from cishouseholds.derive import assign_true_if_any
from cishouseholds.derive import assign_unique_id_column
from cishouseholds.derive import assign_work_health_care
from cishouseholds.derive import assign_work_patient_facing_now
from cishouseholds.derive import assign_work_person_facing_now
from cishouseholds.derive import assign_work_social_column
from cishouseholds.derive import contact_known_or_suspected_covid_type
from cishouseholds.derive import count_value_occurrences_in_column_subset_row_wise
from cishouseholds.edit import apply_value_map_multiple_columns
from cishouseholds.edit import clean_barcode
from cishouseholds.edit import clean_postcode
from cishouseholds.edit import convert_null_if_not_in_list
from cishouseholds.edit import format_string_upper_and_clean
from cishouseholds.edit import map_column_values_to_null
from cishouseholds.edit import update_column_values_from_map
from cishouseholds.edit import update_face_covering_outside_of_home
from cishouseholds.edit import update_symptoms_last_7_days_any
from cishouseholds.edit import update_work_facing_now_column
from cishouseholds.impute import edit_multiple_columns_fill_forward
from cishouseholds.impute import fill_backwards_overriding_not_nulls
from cishouseholds.impute import fill_forward_work_columns
from cishouseholds.impute import impute_by_ordered_fill_forward
from cishouseholds.impute import impute_latest_date_flag
from cishouseholds.validate_class import SparkValidate


def transform_survey_responses_generic(df: DataFrame) -> DataFrame:
    """
    Generic transformation steps to be applied to all survey response records.
    """

    df = assign_filename_column(df, "survey_response_source_file")
    raw_copy_list = [
        "think_had_covid_any_symptoms",
        "symptoms_last_7_days_any",
        "work_main_job_title",
        "work_main_job_role",
        "work_health_care_v0",
        "work_health_care_v1_v2",
        "work_status_v0",
        "work_status_v1",
        "work_status_v2",
        "work_social_care",
        "work_not_from_home_days_per_week",
        "work_location",
        "sex",
        "withdrawal_reason",
        "blood_sample_barcode",
        "swab_sample_barcode",
    ]
    df = assign_raw_copies(df, [column for column in raw_copy_list if column in df.columns])
    df = assign_unique_id_column(
        df, "unique_participant_response_id", concat_columns=["visit_id", "participant_id", "visit_datetime"]
    )
    df = assign_column_regex_match(
        df, "bad_email", reference_column="email", pattern=r"/^w+[+.w-]*@([w-]+.)*w+[w-]*.([a-z]{2,4}|d+)$/i"
    )
    df = clean_postcode(df, "postcode")
    df = assign_outward_postcode(df, "outward_postcode", reference_column="postcode")
    df = assign_consent_code(
        df, "consent_summary", reference_columns=["consent_16_visits", "consent_5_visits", "consent_1_visit"]
    )
    df = clean_barcode(df=df, barcode_column="swab_sample_barcode", edited_column="swab_sample_barcode_edited_flag")
    df = clean_barcode(df=df, barcode_column="blood_sample_barcode", edited_column="blood_sample_barcode_edited_flag")
    ethnicity_map = {
        "White": ["White-British", "White-Irish", "White-Gypsy or Irish Traveller", "Any other white background"],
        "Asian": [
            "Asian or Asian British-Indian",
            "Asian or Asian British-Pakistani",
            "Asian or Asian British-Bangladeshi",
            "Asian or Asian British-Chinese",
            "Any other Asian background",
        ],
        "Black": ["Black,Caribbean,African-African", "Black,Caribbean,Afro-Caribbean", "Any other Black background"],
        "Mixed": [
            "Mixed-White & Black Caribbean",
            "Mixed-White & Black African",
            "Mixed-White & Asian",
            "Any other Mixed background",
        ],
        "Other": ["Other ethnic group-Arab", "Any other ethnic group"],
    }
    df = assign_column_from_mapped_list_key(
        df=df, column_name_to_assign="ethnicity_group", reference_column="ethnicity", map=ethnicity_map
    )
    df = assign_ethnicity_white(
        df, column_name_to_assign="ethnicity_white", ethnicity_group_column_name="ethnicity_group"
    )

    df = convert_null_if_not_in_list(df, "sex", options_list=["Male", "Female"])
    df = assign_taken_column(df, "swab_taken", reference_column="swab_sample_barcode")
    df = assign_taken_column(df, "blood_taken", reference_column="blood_sample_barcode")

    # TODO: Add in once dependencies are derived
    # df = assign_date_difference(
    #     df,
    #     "contact_known_or_suspected_covid_days_since",
    #     "contact_known_or_suspected_covid_latest_date",
    #     "visit_datetime",
    # )
    df = assign_date_difference(df, "days_since_think_had_covid", "think_had_covid_date", "visit_datetime")
    df = assign_grouped_variable_from_days_since(
        df=df,
        binary_reference_column="think_had_covid",
        days_since_reference_column="days_since_think_had_covid",
        column_name_to_assign="days_since_think_had_covid_group",
    )

    df = derive_age_columns(df)

    # TODO: add the following function once contact_known_or_suspected_covid_latest_date() is created
    # df = contact_known_or_suspected_covid_type(
    #     df=df,
    #     contact_known_covid_type_column='contact_known_covid_type',
    #     contact_any_covid_type_column='contact_any_covid_type',
    #     contact_any_covid_date_column='contact_any_covid_date',
    #     contact_known_covid_date_column='contact_known_covid_date',
    #     contact_suspect_covid_date_column='contact_suspect_covid_date',
    # )

    df = df.withColumn("hh_id", F.col("ons_household_id"))

    return df


def derive_additional_v1_2_columns(df: DataFrame) -> DataFrame:
    """
    Transformations specific to the v1 and v2 survey responses.
    """
    df = update_column_values_from_map(
        df=df,
        column="is_self_isolating_detailed",
        map={
            "Yes for other reasons (e.g. going into hospital or quarantining)": "Yes, for other reasons (e.g. going into hospital, quarantining)",  # noqa: E501
            "Yes for other reasons related to reducing your risk of getting COVID-19 (e.g. going into hospital or shielding)": "Yes, for other reasons (e.g. going into hospital, quarantining)",  # noqa: E501
            "Yes for other reasons related to you having had an increased risk of getting COVID-19 (e.g. having been in contact with a known case or quarantining after travel abroad)": "Yes, for other reasons (e.g. going into hospital, quarantining)",  # noqa: E501
            "Yes because you live with someone who has/has had symptoms but you haven’t had them yourself": "Yes, someone you live with had symptoms",  # noqa: E501
            "Yes because you live with someone who has/has had symptoms or a positive test but you haven’t had symptoms yourself": "Yes, someone you live with had symptoms",  # noqa: E501
            "Yes because you live with someone who has/has had symptoms but you haven't had them yourself": "Yes, someone you live with had symptoms",  # noqa: E501
            "Yes because you have/have had symptoms of COVID-19": "Yes, you have/have had symptoms",
            "Yes because you have/have had symptoms of COVID-19 or a positive test": "Yes, you have/have had symptoms",
        },
    )
    df = assign_isin_list(
        df=df,
        column_name_to_assign="is_self_isolating",
        reference_column="is_self_isolating_detailed",
        values_list=[
            "Yes, for other reasons (e.g. going into hospital, quarantining)",
            "Yes, you have/have had symptoms",
            "Yes, someone you live with had symptoms",
        ],
        true_false_values=["Yes", "No"],
    )

    return df


def derive_age_columns(df: DataFrame) -> DataFrame:
    """
    Transformations involving participant age.
    """
    df = assign_age_at_date(df, "age_at_visit", base_date="visit_datetime", date_of_birth="date_of_birth")
    df = assign_named_buckets(
        df,
        reference_column="age_at_visit",
        column_name_to_assign="age_group_5_intervals",
        map={2: "2-11", 12: "12-19", 20: "20-49", 50: "50-69", 70: "70+"},
    )
    df = assign_named_buckets(
        df,
        reference_column="age_at_visit",
        column_name_to_assign="age_group_over_16",
        map={16: "16-49", 50: "50-70", 70: "70+"},
    )
    df = assign_named_buckets(
        df,
        reference_column="age_at_visit",
        column_name_to_assign="age_group_7_intervals",
        map={2: "2-11", 12: "12-16", 17: "17-25", 25: "25-34", 35: "35-49", 50: "50-69", 70: "70+"},
    )
    df = assign_named_buckets(
        df,
        reference_column="age_at_visit",
        column_name_to_assign="age_group_5_year_intervals",
        map={
            2: "2-4",
            5: "5-9",
            10: "10-14",
            15: "15-19",
            20: "20-24",
            25: "25-29",
            30: "30-34",
            35: "35-39",
            40: "40-44",
            45: "45-49",
            50: "50-54",
            55: "55-59",
            60: "60-64",
            65: "65-69",
            70: "70-74",
            75: "75-79",
            80: "80-84",
            85: "85-89",
            90: "90+",
        },
    )

    return df


def derive_work_status_columns(df: DataFrame) -> DataFrame:
    work_status_dict = {
        "work_status_v1": {
            "Child under 5y attending child care": "Child under 5y attending child care",  # noqa: E501
            "Child under 5y attending nursery or pre-school or childminder": "Child under 5y attending child care",  # noqa: E501
            "Child under 4-5y attending nursery or pre-school or childminder": "Child under 5y attending child care",  # noqa: E501
            "Child under 5y not attending nursery or pre-school or childminder": "Child under 5y not attending child care",  # noqa: E501
            "Child under 5y not attending child care": "Child under 5y not attending child care",  # noqa: E501
            "Child under 4-5y not attending nursery or pre-school or childminder": "Child under 5y not attending child care",  # noqa: E501
            "Employed and currently not working (e.g. on leave due to the COVID-19 pandemic (furloughed) or sick leave for 4 weeks or longer or maternity/paternity leave)": "Employed and currently not working",  # noqa: E501
            "Employed and currently working (including if on leave or sick leave for less than 4 weeks)": "Employed and currently working",  # noqa: E501
            "Not working and not looking for work (including voluntary work)": "Not working and not looking for work",  # noqa: E501
            "Not working and not looking for work": "Not working and not looking for work",  # noqa: E501
            "Self-employed and currently not working (e.g. on leave due to the COVID-19 pandemic (furloughed) or sick leave for 4 weeks or longer or maternity/paternity leave)": "Self-employed and currently not working",  # noqa: E501
            "Self-employed and currently not working (e.g. on leave due to the COVID-19 pandemic or sick leave for 4 weeks or longer or maternity/paternity leave)": "Self-employed and currently not working",  # noqa: E501
            "Self-employed and currently working (include if on leave or sick leave for less than 4 weeks)": "Self-employed and currently working",  # noqa: E501
            "Retired (include doing voluntary work here)": "Retired",  # noqa: E501
            "Retired": "Retired",  # noqa: E501
            "Looking for paid work and able to start": "Looking for paid work and able to start",  # noqa: E501
            "Attending college or other further education provider (including apprenticeships) (including if temporarily absent)": "5y and older in full-time education",  # noqa: E501
            "Attending university (including if temporarily absent)": "5y and older in full-time education",  # noqa: E501
            "4-5y and older at school/home-school (including if temporarily absent)": "5y and older in full-time education",  # noqa: E501
            "5y and older in full-time education": "5y and older in full-time education",  # noqa: E501
        },
        "work_status_v2": {
            "Retired (include doing voluntary work here)": "Retired",  # noqa: E501
            "Retired": "Retired",  # noqa: E501
            "Attending college or other further education provider (including apprenticeships) (including if temporarily absent)": "Attending college or FE (including if temporarily absent)",  # noqa: E501
            "Attending university (including if temporarily absent)": "Attending university (including if temporarily absent)",  # noqa: E501
            "Child under 5y attending child care": "Child under 4-5y attending child care",  # noqa: E501
            "Child under 5y attending nursery or pre-school or childminder": "Child under 4-5y attending child care",  # noqa: E501
            "Child under 4-5y attending nursery or pre-school or childminder": "Child under 4-5y attending child care",  # noqa: E501
            "Child under 5y not attending nursery or pre-school or childminder": "Child under 4-5y not attending child care",  # noqa: E501
            "Child under 5y not attending child care": "Child under 4-5y not attending child care",  # noqa: E501
            "Child under 4-5y not attending nursery or pre-school or childminder": "Child under 4-5y not attending child care",  # noqa: E501
            "4-5y and older at school/home-school (including if temporarily absent)": "4-5y and older at school/home-school",  # noqa: E501
            "Employed and currently not working (e.g. on leave due to the COVID-19 pandemic (furloughed) or sick leave for 4 weeks or longer or maternity/paternity leave)": "Employed and currently not working",  # noqa: E501
            "Employed and currently working (including if on leave or sick leave for less than 4 weeks)": "Employed and currently working",  # noqa: E501
            "Not in paid work and not looking for paid work (include doing voluntary work here)": "Not working and not looking for work",  # noqa: E501
            "Self-employed and currently not working (e.g. on leave due to the COVID-19 pandemic or sick leave for 4 weeks or longer or maternity/paternity leave)": "Self-employed and currently not working",  # noqa: E501
            "Self-employed and currently not working (e.g. on leave due to the COVID-19 pandemic (furloughed) or sick leave for 4 weeks or longer or maternity/paternity leave)": "Self-employed and currently not working",  # noqa: E501
            "Self-employed and currently working (include if on leave or sick leave for less than 4 weeks)": "Self-employed and currently working",  # noqa: E501
            "Looking for paid work and able to start": "Looking for paid work and able to start",  # noqa: E501
        },
        "work_status_v0": {
            "Employed and currently working": "Employed",  # noqa: E501
            "Employed and currently not working": "Furloughed (temporarily not working)",  # noqa: E501
            "Self-employed and currently not working": "Furloughed (temporarily not working)",  # noqa: E501
            "Retired": "Not working (unemployed, retired, long-term sick etc.)",  # noqa: E501
            "Looking for paid work and able to start": "Not working (unemployed, retired, long-term sick etc.)",  # noqa: E501
            "Not working and not looking for work": "Not working (unemployed, retired, long-term sick etc.)",  # noqa: E501
            "Child under 5y not attending child care": "Student",  # noqa: E501
            "Child under 5y attending child care": "Student",  # noqa: E501
            "5y and older in full-time education": "Student",  # noqa: E501
            "Self-employed and currently working": "Self-employed",  # noqa: E501
        },
    }

    # STEP 1
    df = update_column_values_from_map(
        df=df, condition_column="work_status_v2", column="work_status_v1", map=work_status_dict["work_status_v1"]
    )
    # STEP 2
    df = update_column_values_from_map(df=df, column="work_status_v2", map=work_status_dict["work_status_v2"])
    # STEP 3
    df = update_column_values_from_map(
        df=df, condition_column="work_status_v1", column="work_status_v0", map=work_status_dict["work_status_v0"]
    )

    df = df.withColumn(
        "work_status_combined", F.coalesce(F.col("work_status_v0"), F.col("work_status_v1"), F.col("work_status_v2"))
    )
    df = assign_work_social_column(
        df, "work_social_care", "work_sectors", "work_nursing_or_residential_care_home", "work_direct_contact_persons"
    )
    df = assign_work_person_facing_now(df, "work_person_facing_now", "work_person_facing_now", "work_social_care")
    df = assign_column_given_proportion(
        df=df,
        column_name_to_assign="ever_work_person_facing_or_social_care",
        groupby_column="participant_id",
        reference_columns=["work_social_care"],
        count_if=["Yes, care/residential home, resident-facing", "Yes, other social care, resident-facing"],
        true_false_values=["Yes", "No"],
    )
    df = assign_column_given_proportion(
        df=df,
        column_name_to_assign="ever_care_home_worker",
        groupby_column="participant_id",
        reference_columns=["work_social_care", "work_nursing_or_residential_care_home"],
        count_if=["Yes, care/residential home, resident-facing"],
        true_false_values=["Yes", "No"],
    )
    df = assign_column_given_proportion(
        df=df,
        column_name_to_assign="ever_had_long_term_health_condition",
        groupby_column="participant_id",
        reference_columns=["illness_lasting_over_12_months"],
        count_if=["Yes"],
        true_false_values=["Yes", "No"],
    )
    df = assign_ever_had_long_term_health_condition_or_disabled(
        df=df,
        column_name_to_assign="ever_had_long_term_health_condition_or_disabled",
        health_conditions_column="illness_lasting_over_12_months",
        condition_impact_column="illness_reduces_activity_or_ability",
    )
    return df


def transform_survey_responses_version_2_delta(df: DataFrame) -> DataFrame:
    """
    Transformations that are specific to version 2 survey responses.
    """
    df = assign_column_uniform_value(df, "survey_response_dataset_major_version", 2)
    df = format_string_upper_and_clean(df, "work_main_job_title")
    df = format_string_upper_and_clean(df, "work_main_job_role")
    df = update_column_values_from_map(df=df, column="deferred", map={"Deferred 1": "Deferred"}, default_value="N/A")
    df = update_column_values_from_map(
        df=df,
        column="work_status_v2",
        map={
            "Child under 5y attending child care": "Child under 5y attending child care",  # noqa: E501
            "Child under 5y attending nursery or pre-school or childminder": "Child under 5y attending child care",  # noqa: E501
            "Child under 4-5y attending nursery or pre-school or childminder": "Child under 5y attending child care",  # noqa: E501
            "Child under 5y not attending nursery or pre-school or childminder": "Child under 5y not attending child care",  # noqa: E501
            "Child under 5y not attending child care": "Child under 5y not attending child care",  # noqa: E501
            "Child under 4-5y not attending nursery or pre-school or childminder": "Child under 5y not attending child care",  # noqa: E501
            "Employed and currently not working (e.g. on leave due to the COVID-19 pandemic (furloughed) or sick leave for 4 weeks or longer or maternity/paternity leave)": "Employed and currently not working",  # noqa: E501
            "Employed and currently working (including if on leave or sick leave for less than 4 weeks)": "Employed and currently working",  # noqa: E501
            "Not working and not looking for work (including voluntary work)": "Not working and not looking for work",  # noqa: E501
            "Not working and not looking for work": "Not working and not looking for work",  # noqa: E501
            "Self-employed and currently not working (e.g. on leave due to the COVID-19 pandemic (furloughed) or sick leave for 4 weeks or longer or maternity/paternity leave)": "Self-employed and currently not working",  # noqa: E501
            "Self-employed and currently not working (e.g. on leave due to the COVID-19 pandemic or sick leave for 4 weeks or longer or maternity/paternity leave)": "Self-employed and currently not working",  # noqa: E501
            "Self-employed and currently working (include if on leave or sick leave for less than 4 weeks)": "Self-employed and currently working",  # noqa: E501
            "Retired (include doing voluntary work here)": "Retired",  # noqa: E501
            "Looking for paid work and able to start": "Looking for paid work and able to start",  # noqa: E501
            "Attending college or other further education provider (including apprenticeships) (including if temporarily absent)": "5y and older in full-time education",  # noqa: E501
            "Attending university (including if temporarily absent)": "5y and older in full-time education",  # noqa: E501
            "4-5y and older at school/home-school (including if temporarily absent)": "5y and older in full-time education",  # noqa: E501
            "Attending college or other further education provider (including apprenticeships) (including if temporarily absent)": "Attending college or FE (including if temporarily absent)",  # noqa: E501
            "Self-employed and currently working": "Self-employed",
            "Participant Would Not/Could Not Answer": None,
        },
    )
    return df


def symptom_column_transformations(df):
    df = assign_true_if_any(
        df=df,
        column_name_to_assign="think_have_covid_cghfevamn_symptom_group",
        reference_columns=[
            "symptoms_since_last_visit_cough",
            "symptoms_since_last_visit_fever",
            "symptoms_since_last_visit_loss_of_smell",
            "symptoms_since_last_visit_loss_of_taste",
        ],
        true_false_values=["Yes", "No"],
    )

    df = count_value_occurrences_in_column_subset_row_wise(
        df=df,
        column_name_to_assign="symptoms_last_7_days_symptom_count",
        selection_columns=[
            "symptoms_last_7_days_fever",
            "symptoms_last_7_days_muscle_ache_myalgia",
            "symptoms_last_7_days_fatigue_weakness",
            "symptoms_last_7_days_sore_throat",
            "symptoms_last_7_days_cough",
            "symptoms_last_7_days_shortness_of_breath",
            "symptoms_last_7_days_headache",
            "symptoms_last_7_days_nausea_vomiting",
            "symptoms_last_7_days_abdominal_pain",
            "symptoms_last_7_days_diarrhoea",
            "symptoms_last_7_days_loss_of_taste",
            "symptoms_last_7_days_loss_of_smell",
            "symptoms_last_7_days_more_trouble_sleeping",
            "symptoms_last_7_days_chest_pain",
            "symptoms_last_7_days_palpitations",
            "symptoms_last_7_days_vertigo_dizziness",
            "symptoms_last_7_days_worry_anxiety",
            "symptoms_last_7_days_low_mood_not_enjoying_anything",
            "symptoms_last_7_days_memory_loss_or_confusion",
            "symptoms_last_7_days_difficulty_concentrating",
            "symptoms_last_7_days_runny_nose_sneezing",
            "symptoms_last_7_days_noisy_breathing_wheezing",
            "symptoms_last_7_days_loss_of_appetite",
        ],
        count_if_value="Yes",
    )
    df = count_value_occurrences_in_column_subset_row_wise(
        df=df,
        column_name_to_assign="symptoms_since_last_visit_count",
        selection_columns=[
            "symptoms_since_last_visit_fever",
            "symptoms_since_last_visit_muscle_ache_myalgia",
            "symptoms_since_last_visit_fatigue_weakness",
            "symptoms_since_last_visit_sore_throat",
            "symptoms_since_last_visit_cough",
            "symptoms_since_last_visit_shortness_of_breath",
            "symptoms_since_last_visit_headache",
            "symptoms_since_last_visit_nausea_vomiting",
            "symptoms_since_last_visit_abdominal_pain",
            "symptoms_since_last_visit_diarrhoea",
            "symptoms_since_last_visit_loss_of_taste",
            "symptoms_since_last_visit_loss_of_smell",
            "symptoms_since_last_visit_more_trouble_sleeping",
            "symptoms_since_last_visit_chest_pain",
            "symptoms_since_last_visit_palpitations",
            "symptoms_since_last_visit_vertigo_dizziness",
            "symptoms_since_last_visit_worry_anxiety",
            "symptoms_since_last_visit_low_mood_or_not_enjoying_anything",
            "symptoms_since_last_visit_memory_loss_or_confusion",
            "symptoms_since_last_visit_difficulty_concentrating",
            "symptoms_since_last_visit_runny_nose_sneezing",
            "symptoms_since_last_visit_noisy_breathing_wheezing",
            "symptoms_since_last_visit_loss_of_appetite",
        ],
        count_if_value="Yes",
    )
    df = update_symptoms_last_7_days_any(
        df=df,
        column_name_to_update="symptoms_last_7_days_any",
        count_reference_column="symptoms_last_7_days_symptom_count",
    )

    df = assign_true_if_any(
        df=df,
        column_name_to_assign="any_symptoms_last_7_days_or_now",
        reference_columns=["symptoms_last_7_days_any", "think_have_covid_symptoms"],
        true_false_values=["Yes", "No"],
    )

    df = assign_any_symptoms_around_visit(
        df=df,
        column_name_to_assign="any_symptoms_around_visit",
        symptoms_bool_column="any_symptoms_last_7_days_or_now",
        id_column="participant_id",
        visit_date_column="visit_datetime",
        visit_id_column="visit_id",
    )

    df = assign_true_if_any(
        df=df,
        column_name_to_assign="symptoms_last_7_days_cghfevamn_symptom_group",
        reference_columns=[
            "symptoms_last_7_days_cough",
            "symptoms_last_7_days_fever",
            "symptoms_last_7_days_loss_of_smell",
            "symptoms_last_7_days_loss_of_taste",
        ],
        true_false_values=["Yes", "No"],
    )
    df = assign_true_if_any(
        df=df,
        column_name_to_assign="think_have_covid_cghfevamn_symptom_group",
        reference_columns=[
            "symptoms_since_last_visit_cough",
            "symptoms_since_last_visit_fever",
            "symptoms_since_last_visit_loss_of_smell",
            "symptoms_since_last_visit_loss_of_taste",
        ],
        true_false_values=["Yes", "No"],
    )
    df = assign_any_symptoms_around_visit(
        df=df,
        column_name_to_assign="symptoms_around_cghfevamn_symptom_group",
        id_column="participant_id",
        symptoms_bool_column="symptoms_last_7_days_cghfevamn_symptom_group",
        visit_date_column="visit_datetime",
        visit_id_column="visit_id",
    )
    return df


def union_dependent_transformations(df):
    """
    Transformations that must be carried out after the union of the different survey response schemas.
    """
    df = map_column_values_to_null(
        df=df,
        value="Participant Would Not/Could Not Answer",
        column_list=[
            "sex",
            "ethnicity",
            "work_sectors",
            "work_health_care_v1_v2_raw",
            "work_status_v0",
            "work_status_v1",
            "work_status_v2",
            "work_location",
            "visit_type",
            "household_visit_status",
            "participant_survey_status",
            "is_self_isolating_detailed",
            "illness_reduces_activity_or_ability",
            "ability_to_socially_distance_at_work_or_school",
            "transport_to_work_or_school",
            "face_covering_outside_of_home",
            "face_covering_work",
            "face_covering_other_enclosed_places",
            "other_antibody_test_location",
            "withdrawal_reason",
            "cis_covid_vaccine_type",
            "cis_covid_vaccine_number_of_doses",
        ],
    )
<<<<<<< HEAD

=======
    df = symptom_column_transformations(df)
>>>>>>> a1c97e4d
    df = create_formatted_datetime_string_columns(df)
    df = impute_by_ordered_fill_forward(
        df=df,
        column_name_to_assign="date_of_birth",
        column_identity="participant_id",
        reference_column="date_of_birth",
        order_by_column="visit_datetime",
    )
    df = derive_work_status_columns(df)
    df = assign_work_health_care(
        df,
        "work_health_care_combined",
        direct_contact_column="work_direct_contact_patients_clients",
        reference_health_care_column="work_health_care_v0",
        other_health_care_column="work_health_care_v1_v2",
    )
    df = assign_work_patient_facing_now(
        df, "work_patient_facing_now", age_column="age_at_visit", work_healthcare_column="work_health_care_combined"
    )
    df = update_face_covering_outside_of_home(
        df=df,
        column_name_to_update="face_covering_outside_of_home",
        covered_enclosed_column="face_covering_other_enclosed_places",
        covered_work_column="face_covering_work",
    )
    df = update_work_facing_now_column(
        df,
        "work_patient_facing_now",
        "work_status_combined",
        ["Furloughed (temporarily not working)", "Not working (unemployed, retired, long-term sick etc.)", "Student"],
    )
    df = assign_first_visit(
        df=df,
        column_name_to_assign="household_first_visit_datetime",
        id_column="participant_id",
        visit_date_column="visit_datetime",
    )
    df = assign_last_visit(
        df=df,
        column_name_to_assign="last_attended_visit_datetime",
        id_column="participant_id",
        visit_status_column="participant_visit_status",
        visit_date_column="visit_datetime",
    )

    df = assign_date_difference(
        df=df,
        column_name_to_assign="days_since_enrolment",
        start_reference_column="household_first_visit_datetime",
        end_reference_column="last_attended_visit_datetime",
    )
    df = assign_date_difference(
        df=df,
        column_name_to_assign="household_weeks_since_survey_enrolment",
        start_reference_column="survey start",
        end_reference_column="visit_datetime",
        format="weeks",
    )

    df = assign_named_buckets(
        df,
        reference_column="days_since_enrolment",
        column_name_to_assign="visit_number",
        map={
            0: 0,
            4: 1,
            11: 2,
            18: 3,
            25: 4,
            43: 5,
            71: 6,
            99: 7,
            127: 8,
            155: 9,
            183: 10,
            211: 11,
            239: 12,
            267: 13,
            295: 14,
            323: 15,
        },
    )
    df = assign_any_symptoms_around_visit(
        df=df,
        column_name_to_assign="symptoms_around_cghfevamn_symptom_group",
        symptoms_bool_column="symptoms_last_7_days_cghfevamn_symptom_group",
        id_column="participant_id",
        visit_date_column="visit_datetime",
        visit_id_column="visit_id",
    )
    df = fill_forward_work_columns(
        df=df,
        fill_forward_columns=[
            "work_main_job_title",
            "work_main_job_role",
            "work_sectors",
            "work_sectors_other",
            "work_health_care_combined",
            "work_social_care",
            "work_nursing_or_residential_care_home",
            "work_direct_contact_patients_clients",
        ],
        participant_id_column="participant_id",
        visit_date_column="visit_datetime",
        main_job_changed_column="work_main_job_changed",
    )

    df = fill_backwards_overriding_not_nulls(
        df=df,
        column_identity="participant_id",
        ordering_column="visit_date_string",
        dataset_column="survey_response_dataset_major_version",
        column_list=["sex", "date_of_birth_string", "ethnicity"],
    )
    # TODO: Add in once dependencies are derived
    # df = impute_latest_date_flag(
    #     df=df,
    #     participant_id_column="participant_id",
    #     visit_date_column="visit_date",
    #     visit_id_column="visit_id",
    #     contact_any_covid_column="contact_known_or_suspected_covid",
    #     contact_any_covid_date_column="contact_known_or_suspected_covid_latest_date",
    # )

    df = assign_household_participant_count(
        df,
        column_name_to_assign="household_participant_count",
        household_id_column="ons_household_id",
        participant_id_column="participant_id",
    )
    df = assign_people_in_household_count(
        df, column_name_to_assign="people_in_household_count", participant_count_column="household_participant_count"
    )

    df = edit_multiple_columns_fill_forward(
        df=df,
        id="participant_id",
        fill_if_null="cis_covid_vaccine_received",
        date="visit_datetime",
        column_fillforward_list=[
            "cis_covid_vaccine_date",
            "cis_covid_vaccine_number_of_doses",
            "cis_covid_vaccine_type",
            "cis_covid_vaccine_type_other",
            "cis_covid_vaccine_received",
        ],
    )
    col_val_map = {
        "face_covering_outside_of_home": {
            "My face is already covered for other reasons (e.g. religious or cultural reasons)": "My face is already covered",
            "Yes at work/school only": "Yes, at work/school only",
            "Yes in other situations only (including public transport/shops)": "Yes, in other situations only",
            "Yes usually both at work/school and in other situations": "Yes, usually both Work/school/other",
            "Yes in other situations only (including public transport or shops)": "Yes, usually both Work/school/other",
        },
        "face_covering_other_enclosed_places": {
            "My face is already covered for other reasons (e.g. religious or cultural reasons)": "My face is already covered",
            "Yes at work/school only": "Yes, at work/school only",
            "Yes in other situations only (including public transport/shops)": "Yes, in other situations only",
            "Yes usually both at work/school and in other situations": "Yes, usually both Work/school/other",
        },
        "face_covering_work": {
            "My face is already covered for other reasons (e.g. religious or cultural reasons)": "My face is already covered",
            "Yes always": "Yes, always",
            "Yes sometimes": "Yes, sometimes",
        },
        "other_antibody_test_since_last_visit": {
            "One or more negative tests but none positive": "Any tests negative, but none negative",
            "One or more negative tests but none were positive": "Any tests negative, but none negative",
            "All tests failed": "All Tests failed",
        },
        "other_antibody_test_location": {"Private Lab": "Private lab", "Home Test": "Home test"},
        "other_pcr_test_results": {
            "One or more negative tests but none positive": "Any tests negative, but none negative",
            "One or more negative tests but none were positive": "Any tests negative, but none negative",
            "All tests failed": "All Tests failed",
        },
        "ethnicity": {
            "African": "Black,Caribbean,African-African",
            "Caribbean": "Black,Caribbean,African-African",
            "Any other Black or African or Caribbean background": "Any other Black background",
            "Any other Mixed/Multiple background": "Any other Mixed background",
            "Bangladeshi": "Asian or Asian British-Bangladeshi",
            "Chinese": "Asian or Asian British-Chinese",
            "English, Welsh, Scottish, Northern Irish or British": "White-British",
            "Indian": "Asian or Asian British-Indian",
            "Irish": "White-Irish",
            "Pakistani": "Asian or Asian British-Pakistani",
            "White and Asian": "Mixed-White & Asian",
            "White and Black African": "Mixed-White & Black African",
            "White and Black Caribbean": "Mixed-White & Black Caribbean",
            "Roma": "White-Gypsy or Irish Traveller",
            "White-Roma": "White-Gypsy or Irish Traveller",
            "Gypsy or Irish Traveller": "White-Gypsy or Irish Traveller",
            "Arab": "Other ethnic group-Arab",
        },
        "illness_reduces_activity_or_ability": {"Yes a little": "Yes, a little", "Yes a lot": "Yes, a lot"},
        "withdrawal_reason": {
            "Bad experience with tester / survey": "Bad experience with interviewer/survey",
            "Swab / blood process too distressing": "Swab/blood process too distressing",
            "Do NOT Reinstate": "Do not reinstate",
        },
        "is_self_isolating_detailed": {
            "Yes for other reasons (e.g. going into hospital or quarantining)": "Yes, for other reasons (e.g. going into hospital, quarantining)",
            "Yes for other reasons related to reducing your risk of getting COVID-19 (e.g. going into hospital or shielding)": "Yes, for other reasons (e.g. going into hospital, quarantining)",
            "Yes for other reasons related to you having had an increased risk of getting COVID-19 (e.g. having been in contact with a known case or quarantining after travel abroad)": "Yes, for other reasons (e.g. going into hospital, quarantining)",
            "Yes because you live with someone who has/has had symptoms but you haven’t had them yourself": "Yes, someone you live with had symptoms",
            "Yes because you live with someone who has/has had symptoms or a positive test but you haven’t had symptoms yourself": "Yes, someone you live with had symptoms",
            "Yes because you live with someone who has/has had symptoms but you haven't had them yourself": "Yes, someone you live with had symptoms",
            "Yes because you have/have had symptoms of COVID-19": "Yes, you have/have had symptoms",
            "Yes because you have/have had symptoms of COVID-19 or a positive test": "Yes, you have/have had symptoms",
        },
        "participant_visit_status": {"Participant did not attend": "Patient did not attend", "Canceled": "Cancelled"},
        "work_health_care_v1_v2_raw": {
            "Primary Care (e.g. GP or dentist)": "Yes, in primary care, e.g. GP, dentist",
            "Primary care (e.g. GP or dentist)": "Yes, in primary care, e.g. GP, dentist",
            "Secondary Care (e.g. hospital)": "Yes, in secondary care, e.g. hospital",
            "Secondary care (e.g. hospital.)": "Yes, in secondary care, e.g. hospital",
            "Secondary care (e.g. hospital)": "Yes, in secondary care, e.g. hospital",
            "Other Healthcare (e.g. mental health)": "Yes, in other healthcare settings, e.g. mental health",
            "Other healthcare (e.g. mental health)": "Yes, in other healthcare settings, e.g. mental health",
        },
        "work_location": {
            "Work from home (in the same grounds or building as your home)": "Working from home",
            "Working from home (in the same grounds or building as your home)": "Working from home",
            "From home (in the same grounds or building as your home)": "Working from home",
            "Working somewhere else (not your home)": "Working somewhere else (not your home)",
            "Work somewhere else (not your home)": "Working somewhere else (not your home)",
            "Somewhere else (not at your home)": "Working somewhere else (not your home)",
            "Somewhere else (not your home)": "Working somewhere else (not your home)",
            "Both (from home and somewhere else)": "Both (from home and somewhere else)",
            "Both (working from home and working somewhere else)": "Both (from home and somewhere else)",
            "Both (work from home and work somewhere else)": "Both (from home and somewhere else)",
        },
        "work_sectors": {
            "Social Care": "Social care",
            "Transport (incl. storage or logistic)": "Transport (incl. storage, logistic)",
            "Transport (incl. storage and logistic)": "Transport (incl. storage, logistic)",
            "Transport (incl. storage and logistics)": "Transport (incl. storage, logistic)",
            "Retail Sector (incl. wholesale)": "Retail sector (incl. wholesale)",
            "Hospitality (e.g. hotel or restaurant or cafe)": "Hospitality (e.g. hotel, restaurant)",
            "Food Production and agriculture (incl. farming)": "Food production, agriculture, farming",
            "Food production and agriculture (incl. farming)": "Food production, agriculture, farming",
            "Personal Services (e.g. hairdressers or tattooists)": "Personal services (e.g. hairdressers)",
            "Information technology and communication": "Information technology and communication",
            "Financial services (incl. insurance)": "Financial services incl. insurance",
            "Financial Services (incl. insurance)": "Financial services incl. insurance",
            "Civil Service or Local Government": "Civil service or Local Government",
            "Arts or Entertainment or Recreation": "Arts,Entertainment or Recreation",
            "Art or entertainment or recreation": "Arts,Entertainment or Recreation",
            "Arts or entertainment or recreation": "Arts,Entertainment or Recreation",
            "Other employment sector (specify)": "Other occupation sector",
            "Other occupation sector (specify)": "Other occupation sector",
        },
        "transport_to_work_or_school": {
            "Bus or Minibus or Coach": "Bus, minibus, coach",
            "Bus or minibus or coach": "Bus, minibus, coach",
            "Bus": "Bus, minibus, coach",
            "Motorbike or Scooter or Moped": "Motorbike, scooter or moped",
            "Motorbike or scooter or moped": "Motorbike, scooter or moped",
            "Car or Van": "Car or van",
            "Taxi/Minicab": "Taxi/minicab",
            "On Foot": "On foot",
            "Underground or Metro or Light Rail or Tram": "Underground, metro, light rail, tram",
            "Other Method": "Other method",
        },
    }
    df = apply_value_map_multiple_columns(df, col_val_map)

    return df


def create_formatted_datetime_string_columns(df):
    """
    Create columns with specific datetime formatting for use in output data.
    """
    date_format_dict = {
        "visit_date_string": "visit_datetime",
        "samples_taken_date_string": "samples_taken_datetime",
    }
    datetime_format_dict = {
        "visit_datetime_string": "visit_datetime",
        "samples_taken_datetime_string": "samples_taken_datetime",
    }
    date_format_string_list = [
        "date_of_birth",
        "improved_visit_date",
        "think_had_covid_date",
        "cis_covid_vaccine_date",
        "cis_covid_vaccine_date_1",
        "cis_covid_vaccine_date_2",
        "cis_covid_vaccine_date_3",
        "cis_covid_vaccine_date_4",
        "last_suspected_covid_contact_date",
        "last_covid_contact_date",
        "other_pcr_test_first_positive_date",
        "other_antibody_test_last_negative_date",
        "other_antibody_test_first_positive_date",
        "other_pcr_test_last_negative_date",
        "been_outside_uk_last_date",
        "symptoms_last_7_days_onset_date",
    ]
    for column_name_to_assign in date_format_dict.keys():
        df = assign_column_to_date_string(
            df=df,
            column_name_to_assign=column_name_to_assign,
            reference_column=date_format_dict[column_name_to_assign],
            time_format="ddMMMyyyy",
            lower_case=True,
        )
    for column_name_to_assign in date_format_string_list:
        df = assign_column_to_date_string(
            df=df,
            column_name_to_assign=column_name_to_assign + "_string",
            reference_column=column_name_to_assign,
            time_format="ddMMMyyyy",
            lower_case=True,
        )
    for column_name_to_assign in datetime_format_dict.keys():
        df = assign_column_to_date_string(
            df=df,
            column_name_to_assign=column_name_to_assign,
            reference_column=datetime_format_dict[column_name_to_assign],
            time_format="ddMMMyyyy HH:mm:ss",
            lower_case=True,
        )

    return df<|MERGE_RESOLUTION|>--- conflicted
+++ resolved
@@ -543,11 +543,7 @@
             "cis_covid_vaccine_number_of_doses",
         ],
     )
-<<<<<<< HEAD
-
-=======
     df = symptom_column_transformations(df)
->>>>>>> a1c97e4d
     df = create_formatted_datetime_string_columns(df)
     df = impute_by_ordered_fill_forward(
         df=df,
