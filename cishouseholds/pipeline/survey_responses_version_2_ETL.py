--- conflicted
+++ resolved
@@ -125,7 +125,7 @@
         days_since_reference_column="days_since_think_had_covid",
         column_name_to_assign="days_since_think_had_covid_group",
     )
-<<<<<<< HEAD
+
     df = contact_known_or_suspected_covid_type(
         df=df,
         contact_known_covid_type_column="last_covid_contact_location",
@@ -134,8 +134,6 @@
         contact_known_covid_date_column="last_covid_contact_date",
         contact_suspect_covid_date_column="last_suspected_covid_contact_date",
     )
-=======
->>>>>>> e0885f4e
     return df
 
 
