--- conflicted
+++ resolved
@@ -970,11 +970,7 @@
     df = fill_backwards_overriding_not_nulls(
         df=df,
         column_identity="participant_id",
-<<<<<<< HEAD
-        ordering_column="visit_date",
-=======
         ordering_column="visit_datetime",
->>>>>>> bb4c6ded
         dataset_column="survey_response_dataset_major_version",
         column_list=["sex", "date_of_birth", "ethnicity"],
     )
