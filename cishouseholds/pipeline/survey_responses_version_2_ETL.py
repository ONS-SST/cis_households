# flake8: noqa
from pyspark.sql import DataFrame
from pyspark.sql import functions as F
from pyspark.sql import Window

from cishouseholds.derive import assign_age_at_date
from cishouseholds.derive import assign_column_from_mapped_list_key
from cishouseholds.derive import assign_column_given_proportion
from cishouseholds.derive import assign_column_regex_match
from cishouseholds.derive import assign_column_to_date_string
from cishouseholds.derive import assign_column_uniform_value
from cishouseholds.derive import assign_consent_code
from cishouseholds.derive import assign_date_difference
from cishouseholds.derive import assign_ethnicity_white
from cishouseholds.derive import assign_ever_had_long_term_health_condition_or_disabled
from cishouseholds.derive import assign_fake_id
from cishouseholds.derive import assign_first_visit
from cishouseholds.derive import assign_grouped_variable_from_days_since
from cishouseholds.derive import assign_household_participant_count
from cishouseholds.derive import assign_household_under_2_count
from cishouseholds.derive import assign_isin_list
from cishouseholds.derive import assign_last_visit
from cishouseholds.derive import assign_named_buckets
from cishouseholds.derive import assign_outward_postcode
from cishouseholds.derive import assign_raw_copies
from cishouseholds.derive import assign_school_year_september_start
from cishouseholds.derive import assign_taken_column
from cishouseholds.derive import assign_true_if_any
from cishouseholds.derive import assign_unique_id_column
from cishouseholds.derive import assign_work_health_care
from cishouseholds.derive import assign_work_patient_facing_now
from cishouseholds.derive import assign_work_person_facing_now
from cishouseholds.derive import assign_work_social_column
from cishouseholds.derive import assign_work_status_group
from cishouseholds.derive import concat_fields_if_true
from cishouseholds.derive import contact_known_or_suspected_covid_type
from cishouseholds.derive import count_value_occurrences_in_column_subset_row_wise
from cishouseholds.derive import derive_household_been_columns
from cishouseholds.edit import apply_value_map_multiple_columns
from cishouseholds.edit import clean_postcode
from cishouseholds.edit import clean_within_range
from cishouseholds.edit import convert_null_if_not_in_list
from cishouseholds.edit import edit_to_sum_or_max_value
from cishouseholds.edit import format_string_upper_and_clean
from cishouseholds.edit import map_column_values_to_null
from cishouseholds.edit import update_column_if_ref_in_list
from cishouseholds.edit import update_column_values_from_map
from cishouseholds.edit import update_face_covering_outside_of_home
from cishouseholds.edit import update_person_count_from_ages
from cishouseholds.edit import update_think_have_covid_symptom_any
from cishouseholds.edit import update_to_value_if_any_not_null
from cishouseholds.edit import update_work_facing_now_column
from cishouseholds.expressions import sum_within_row
from cishouseholds.impute import fill_backwards_overriding_not_nulls
from cishouseholds.impute import fill_backwards_work_status_v2
from cishouseholds.impute import fill_forward_from_last_change
from cishouseholds.impute import fill_forward_only_to_nulls
from cishouseholds.impute import fill_forward_only_to_nulls_in_dataset_based_on_column
from cishouseholds.impute import impute_by_ordered_fill_forward
from cishouseholds.impute import impute_latest_date_flag
from cishouseholds.impute import impute_outside_uk_columns
from cishouseholds.impute import impute_visit_datetime
from cishouseholds.pipeline.timestamp_map import cis_digital_datetime_map
from cishouseholds.validate_class import SparkValidate


def transform_survey_responses_generic(df: DataFrame) -> DataFrame:
    """
    Generic transformation steps to be applied to all survey response records.
    """
    raw_copy_list = [
        "think_had_covid_any_symptoms",
        "think_have_covid_symptom_any",
        "work_main_job_title",
        "work_main_job_role",
        "work_health_care_patient_facing",
        "work_health_care_area",
        "work_status_v1",
        "work_status_v2",
        "work_social_care",
        "work_not_from_home_days_per_week",
        "work_location",
        "sex",
        "participant_withdrawal_reason",
        "blood_sample_barcode",
        "swab_sample_barcode",
    ]
    df = assign_raw_copies(df, [column for column in raw_copy_list if column in df.columns])
    df = assign_unique_id_column(
        df, "unique_participant_response_id", concat_columns=["visit_id", "participant_id", "visit_datetime"]
    )
    df = assign_column_regex_match(
        df,
        "bad_email",
        reference_column="email_address",
        pattern=r"/^w+[+.w-]*@([w-]+.)*w+[w-]*.([a-z]{2,4}|d+)$/i",
    )
    df = clean_postcode(df, "postcode")
    df = assign_outward_postcode(df, "outward_postcode", reference_column="postcode")

    consent_cols = ["consent_16_visits", "consent_5_visits", "consent_1_visit"]
    if all(col in df.columns for col in consent_cols):
        df = assign_consent_code(df, "consent_summary", reference_columns=consent_cols)
    df = assign_taken_column(df, "swab_taken", reference_column="swab_sample_barcode")
    df = assign_taken_column(df, "blood_taken", reference_column="blood_sample_barcode")

    df = assign_date_difference(df, "days_since_think_had_covid", "think_had_covid_onset_date", "visit_datetime")
    df = assign_grouped_variable_from_days_since(
        df=df,
        binary_reference_column="think_had_covid",
        days_since_reference_column="days_since_think_had_covid",
        column_name_to_assign="days_since_think_had_covid_group",
    )
    df = df.withColumn("hh_id", F.col("ons_household_id"))
    df = update_column_values_from_map(
        df,
        "work_not_from_home_days_per_week",
        {"NA": "99", "N/A (not working/in education etc)": "99", "up to 1": "0.5"},
    )
    return df


def derive_additional_v1_2_columns(df: DataFrame) -> DataFrame:
    """
    Transformations specific to the v1 and v2 survey responses.
    """
    df = update_column_values_from_map(
        df=df,
        column="self_isolating_reason",
        map={
            "Yes for other reasons (e.g. going into hospital or quarantining)": "Yes, for other reasons (e.g. going into hospital, quarantining)",  # noqa: E501
            "Yes for other reasons related to reducing your risk of getting COVID-19 (e.g. going into hospital or shielding)": "Yes, for other reasons (e.g. going into hospital, quarantining)",  # noqa: E501
            "Yes for other reasons related to you having had an increased risk of getting COVID-19 (e.g. having been in contact with a known case or quarantining after travel abroad)": "Yes, for other reasons (e.g. going into hospital, quarantining)",  # noqa: E501
            "Yes because you live with someone who has/has had symptoms but you haven’t had them yourself": "Yes, someone you live with had symptoms",  # noqa: E501
            "Yes because you live with someone who has/has had symptoms or a positive test but you haven’t had symptoms yourself": "Yes, someone you live with had symptoms",  # noqa: E501
            "Yes because you live with someone who has/has had symptoms but you haven't had them yourself": "Yes, someone you live with had symptoms",  # noqa: E501
            "Yes because you have/have had symptoms of COVID-19": "Yes, you have/have had symptoms",
            "Yes because you have/have had symptoms of COVID-19 or a positive test": "Yes, you have/have had symptoms",
        },
    )
    df = assign_isin_list(
        df=df,
        column_name_to_assign="self_isolating",
        reference_column="self_isolating_reason",
        values_list=[
            "Yes, for other reasons (e.g. going into hospital, quarantining)",
            "Yes, you have/have had symptoms",
            "Yes, someone you live with had symptoms",
        ],
        true_false_values=["Yes", "No"],
    )
    df = clean_within_range(df, "hours_a_day_with_someone_else_at_home", [0, 24])
    df = df.withColumn("been_outside_uk_last_country", F.upper(F.col("been_outside_uk_last_country")))

    df = assign_work_social_column(
        df,
        "work_social_care",
        "work_sector",
        "work_nursing_or_residential_care_home",
        "work_direct_contact_patients_or_clients",
    )
    df = assign_work_health_care(
        df,
        "work_health_care_patient_facing",
        direct_contact_column="work_direct_contact_patients_or_clients",
        health_care_column="work_health_care_area",
    )

    return df


def derive_age_columns(df: DataFrame, column_name_to_assign: str) -> DataFrame:
    """
    Transformations involving participant age.
    """
    df = assign_age_at_date(df, column_name_to_assign, base_date="visit_datetime", date_of_birth="date_of_birth")
    df = assign_named_buckets(
        df,
        reference_column=column_name_to_assign,
        column_name_to_assign="age_group_5_intervals",
        map={2: "2-11", 12: "12-19", 20: "20-49", 50: "50-69", 70: "70+"},
    )
    df = assign_named_buckets(
        df,
        reference_column=column_name_to_assign,
        column_name_to_assign="age_group_over_16",
        map={16: "16-49", 50: "50-70", 70: "70+"},
    )
    df = assign_named_buckets(
        df,
        reference_column=column_name_to_assign,
        column_name_to_assign="age_group_7_intervals",
        map={2: "2-11", 12: "12-16", 17: "17-25", 25: "25-34", 35: "35-49", 50: "50-69", 70: "70+"},
    )
    df = assign_named_buckets(
        df,
        reference_column=column_name_to_assign,
        column_name_to_assign="age_group_5_year_intervals",
        map={
            2: "2-4",
            5: "5-9",
            10: "10-14",
            15: "15-19",
            20: "20-24",
            25: "25-29",
            30: "30-34",
            35: "35-39",
            40: "40-44",
            45: "45-49",
            50: "50-54",
            55: "55-59",
            60: "60-64",
            65: "65-69",
            70: "70-74",
            75: "75-79",
            80: "80-84",
            85: "85-89",
            90: "90+",
        },
    )

    return df


def derive_work_status_columns(df: DataFrame) -> DataFrame:

    work_status_dict = {
        "work_status_v0": {
            "5y and older in full-time education": "Student",
            "Attending college or other further education provider (including apprenticeships) (including if temporarily absent)": "Student",  # noqa: E501
            "Employed and currently not working (e.g. on leave due to the COVID-19 pandemic (furloughed) or sick leave for 4 weeks or longer or maternity/paternity leave)": "Furloughed (temporarily not working)",  # noqa: E501
            "Self-employed and currently not working (e.g. on leave due to the COVID-19 pandemic (furloughed) or sick leave for 4 weeks or longer or maternity/paternity leave)": "Furloughed (temporarily not working)",  # noqa: E501
            "Self-employed and currently working (include if on leave or sick leave for less than 4 weeks)": "Self-employed",  # noqa: E501
            "Employed and currently working (including if on leave or sick leave for less than 4 weeks)": "Employed",  # noqa: E501
            "4-5y and older at school/home-school (including if temporarily absent)": "Student",  # noqa: E501
            "Not in paid work and not looking for paid work (include doing voluntary work here)": "Not working (unemployed, retired, long-term sick etc.)",  # noqa: E501
            "Not working and not looking for work (including voluntary work)": "Not working (unemployed, retired, long-term sick etc.)",
            "Retired (include doing voluntary work here)": "Not working (unemployed, retired, long-term sick etc.)",  # noqa: E501
            "Looking for paid work and able to start": "Not working (unemployed, retired, long-term sick etc.)",  # noqa: E501
            "Child under 4-5y not attending nursery or pre-school or childminder": "Student",  # noqa: E501
            "Self-employed and currently not working (e.g. on leave due to the COVID-19 pandemic or sick leave for 4 weeks or longer or maternity/paternity leave)": "Furloughed (temporarily not working)",  # noqa: E501
            "Child under 5y attending nursery or pre-school or childminder": "Student",  # noqa: E501
            "Child under 4-5y attending nursery or pre-school or childminder": "Student",  # noqa: E501
            "Retired": "Not working (unemployed, retired, long-term sick etc.)",  # noqa: E501
            "Attending university (including if temporarily absent)": "Student",  # noqa: E501
            "Not working and not looking for work": "Not working (unemployed, retired, long-term sick etc.)",  # noqa: E501
            "Child under 5y not attending nursery or pre-school or childminder": "Student",  # noqa: E501
        },
        "work_status_v1": {
            "Child under 5y attending child care": "Child under 5y attending child care",  # noqa: E501
            "Child under 5y attending nursery or pre-school or childminder": "Child under 5y attending child care",  # noqa: E501
            "Child under 4-5y attending nursery or pre-school or childminder": "Child under 5y attending child care",  # noqa: E501
            "Child under 5y not attending nursery or pre-school or childminder": "Child under 5y not attending child care",  # noqa: E501
            "Child under 5y not attending child care": "Child under 5y not attending child care",  # noqa: E501
            "Child under 4-5y not attending nursery or pre-school or childminder": "Child under 5y not attending child care",  # noqa: E501
            "Employed and currently not working (e.g. on leave due to the COVID-19 pandemic (furloughed) or sick leave for 4 weeks or longer or maternity/paternity leave)": "Employed and currently not working",  # noqa: E501
            "Employed and currently working (including if on leave or sick leave for less than 4 weeks)": "Employed and currently working",  # noqa: E501
            "Not working and not looking for work (including voluntary work)": "Not working and not looking for work",  # noqa: E501
            "Not in paid work and not looking for paid work (include doing voluntary work here)": "Not working and not looking for work",
            "Not working and not looking for work": "Not working and not looking for work",  # noqa: E501
            "Self-employed and currently not working (e.g. on leave due to the COVID-19 pandemic (furloughed) or sick leave for 4 weeks or longer or maternity/paternity leave)": "Self-employed and currently not working",  # noqa: E501
            "Self-employed and currently not working (e.g. on leave due to the COVID-19 pandemic or sick leave for 4 weeks or longer or maternity/paternity leave)": "Self-employed and currently not working",  # noqa: E501
            "Self-employed and currently working (include if on leave or sick leave for less than 4 weeks)": "Self-employed and currently working",  # noqa: E501
            "Retired (include doing voluntary work here)": "Retired",  # noqa: E501
            "Looking for paid work and able to start": "Looking for paid work and able to start",  # noqa: E501
            "Attending college or other further education provider (including apprenticeships) (including if temporarily absent)": "5y and older in full-time education",  # noqa: E501
            "Attending university (including if temporarily absent)": "5y and older in full-time education",  # noqa: E501
            "4-5y and older at school/home-school (including if temporarily absent)": "5y and older in full-time education",  # noqa: E501
        },
        "work_status_v2": {
            "Retired (include doing voluntary work here)": "Retired",  # noqa: E501
            "Attending college or other further education provider (including apprenticeships) (including if temporarily absent)": "Attending college or FE (including if temporarily absent)",  # noqa: E501
            "Attending university (including if temporarily absent)": "Attending university (including if temporarily absent)",  # noqa: E501
            "Child under 5y attending child care": "Child under 4-5y attending child care",  # noqa: E501
            "Child under 5y attending nursery or pre-school or childminder": "Child under 4-5y attending child care",  # noqa: E501
            "Child under 4-5y attending nursery or pre-school or childminder": "Child under 4-5y attending child care",  # noqa: E501
            "Child under 5y not attending nursery or pre-school or childminder": "Child under 4-5y not attending child care",  # noqa: E501
            "Child under 5y not attending child care": "Child under 4-5y not attending child care",  # noqa: E501
            "Child under 4-5y not attending nursery or pre-school or childminder": "Child under 4-5y not attending child care",  # noqa: E501
            "4-5y and older at school/home-school (including if temporarily absent)": "4-5y and older at school/home-school",  # noqa: E501
            "Employed and currently not working (e.g. on leave due to the COVID-19 pandemic (furloughed) or sick leave for 4 weeks or longer or maternity/paternity leave)": "Employed and currently not working",  # noqa: E501
            "Employed and currently working (including if on leave or sick leave for less than 4 weeks)": "Employed and currently working",  # noqa: E501
            "Not in paid work and not looking for paid work (include doing voluntary work here)": "Not working and not looking for work",  # noqa: E501
            "Not working and not looking for work (including voluntary work)": "Not working and not looking for work",  # noqa: E501
            "Self-employed and currently not working (e.g. on leave due to the COVID-19 pandemic or sick leave for 4 weeks or longer or maternity/paternity leave)": "Self-employed and currently not working",  # noqa: E501
            "Self-employed and currently not working (e.g. on leave due to the COVID-19 pandemic (furloughed) or sick leave for 4 weeks or longer or maternity/paternity leave)": "Self-employed and currently not working",  # noqa: E501
            "Self-employed and currently working (include if on leave or sick leave for less than 4 weeks)": "Self-employed and currently working",  # noqa: E501
            "5y and older in full-time education": "4-5y and older at school/home-school",  # noqa: E501
        },
    }

    column_list = ["work_status_v0", "work_status_v1"]
    for column in column_list:
        df = df.withColumn(column, F.col("work_status_v2"))
        df = update_column_values_from_map(df=df, column=column, map=work_status_dict[column])

    df = update_column_values_from_map(df=df, column="work_status_v2", map=work_status_dict["work_status_v2"])

    ## Not needed in release 1. Confirm that these are v2-only when pulling them back in, as they should likely be union dependent.
    # df = assign_work_person_facing_now(df, "work_person_facing_now", "work_person_facing_now", "work_social_care")
    # df = assign_column_given_proportion(
    #     df=df,
    #     column_name_to_assign="ever_work_person_facing_or_social_care",
    #     groupby_column="participant_id",
    #     reference_columns=["work_social_care"],
    #     count_if=["Yes, care/residential home, resident-facing", "Yes, other social care, resident-facing"],
    #     true_false_values=["Yes", "No"],
    # )
    # df = assign_column_given_proportion(
    #     df=df,
    #     column_name_to_assign="ever_care_home_worker",
    #     groupby_column="participant_id",
    #     reference_columns=["work_social_care", "work_nursing_or_residential_care_home"],
    #     count_if=["Yes, care/residential home, resident-facing"],
    #     true_false_values=["Yes", "No"],
    # )
    # df = assign_column_given_proportion(
    #     df=df,
    #     column_name_to_assign="ever_had_long_term_health_condition",
    #     groupby_column="participant_id",
    #     reference_columns=["illness_lasting_over_12_months"],
    #     count_if=["Yes"],
    #     true_false_values=["Yes", "No"],
    # )
    # df = assign_ever_had_long_term_health_condition_or_disabled(
    #     df=df,
    #     column_name_to_assign="ever_had_long_term_health_condition_or_disabled",
    #     health_conditions_column="illness_lasting_over_12_months",
    #     condition_impact_column="illness_reduces_activity_or_ability",
    # )
    return df


def clean_survey_responses_version_2(df: DataFrame) -> DataFrame:
    df = map_column_values_to_null(
        df=df,
        value="Participant Would Not/Could Not Answer",
        column_list=[
            "ethnicity",
            "work_sector",
            "work_health_care_area",
            "work_status_v2",
            "work_location",
            "work_direct_contact_patients_or_clients",
            "work_nursing_or_residential_care_home",
            "survey_response_type",
            "household_visit_status",
            "participant_survey_status",
            "self_isolating_reason",
            "ability_to_socially_distance_at_work_or_school",
            "transport_to_work_or_education",
            "face_covering_outside_of_home",
            "face_covering_work_or_education",
            "face_covering_other_enclosed_places",
            "other_antibody_test_location",
            "participant_withdrawal_reason",
            "cis_covid_vaccine_type",
            "cis_covid_vaccine_number_of_doses",
            "work_not_from_home_days_per_week",
            "times_shopping_last_7_days",
            "times_socialising_last_7_days",
        ],
    )
    times_value_map = {"None": 0, "1": 1, "2": 2, "3": 3, "4": 4, "5": 5, "6": 6, "7 times or more": 7}
    column_editing_map = {
        "deferred": {"Deferred 1": "Deferred"},
        "work_location": {
            "Work from home (in the same grounds or building as your home)": "Working from home",
            "Working from home (in the same grounds or building as your home)": "Working from home",
            "From home (in the same grounds or building as your home)": "Working from home",
            "Work somewhere else (not your home)": "Working somewhere else (not your home)",
            "Somewhere else (not at your home)": "Working somewhere else (not your home)",
            "Somewhere else (not your home)": "Working somewhere else (not your home)",
            "Both (working from home and working somewhere else)": "Both (from home and somewhere else)",
            "Both (work from home and work somewhere else)": "Both (from home and somewhere else)",
        },
        "times_outside_shopping_or_socialising_last_7_days": times_value_map,
        "times_shopping_last_7_days": times_value_map,
        "times_socialising_last_7_days": times_value_map,
        "work_sector": {
            "Social Care": "Social care",
            "Transport (incl. storage or logistic)": "Transport (incl. storage, logistic)",
            "Transport (incl. storage and logistic)": "Transport (incl. storage, logistic)",
            "Transport (incl. storage and logistics)": "Transport (incl. storage, logistic)",
            "Retail Sector (incl. wholesale)": "Retail sector (incl. wholesale)",
            "Hospitality (e.g. hotel or restaurant or cafe)": "Hospitality (e.g. hotel, restaurant)",
            "Food Production and agriculture (incl. farming)": "Food production, agriculture, farming",
            "Food production and agriculture (incl. farming)": "Food production, agriculture, farming",
            "Personal Services (e.g. hairdressers or tattooists)": "Personal services (e.g. hairdressers)",
            "Information technology and communication": "Information technology and communication",
            "Financial services (incl. insurance)": "Financial services incl. insurance",
            "Financial Services (incl. insurance)": "Financial services incl. insurance",
            "Civil Service or Local Government": "Civil service or Local Government",
            "Arts or Entertainment or Recreation": "Arts,Entertainment or Recreation",
            "Art or entertainment or recreation": "Arts,Entertainment or Recreation",
            "Arts or entertainment or recreation": "Arts,Entertainment or Recreation",
            "Other employment sector (specify)": "Other occupation sector",
            "Other occupation sector (specify)": "Other occupation sector",
        },
        "work_health_care_area": {
            "Primary Care (e.g. GP or dentist)": "Yes, in primary care, e.g. GP, dentist",
            "Primary care (e.g. GP or dentist)": "Yes, in primary care, e.g. GP, dentist",
            "Secondary Care (e.g. hospital)": "Yes, in secondary care, e.g. hospital",
            "Secondary care (e.g. hospital.)": "Yes, in secondary care, e.g. hospital",
            "Secondary care (e.g. hospital)": "Yes, in secondary care, e.g. hospital",
            "Other Healthcare (e.g. mental health)": "Yes, in other healthcare settings, e.g. mental health",
            "Other healthcare (e.g. mental health)": "Yes, in other healthcare settings, e.g. mental health",
        },
        "face_covering_outside_of_home": {
            "My face is already covered for other reasons (e.g. religious or cultural reasons)": "My face is already covered",
            "Yes at work/school only": "Yes, at work/school only",
            "Yes in other situations only (including public transport/shops)": "Yes, in other situations only",
            "Yes usually both at work/school and in other situations": "Yes, usually both Work/school/other",
            "Yes in other situations only (including public transport or shops)": "Yes, in other situations only",
            "Yes always": "Yes, always",
            "Yes sometimes": "Yes, sometimes",
        },
        "face_covering_other_enclosed_places": {
            "My face is already covered for other reasons (e.g. religious or cultural reasons)": "My face is already covered",
            "Yes at work/school only": "Yes, at work/school only",
            "Yes in other situations only (including public transport/shops)": "Yes, in other situations only",
            "Yes usually both at work/school and in other situations": "Yes, usually both Work/school/other",
            "Yes always": "Yes, always",
            "Yes sometimes": "Yes, sometimes",
        },
        "face_covering_work_or_education": {
            "My face is already covered for other reasons (e.g. religious or cultural reasons)": "My face is already covered",
            "Yes always": "Yes, always",
            "Yes sometimes": "Yes, sometimes",
        },
        "other_antibody_test_results": {
            "One or more negative tests but none positive": "Any tests negative, but none negative",
            "One or more negative tests but none were positive": "Any tests negative, but none negative",
            "All tests failed": "All Tests failed",
        },
        "other_antibody_test_location": {
            "Private Lab": "Private lab",
            "Home Test": "Home test",
            "In the NHS (e.g. GP or hospital)": "In the NHS (e.g. GP, hospital)",
        },
        "other_covid_infection_test_results": {
            "One or more negative tests but none positive": "Any tests negative, but none positive",
            "One or more negative tests but none were positive": "Any tests negative, but none positive",
            "All tests failed": "All Tests failed",
            "Positive": "One or more positive test(s)",
            "Negative": "Any tests negative, but none positive",
            "Void": "All Tests failed",
        },
        "illness_reduces_activity_or_ability": {
            "Yes a little": "Yes, a little",
            "Yes a lot": "Yes, a lot",
            "Participant Would Not/Could Not Answer": None,
        },
        "participant_visit_status": {"Participant did not attend": "Patient did not attend", "Canceled": "Cancelled"},
        "self_isolating_reason": {
            "Yes for other reasons (e.g. going into hospital or quarantining)": "Yes, for other reasons (e.g. going into hospital, quarantining)",
            "Yes for other reasons related to reducing your risk of getting COVID-19 (e.g. going into hospital or shielding)": "Yes, for other reasons (e.g. going into hospital, quarantining)",
            "Yes for other reasons related to you having had an increased risk of getting COVID-19 (e.g. having been in contact with a known case or quarantining after travel abroad)": "Yes, for other reasons (e.g. going into hospital, quarantining)",
            "Yes because you live with someone who has/has had symptoms but you haven’t had them yourself": "Yes, someone you live with had symptoms",
            "Yes because you live with someone who has/has had symptoms or a positive test but you haven’t had symptoms yourself": "Yes, someone you live with had symptoms",
            "Yes because you live with someone who has/has had symptoms but you haven't had them yourself": "Yes, someone you live with had symptoms",
            "Yes because you have/have had symptoms of COVID-19": "Yes, you have/have had symptoms",
            "Yes because you have/have had symptoms of COVID-19 or a positive test": "Yes, you have/have had symptoms",
        },
        "ability_to_socially_distance_at_work_or_school": {
            "Difficult to maintain 2 meters - but I can usually be at least 1m from other people": "Difficult to maintain 2m, but can be 1m",
            "Difficult to maintain 2m - but you can usually be at least 1m from other people": "Difficult to maintain 2m, but can be 1m",
            "Easy to maintain 2 meters - it is not a problem to stay this far away from other people": "Easy to maintain 2m",
            "Easy to maintain 2m - it is not a problem to stay this far away from other people": "Easy to maintain 2m",
            "Relatively easy to maintain 2 meters - most of the time I can be 2m away from other people": "Relatively easy to maintain 2m",
            "Relatively easy to maintain 2m - most of the time you can be 2m away from other people": "Relatively easy to maintain 2m",
            "Very difficult to be more than 1 meter away as my work means I am in close contact with others on a regular basis": "Very difficult to be more than 1m away",
            "Very difficult to be more than 1m away as your work means you are in close contact with others on a regular basis": "Very difficult to be more than 1m away",
        },
        "transport_to_work_or_education": {
            "Bus or Minibus or Coach": "Bus, minibus, coach",
            "Bus or minibus or coach": "Bus, minibus, coach",
            "Bus": "Bus, minibus, coach",
            "Motorbike or Scooter or Moped": "Motorbike, scooter or moped",
            "Motorbike or scooter or moped": "Motorbike, scooter or moped",
            "Car or Van": "Car or van",
            "Taxi/Minicab": "Taxi/minicab",
            "On Foot": "On foot",
            "Underground or Metro or Light Rail or Tram": "Underground, metro, light rail, tram",
            "Other Method": "Other method",
        },
        "last_covid_contact_type": {
            "In your own household": "Living in your own home",
            "Outside your household": "Outside your home",
        },
        "last_suspected_covid_type": {
            "In your own household": "Living in your own home",
            "Outside your household": "Outside your home",
        },
    }
    df = apply_value_map_multiple_columns(df, column_editing_map)
    df = df.withColumn("deferred", F.when(F.col("deferred").isNull(), "NA").otherwise(F.col("deferred")))

    df = df.withColumn("swab_sample_barcode", F.upper(F.col("swab_sample_barcode")))
    df = df.withColumn("blood_sample_barcode", F.upper(F.col("blood_sample_barcode")))
    return df


def transform_survey_responses_version_2_delta(df: DataFrame) -> DataFrame:
    """
    Transformations that are specific to version 2 survey responses.
    """
    df = assign_column_uniform_value(df, "survey_response_dataset_major_version", 2)

    df = update_to_value_if_any_not_null(
        df,
        "cis_covid_vaccine_received",
        "Yes",
        [
            "cis_covid_vaccine_date",
            "cis_covid_vaccine_number_of_doses",
            "cis_covid_vaccine_type",
            "cis_covid_vaccine_type_other",
        ],
    )
    df = fill_forward_from_last_change(
        df=df,
        fill_forward_columns=[
            "cis_covid_vaccine_date",
            "cis_covid_vaccine_number_of_doses",
            "cis_covid_vaccine_type",
            "cis_covid_vaccine_type_other",
            "cis_covid_vaccine_received",
        ],
        participant_id_column="participant_id",
        visit_date_column="visit_datetime",
        record_changed_column="cis_covid_vaccine_received",
        record_changed_value="Yes",
    )

    df = edit_to_sum_or_max_value(
        df=df,
        column_name_to_assign="times_outside_shopping_or_socialising_last_7_days",
        columns_to_sum=[
            "times_shopping_last_7_days",
            "times_socialising_last_7_days",
        ],
        max_value=7,
    )
    df = derive_household_been_columns(
        df=df,
        column_name_to_assign="household_been_care_home_last_28_days",
        individual_response_column="care_home_last_28_days",
        household_response_column="other_household_member_care_home_last_28_days",
    )
    df = derive_household_been_columns(
        df=df,
        column_name_to_assign="household_been_hospital_last_28_days",
        individual_response_column="hospital_last_28_days",
        household_response_column="other_household_member_hospital_last_28_days",
    )
    df = derive_work_status_columns(df)
    return df


def symptom_column_transformations(df):
    df = count_value_occurrences_in_column_subset_row_wise(
        df=df,
        column_name_to_assign="think_have_covid_symptom_symptom_count",
        selection_columns=[
            "think_have_covid_symptom_fever",
            "think_have_covid_symptom_muscle_ache_myalgia",
            "think_have_covid_symptom_fatigue_weakness",
            "think_have_covid_symptom_sore_throat",
            "think_have_covid_symptom_cough",
            "think_have_covid_symptom_shortness_of_breath",
            "think_have_covid_symptom_headache",
            "think_have_covid_symptom_nausea_vomiting",
            "think_have_covid_symptom_abdominal_pain",
            "think_have_covid_symptom_diarrhoea",
            "think_have_covid_symptom_loss_of_taste",
            "think_have_covid_symptom_loss_of_smell",
            "think_have_covid_symptom_more_trouble_sleeping",
            "think_have_covid_symptom_chest_pain",
            "think_have_covid_symptom_palpitations",
            "think_have_covid_symptom_vertigo_dizziness",
            "think_have_covid_symptom_worry_anxiety",
            "think_have_covid_symptom_low_mood_not_enjoying_anything",
            "think_have_covid_symptom_memory_loss_or_confusion",
            "think_have_covid_symptom_difficulty_concentrating",
            "think_have_covid_symptom_runny_nose_sneezing",
            "think_have_covid_symptom_noisy_breathing",
            "think_have_covid_symptom_loss_of_appetite",
        ],
        count_if_value="Yes",
    )
    df = count_value_occurrences_in_column_subset_row_wise(
        df=df,
        column_name_to_assign="think_had_covid_symptom_count",
        selection_columns=[
            "think_had_covid_symptom_fever",
            "think_had_covid_symptom_muscle_ache_myalgia",
            "think_had_covid_symptom_fatigue_weakness",
            "think_had_covid_symptom_sore_throat",
            "think_had_covid_symptom_cough",
            "think_had_covid_symptom_shortness_of_breath",
            "think_had_covid_symptom_headache",
            "think_had_covid_symptom_nausea_vomiting",
            "think_had_covid_symptom_abdominal_pain",
            "think_had_covid_symptom_diarrhoea",
            "think_had_covid_symptom_loss_of_taste",
            "think_had_covid_symptom_loss_of_smell",
            "think_had_covid_symptom_more_trouble_sleeping",
            "think_had_covid_symptom_chest_pain",
            "think_had_covid_symptom_palpitations",
            "think_had_covid_symptom_vertigo_dizziness",
            "think_had_covid_symptom_worry_anxiety",
            "think_had_covid_symptom_low_mood",
            "think_had_covid_symptom_memory_loss_or_confusion",
            "think_had_covid_symptom_difficulty_concentrating",
            "think_had_covid_symptom_runny_nose_sneezing",
            "think_had_covid_symptom_noisy_breathing",
            "think_had_covid_symptom_loss_of_appetite",
        ],
        count_if_value="Yes",
    )
    # TODO - not needed until later release
    # df = update_think_have_covid_symptom_any(
    #     df=df,
    #     column_name_to_update="think_have_covid_symptom_any",
    #     count_reference_column="think_have_covid_symptom_symptom_count",
    # )

    # df = assign_true_if_any(
    #     df=df,
    #     column_name_to_assign="any_think_have_covid_symptom_or_now",
    #     reference_columns=["think_have_covid_symptom_any", "think_have_covid"],
    #     true_false_values=["Yes", "No"],
    # )

    # df = assign_any_symptoms_around_visit(
    #     df=df,
    #     column_name_to_assign="any_symptoms_around_visit",
    #     symptoms_bool_column="any_think_have_covid_symptom_or_now",
    #     id_column="participant_id",
    #     visit_date_column="visit_datetime",
    #     visit_id_column="visit_id",
    # )

    # df = assign_true_if_any(
    #     df=df,
    #     column_name_to_assign="think_have_covid_symptom_cghfevamn_symptom_group",
    #     reference_columns=[
    #         "think_have_covid_symptom_cough",
    #         "think_have_covid_symptom_fever",
    #         "think_have_covid_symptom_loss_of_smell",
    #         "think_have_covid_symptom_loss_of_taste",
    #     ],
    #     true_false_values=["Yes", "No"],
    # )
    # df = assign_true_if_any(
    #     df=df,
    #     column_name_to_assign="think_have_covid_cghfevamn_symptom_group",
    #     reference_columns=[
    #         "think_had_covid_symptom_cough",
    #         "think_had_covid_symptom_fever",
    #         "think_had_covid_symptom_loss_of_smell",
    #         "think_had_covid_symptom_loss_of_taste",
    #     ],
    #     true_false_values=["Yes", "No"],
    # )
    # df = assign_true_if_any(
    #     df=df,
    #     column_name_to_assign="think_have_covid_cghfevamn_symptom_group",
    #     reference_columns=[
    #         "think_had_covid_symptom_cough",
    #         "think_had_covid_symptom_fever",
    #         "think_had_covid_symptom_loss_of_smell",
    #         "think_had_covid_symptom_loss_of_taste",
    #     ],
    #     true_false_values=["Yes", "No"],
    # )
    # df = assign_any_symptoms_around_visit(
    #     df=df,
    #     column_name_to_assign="symptoms_around_cghfevamn_symptom_group",
    #     id_column="participant_id",
    #     symptoms_bool_column="think_have_covid_symptom_cghfevamn_symptom_group",
    #     visit_date_column="visit_datetime",
    #     visit_id_column="visit_id",
    # )
    return df


def union_dependent_cleaning(df):
    col_val_map = {
        "ethnicity": {
            "African": "Black,Caribbean,African-African",
            "Caribbean": "Black,Caribbean,Afro-Caribbean",
            "Any other Black or African or Caribbean background": "Any other Black background",
            "Any other Mixed/Multiple background": "Any other Mixed background",
            "Bangladeshi": "Asian or Asian British-Bangladeshi",
            "Chinese": "Asian or Asian British-Chinese",
            "English, Welsh, Scottish, Northern Irish or British": "White-British",
            "Indian": "Asian or Asian British-Indian",
            "Irish": "White-Irish",
            "Pakistani": "Asian or Asian British-Pakistani",
            "White and Asian": "Mixed-White & Asian",
            "White and Black African": "Mixed-White & Black African",
            "White and Black Caribbean": "Mixed-White & Black Caribbean",
            "Roma": "White-Gypsy or Irish Traveller",
            "White-Roma": "White-Gypsy or Irish Traveller",
            "Gypsy or Irish Traveller": "White-Gypsy or Irish Traveller",
            "Arab": "Other ethnic group-Arab",
        },
        "participant_withdrawal_reason": {
            "Bad experience with tester / survey": "Bad experience with interviewer/survey",
            "Swab / blood process too distressing": "Swab/blood process too distressing",
            "Swab / blood process to distressing": "Swab/blood process too distressing",
            "Do NOT Reinstate": "Do not reinstate",
        },
    }
    df = apply_value_map_multiple_columns(df, col_val_map)
    df = convert_null_if_not_in_list(df, "sex", options_list=["Male", "Female"])
    # TODO: Add in once dependencies are derived
    # df = impute_latest_date_flag(
    #     df=df,
    #     participant_id_column="participant_id",
    #     visit_date_column="visit_date",
    #     visit_id_column="visit_id",
    #     contact_any_covid_column="contact_known_or_suspected_covid",
    #     contact_any_covid_date_column="contact_known_or_suspected_covid_latest_date",
    # )

    # TODO: Add in once dependencies are derived
    # df = assign_date_difference(
    #     df,
    #     "contact_known_or_suspected_covid_days_since",
    #     "contact_known_or_suspected_covid_latest_date",
    #     "visit_datetime",
    # )

    # TODO: add the following function once contact_known_or_suspected_covid_latest_date() is created
    # df = contact_known_or_suspected_covid_type(
    #     df=df,
    #     contact_known_covid_type_column='contact_known_covid_type',
    #     contact_any_covid_type_column='contact_any_covid_type',
    #     contact_any_covid_date_column='contact_any_covid_date',
    #     contact_known_covid_date_column='contact_known_covid_date',
    #     contact_suspect_covid_date_column='contact_suspect_covid_date',
    # )

    df = update_face_covering_outside_of_home(
        df=df,
        column_name_to_update="face_covering_outside_of_home",
        covered_enclosed_column="face_covering_other_enclosed_places",
        covered_work_column="face_covering_work_or_education",
    )

    return df


def union_dependent_derivations(df):
    """
    Transformations that must be carried out after the union of the different survey response schemas.
    """
    df = assign_fake_id(df, "ordered_household_id", "ons_household_id")
    df = symptom_column_transformations(df)
    df = create_formatted_datetime_string_columns(df)
    df = derive_age_columns(df, "age_at_visit")
    ethnicity_map = {
        "White": ["White-British", "White-Irish", "White-Gypsy or Irish Traveller", "Any other white background"],
        "Asian": [
            "Asian or Asian British-Indian",
            "Asian or Asian British-Pakistani",
            "Asian or Asian British-Bangladeshi",
            "Asian or Asian British-Chinese",
            "Any other Asian background",
        ],
        "Black": ["Black,Caribbean,African-African", "Black,Caribbean,Afro-Caribbean", "Any other Black background"],
        "Mixed": [
            "Mixed-White & Black Caribbean",
            "Mixed-White & Black African",
            "Mixed-White & Asian",
            "Any other Mixed background",
        ],
        "Other": ["Other ethnic group-Arab", "Any other ethnic group"],
    }
    df = assign_column_from_mapped_list_key(
        df=df, column_name_to_assign="ethnicity_group", reference_column="ethnicity", map=ethnicity_map
    )
    df = assign_ethnicity_white(
        df, column_name_to_assign="ethnicity_white", ethnicity_group_column_name="ethnicity_group"
    )
    # df = assign_work_patient_facing_now(
    #     df, "work_patient_facing_now", age_column="age_at_visit", work_healthcare_column="work_health_care_patient_facing"
    # )
    # df = update_work_facing_now_column(
    #     df,
    #     "work_patient_facing_now",
    #     "work_status_v0",
    #     ["Furloughed (temporarily not working)", "Not working (unemployed, retired, long-term sick etc.)", "Student"],
    # )
    # df = assign_first_visit(
    #     df=df,
    #     column_name_to_assign="household_first_visit_datetime",
    #     id_column="participant_id",
    #     visit_date_column="visit_datetime",
    # )
    # df = assign_last_visit(
    #     df=df,
    #     column_name_to_assign="last_attended_visit_datetime",
    #     id_column="participant_id",
    #     visit_status_column="participant_visit_status",
    #     visit_date_column="visit_datetime",
    # )
    # df = assign_date_difference(
    #     df=df,
    #     column_name_to_assign="days_since_enrolment",
    #     start_reference_column="household_first_visit_datetime",
    #     end_reference_column="last_attended_visit_datetime",
    # )
    # df = assign_date_difference(
    #     df=df,
    #     column_name_to_assign="household_weeks_since_survey_enrolment",
    #     start_reference_column="survey start",
    #     end_reference_column="visit_datetime",
    #     format="weeks",
    # )
    # df = assign_named_buckets(
    #     df,
    #     reference_column="days_since_enrolment",
    #     column_name_to_assign="visit_number",
    #     map={
    #         0: 0,
    #         4: 1,
    #         11: 2,
    #         18: 3,
    #         25: 4,
    #         43: 5,
    #         71: 6,
    #         99: 7,
    #         127: 8,
    #         155: 9,
    #         183: 10,
    #         211: 11,
    #         239: 12,
    #         267: 13,
    #         295: 14,
    #         323: 15,
    #     },
    # )
    # df = assign_any_symptoms_around_visit(
    #     df=df,
    #     column_name_to_assign="symptoms_around_cghfevamn_symptom_group",
    #     symptoms_bool_column="think_have_covid_symptom_cghfevamn_symptom_group",
    #     id_column="participant_id",
    #     visit_date_column="visit_datetime",
    #     visit_id_column="visit_id",
    # )
    df = derive_people_in_household_count(df)
    df = update_column_values_from_map(
        df=df,
        column="smokes_nothing_now",
        map={"Yes": "No", "No": "Yes"},
        condition_column="currently_smokes_or_vapes",
    )
    df = df.withColumn(
        "study_cohort", F.when(F.col("study_cohort").isNull(), "Original").otherwise(F.col("study_cohort"))
    )

    df = fill_backwards_work_status_v2(
        df=df,
        date="visit_datetime",
        id="participant_id",
        fill_backward_column="work_status_v2",
        condition_column="work_status_v1",
        date_range=["2020-09-01", "2021-08-31"],
        condition_column_values=["5y and older in full-time education"],
        fill_only_backward_column_values=[
            "4-5y and older at school/home-school",
            "Attending college or FE (including if temporarily absent)",
            "Attending university (including if temporarily absent)",
        ],
    )
    df = assign_work_status_group(df, "work_status_group", "work_status_v0")
    return df


def derive_people_in_household_count(df):
    """
    Correct counts of household member groups and sum to get total number of people in household. Takes maximum
    final count by household for each record.
    """
    df = assign_household_participant_count(
        df,
        column_name_to_assign="household_participant_count",
        household_id_column="ons_household_id",
        participant_id_column="participant_id",
    )
    df = update_person_count_from_ages(
        df,
        column_name_to_assign="household_participants_not_consenting_count",
        column_pattern=r"person_not_consenting_age_[1-9]",
    )
    df = update_person_count_from_ages(
        df,
        column_name_to_assign="household_members_over_2_years_and_not_present_count",
        column_pattern=r"person_not_present_age_[1-8]",
    )
    df = assign_household_under_2_count(
        df,
        column_name_to_assign="household_members_under_2_years_count",
        column_pattern=r"infant_age_months_[1-9]",
        condition_column="household_members_under_2_years",
    )
    household_window = Window.partitionBy("ons_household_id")

    household_participants = [
        "household_participant_count",
        "household_participants_not_consenting_count",
        "household_members_over_2_years_and_not_present_count",
        "household_members_under_2_years_count",
    ]
    for household_participant_type in household_participants:
        df = df.withColumn(
            household_participant_type,
            F.max(household_participant_type).over(household_window),
        )
    df = df.withColumn(
        "people_in_household_count",
        sum_within_row(household_participants),
    )
    df = df.withColumn(
        "people_in_household_count_group",
        F.when(F.col("people_in_household_count") >= 5, "5+").otherwise(
            F.col("people_in_household_count").cast("string")
        ),
    )
    return df


def create_formatted_datetime_string_columns(df):
    """
    Create columns with specific datetime formatting for use in output data.
    """
    date_format_dict = {
        "visit_date_string": "visit_datetime",
        "samples_taken_date_string": "samples_taken_datetime",
    }
    datetime_format_dict = {
        "visit_datetime_string": "visit_datetime",
        "samples_taken_datetime_string": "samples_taken_datetime",
    }
    date_format_string_list = set(
        [
            "date_of_birth",
            "improved_visit_date",
            "think_had_covid_onset_date",
            "cis_covid_vaccine_date",
            "cis_covid_vaccine_date_1",
            "cis_covid_vaccine_date_2",
            "cis_covid_vaccine_date_3",
            "cis_covid_vaccine_date_4",
            "last_suspected_covid_contact_date",
            "last_covid_contact_date",
            "other_covid_infection_test_first_positive_date",
            "other_antibody_test_last_negative_date",
            "other_antibody_test_first_positive_date",
            "other_covid_infection_test_last_negative_date",
            "been_outside_uk_last_return_date",
            "think_have_covid_symptom_onset_date",
        ]
        + cis_digital_datetime_map["yyyy-MM-dd"]
    )

    for column_name_to_assign in date_format_dict.keys():
        if column_name_to_assign in df.columns:
            df = assign_column_to_date_string(
                df=df,
                column_name_to_assign=column_name_to_assign,
                reference_column=date_format_dict[column_name_to_assign],
                time_format="ddMMMyyyy",
                lower_case=True,
            )
    for column_name_to_assign in date_format_string_list:
        if column_name_to_assign in df.columns:
            df = assign_column_to_date_string(
                df=df,
                column_name_to_assign=column_name_to_assign + "_string",
                reference_column=column_name_to_assign,
                time_format="ddMMMyyyy",
                lower_case=True,
            )
    for column_name_to_assign in datetime_format_dict.keys():
        if column_name_to_assign in df.columns:
            df = assign_column_to_date_string(
                df=df,
                column_name_to_assign=column_name_to_assign,
                reference_column=datetime_format_dict[column_name_to_assign],
                time_format="ddMMMyyyy HH:mm:ss",
                lower_case=True,
            )
    for column_name_to_assign in cis_digital_datetime_map["yyyy-MM-dd'T'HH:mm:ss.SSS'Z'"]:
        if column_name_to_assign in df.columns:
            df = assign_column_to_date_string(
                df=df,
                column_name_to_assign=column_name_to_assign + "_string",
                reference_column=column_name_to_assign,
                time_format="ddMMMyyyy HH:mm:ss",
                lower_case=True,
            )
    return df


def fill_forwards_transformations(df):
    df = fill_forward_only_to_nulls_in_dataset_based_on_column(
        df=df,
        id="participant_id",
        date="visit_datetime",
        changed="work_main_job_changed",
        dataset="survey_response_dataset_major_version",
        dataset_value=2,
        list_fill_forward=[
            "work_main_job_title",
            "work_main_job_role",
            "work_sector",
            "work_sector_other",
            "work_social_care",
            "work_health_care_patient_facing",
            "work_health_care_area",
            "work_nursing_or_residential_care_home",
            "work_direct_contact_patients_or_clients",
        ],
    )

    # TODO: uncomment for releases after R1
    # df = fill_backwards_overriding_not_nulls(
    #     df=df,
    #     column_identity="participant_id",
    #     ordering_column="visit_date",
    #     dataset_column="survey_response_dataset_major_version",
    #     column_list=fill_forwards_and_then_backwards_list,
    # )

    ## TODO: Not needed until a future release, will leave commented out in code until required
    #
    #    df = update_column_if_ref_in_list(
    #        df=df,
    #        column_name_to_update="work_location",
    #        old_value=None,
    #        new_value="Not applicable, not currently working",
    #        reference_column="work_status_v0",
    #        check_list=[
    #            "Furloughed (temporarily not working)",
    #            "Not working (unemployed, retired, long-term sick etc.)",
    #            "Student",
    #        ],
    #    )
    df = update_to_value_if_any_not_null(
        df=df,
        column_name_to_assign="been_outside_uk",
        value_to_assign="Yes",
        column_list=["been_outside_uk_last_country", "been_outside_uk_last_return_date"],
    )
    df = fill_forward_from_last_change(
        df=df,
        fill_forward_columns=[
            "been_outside_uk_last_country",
            "been_outside_uk_last_return_date",
            "been_outside_uk",
        ],
        participant_id_column="participant_id",
        visit_date_column="visit_datetime",
        record_changed_column="been_outside_uk",
        record_changed_value="Yes",
    )

    df = fill_backwards_overriding_not_nulls(
        df=df,
        column_identity="participant_id",
        ordering_column="visit_datetime",
        dataset_column="survey_response_dataset_major_version",
        column_list=["sex", "date_of_birth", "ethnicity"],
    )
<<<<<<< HEAD
=======
    df = fill_forward_only_to_nulls(
        df=df,
        id="participant_id",
        date="visit_datetime",
        list_fill_forward=[
            "sex",
            "date_of_birth",
            "ethnicity",
        ],
    )
>>>>>>> 11c0007f
    return df<|MERGE_RESOLUTION|>--- conflicted
+++ resolved
@@ -1077,8 +1077,6 @@
         dataset_column="survey_response_dataset_major_version",
         column_list=["sex", "date_of_birth", "ethnicity"],
     )
-<<<<<<< HEAD
-=======
     df = fill_forward_only_to_nulls(
         df=df,
         id="participant_id",
@@ -1089,5 +1087,4 @@
             "ethnicity",
         ],
     )
->>>>>>> 11c0007f
     return df