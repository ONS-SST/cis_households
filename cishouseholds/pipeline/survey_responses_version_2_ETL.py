--- conflicted
+++ resolved
@@ -63,12 +63,6 @@
     df = assign_column_regex_match(
         df, "bad_email", reference_column="email", pattern=r"/^w+[+.w-]*@([w-]+.)*w+[w-]*.([a-z]{2,4}|d+)$/i"
     )
-<<<<<<< HEAD
-    df = assign_column_to_date_string(df, "visit_date_string", reference_column="visit_datetime")
-    df = assign_column_to_date_string(df, "samples_taken_date_string", reference_column="samples_taken_datetime")
-    df = assign_column_to_date_string(df, "date_of_birth_string", reference_column="date_of_birth")
-=======
->>>>>>> a5205b98
     # TODO: Add postcode cleaning
     df = assign_outward_postcode(df, "outward_postcode", reference_column="postcode")
     df = assign_consent_code(
@@ -76,8 +70,6 @@
     )
     # TODO: Add week and month commencing variables
     # TODO: Add ethnicity grouping and editing
-<<<<<<< HEAD
-=======
     df = assign_column_to_date_string(df, "visit_date_string", reference_column="visit_datetime")
     df = assign_column_to_date_string(df, "sample_taken_date_string", reference_column="samples_taken_datetime")
     df = assign_column_to_date_string(df, "date_of_birth_string", reference_column="date_of_birth")
@@ -85,7 +77,6 @@
     #     df, "contact_known_or_suspected_covid_days_since", "contact_any_covid_date", "visit_datetime"
     # )
     df = assign_date_difference(df, "days_since_think_had_covid", "think_had_covid_date", "visit_datetime")
->>>>>>> a5205b98
     df = convert_null_if_not_in_list(df, "sex", options_list=["Male", "Female"])
     df = convert_barcode_null_if_zero(df, "swab_sample_barcode")
     df = convert_barcode_null_if_zero(df, "blood_sample_barcode")
