# flake8: noqa
from pyspark.sql import DataFrame
from pyspark.sql import functions as F

from cishouseholds.derive import assign_age_at_date
from cishouseholds.derive import assign_any_symptoms_around_visit
from cishouseholds.derive import assign_column_from_mapped_list_key
from cishouseholds.derive import assign_column_given_proportion
from cishouseholds.derive import assign_column_regex_match
from cishouseholds.derive import assign_column_to_date_string
from cishouseholds.derive import assign_column_uniform_value
from cishouseholds.derive import assign_consent_code
from cishouseholds.derive import assign_date_difference
from cishouseholds.derive import assign_ethnicity_white
from cishouseholds.derive import assign_ever_had_long_term_health_condition_or_disabled
from cishouseholds.derive import assign_filename_column
from cishouseholds.derive import assign_first_visit
from cishouseholds.derive import assign_grouped_variable_from_days_since
from cishouseholds.derive import assign_household_participant_count
from cishouseholds.derive import assign_isin_list
from cishouseholds.derive import assign_last_visit
from cishouseholds.derive import assign_named_buckets
from cishouseholds.derive import assign_outward_postcode
from cishouseholds.derive import assign_people_in_household_count
from cishouseholds.derive import assign_raw_copies
from cishouseholds.derive import assign_school_year_september_start
from cishouseholds.derive import assign_taken_column
from cishouseholds.derive import assign_true_if_any
from cishouseholds.derive import assign_unique_id_column
from cishouseholds.derive import assign_work_health_care
from cishouseholds.derive import assign_work_patient_facing_now
from cishouseholds.derive import assign_work_person_facing_now
from cishouseholds.derive import assign_work_social_column
from cishouseholds.derive import contact_known_or_suspected_covid_type
from cishouseholds.derive import count_value_occurrences_in_column_subset_row_wise
from cishouseholds.edit import clean_barcode
from cishouseholds.edit import clean_postcode
from cishouseholds.edit import convert_null_if_not_in_list
from cishouseholds.edit import format_string_upper_and_clean
from cishouseholds.edit import update_column_values_from_map
from cishouseholds.edit import update_symptoms_last_7_days_any
from cishouseholds.edit import update_work_facing_now_column
from cishouseholds.impute import fill_forward_work_columns
from cishouseholds.impute import impute_by_ordered_fill_forward
from cishouseholds.impute import impute_latest_date_flag
from cishouseholds.validate_class import SparkValidate


def transform_survey_responses_generic(df: DataFrame) -> DataFrame:
    """
    Generic transformation steps to be applied to all survey response records.
    """

    df = assign_filename_column(df, "survey_response_source_file")
    raw_copy_list = [
        "think_had_covid_any_symptoms",
        "symptoms_last_7_days_any",
        "work_main_job_title",
        "work_main_job_role",
        "work_health_care_v0",
        "work_health_care_v1_v2",
        "work_status_v0",
        "work_status_v1",
        "work_status_v2",
        "work_social_care",
        "work_not_from_home_days_per_week",
        "work_location",
        "sex",
        "withdrawal_reason",
    ]
    df = assign_raw_copies(df, [column for column in raw_copy_list if column in df.columns])
    df = assign_unique_id_column(
        df, "unique_participant_response_id", concat_columns=["visit_id", "participant_id", "visit_datetime"]
    )
    df = assign_column_regex_match(
        df, "bad_email", reference_column="email", pattern=r"/^w+[+.w-]*@([w-]+.)*w+[w-]*.([a-z]{2,4}|d+)$/i"
    )
    df = clean_postcode(df, "postcode")
    df = assign_outward_postcode(df, "outward_postcode", reference_column="postcode")
    df = assign_consent_code(
        df, "consent", reference_columns=["consent_16_visits", "consent_5_visits", "consent_1_visit"]
    )
    df = clean_barcode(df=df, barcode_column="swab_sample_barcode")
    df = clean_barcode(df=df, barcode_column="blood_sample_barcode")
    ethnicity_map = {
        "White": ["White-British", "White-Irish", "White-Gypsy or Irish Traveller", "Any other white background"],
        "Asian": [
            "Asian or Asian British-Indian",
            "Asian or Asian British-Pakistani",
            "Asian or Asian British-Bangladeshi",
            "Asian or Asian British-Chinese",
            "Any other Asian background",
        ],
        "Black": ["Black,Caribbean,African-African", "Black,Caribbean,Afro-Caribbean", "Any other Black background"],
        "Mixed": [
            "Mixed-White & Black Caribbean",
            "Mixed-White & Black African",
            "Mixed-White & Asian",
            "Any other Mixed background",
        ],
        "Other": ["Other ethnic group-Arab", "Any other ethnic group"],
    }
    df = assign_column_from_mapped_list_key(
        df=df, column_name_to_assign="ethnicity_group", reference_column="ethnicity", map=ethnicity_map
    )
    df = assign_ethnicity_white(
        df, column_name_to_assign="ethnicity_white", ethnicity_group_column_name="ethnicity_group"
    )
    df = assign_column_to_date_string(df, "visit_date_string", reference_column="visit_datetime")
    df = assign_column_to_date_string(
        df=df,
        column_name_to_assign="samples_taken_date_string",
        reference_column="samples_taken_datetime",
        time_format="ddMMMyyyy",
        lower_case=True,
    )
    df = assign_column_to_date_string(
        df=df,
        column_name_to_assign="samples_taken_datetime_string",
        reference_column="samples_taken_datetime",
        time_format="ddMMMyyyy HH:mm:ss",
        lower_case=True,
    )

    df = assign_column_to_date_string(
        df=df,
        column_name_to_assign="date_of_birth_string",
        reference_column="date_of_birth",
        time_format="ddMMMyyyy",
        lower_case=True,
    )
    df = convert_null_if_not_in_list(df, "sex", options_list=["Male", "Female"])
    df = assign_taken_column(df, "swab_taken", reference_column="swab_sample_barcode")
    df = assign_taken_column(df, "blood_taken", reference_column="blood_sample_barcode")
    df = assign_true_if_any(
        df=df,
        column_name_to_assign="think_have_covid_cghfevamn_symptom_group",
        reference_columns=[
            "symptoms_since_last_visit_cough",
            "symptoms_since_last_visit_fever",
            "symptoms_since_last_visit_loss_of_smell",
            "symptoms_since_last_visit_loss_of_taste",
        ],
        true_false_values=["Yes", "No"],
    )

    df = count_value_occurrences_in_column_subset_row_wise(
        df=df,
        column_name_to_assign="symptoms_last_7_days_symptom_count",
        selection_columns=[
            "symptoms_last_7_days_fever",
            "symptoms_last_7_days_muscle_ache_myalgia",
            "symptoms_last_7_days_fatigue_weakness",
            "symptoms_last_7_days_sore_throat",
            "symptoms_last_7_days_cough",
            "symptoms_last_7_days_shortness_of_breath",
            "symptoms_last_7_days_headache",
            "symptoms_last_7_days_nausea_vomiting",
            "symptoms_last_7_days_abdominal_pain",
            "symptoms_last_7_days_diarrhoea",
            "symptoms_last_7_days_loss_of_taste",
            "symptoms_last_7_days_loss_of_smell",
        ],
        count_if_value="Yes",
    )
    df = count_value_occurrences_in_column_subset_row_wise(
        df=df,
        column_name_to_assign="symptoms_since_last_visit_count",
        selection_columns=[
            "symptoms_since_last_visit_fever",
            "symptoms_since_last_visit_muscle_ache_myalgia",
            "symptoms_since_last_visit_fatigue_weakness",
            "symptoms_since_last_visit_sore_throat",
            "symptoms_since_last_visit_cough",
            "symptoms_since_last_visit_shortness_of_breath",
            "symptoms_since_last_visit_headache",
            "symptoms_since_last_visit_nausea_vomiting",
            "symptoms_since_last_visit_abdominal_pain",
            "symptoms_since_last_visit_diarrhoea",
            "symptoms_since_last_visit_loss_of_taste",
            "symptoms_since_last_visit_loss_of_smell",
        ],
        count_if_value="Yes",
    )
    df = update_symptoms_last_7_days_any(
        df=df,
        column_name_to_update="symptoms_last_7_days_any",
        count_reference_column="symptoms_last_7_days_symptom_count",
    )

    df = assign_true_if_any(
        df=df,
        column_name_to_assign="any_symptoms_last_7_days_or_now",
        reference_columns=["symptoms_last_7_days_any", "think_have_covid_symptoms"],
        true_false_values=["Yes", "No"],
    )

    df = assign_any_symptoms_around_visit(
        df=df,
        column_name_to_assign="any_symptoms_around_visit",
        symptoms_bool_column="any_symptoms_last_7_days_or_now",
        id_column="participant_id",
        visit_date_column="visit_datetime",
        visit_id_column="visit_id",
    )

    df = assign_true_if_any(
        df=df,
        column_name_to_assign="symptoms_last_7_days_cghfevamn_symptom_group",
        reference_columns=[
            "symptoms_last_7_days_cough",
            "symptoms_last_7_days_fever",
            "symptoms_last_7_days_loss_of_smell",
            "symptoms_last_7_days_loss_of_taste",
        ],
        true_false_values=["Yes", "No"],
    )
    df = assign_true_if_any(
        df=df,
        column_name_to_assign="think_have_covid_cghfevamn_symptom_group",
        reference_columns=[
            "symptoms_since_last_visit_cough",
            "symptoms_since_last_visit_fever",
            "symptoms_since_last_visit_loss_of_smell",
            "symptoms_since_last_visit_loss_of_taste",
        ],
        true_false_values=["Yes", "No"],
    )
    df = assign_any_symptoms_around_visit(
        df=df,
        column_name_to_assign="symptoms_around_cghfevamn_symptom_group",
        id_column="participant_id",
        symptoms_bool_column="symptoms_last_7_days_cghfevamn_symptom_group",
        visit_date_column="visit_datetime",
        visit_id_column="visit_id",
    )

    # TODO: Add in once dependencies are derived
    # df = assign_date_difference(
    #     df,
    #     "contact_known_or_suspected_covid_days_since",
    #     "contact_known_or_suspected_covid_latest_date",
    #     "visit_datetime",
    # )
    df = assign_date_difference(df, "days_since_think_had_covid", "think_had_covid_date", "visit_datetime")
    df = assign_grouped_variable_from_days_since(
        df=df,
        binary_reference_column="think_had_covid",
        days_since_reference_column="days_since_think_had_covid",
        column_name_to_assign="days_since_think_had_covid_group",
    )

    df = derive_age_columns(df)

    # TODO: add the following function once contact_known_or_suspected_covid_latest_date() is created
    # df = contact_known_or_suspected_covid_type(
    #     df=df,
    #     contact_known_covid_type_column='contact_known_covid_type',
    #     contact_any_covid_type_column='contact_any_covid_type',
    #     contact_any_covid_date_column='contact_any_covid_date',
    #     contact_known_covid_date_column='contact_known_covid_date',
    #     contact_suspect_covid_date_column='contact_suspect_covid_date',
    # )

<<<<<<< HEAD
    SparkVal = SparkValidate(dataframe=df, error_column_name="ERROR")

    # calls

    column_calls = {
        "visit_datetime": {
            "between": {
                "lower_bound": {"inclusive": True, "value": F.to_timestamp(F.lit("26/04/2020"), format="dd/MM/yyyy")},
                "upper_bound": {
                    "inclusive": True,
                    "value": F.date_add(
                        F.to_timestamp(
                            F.regexp_extract(F.col("survey_response_source_file"), r"\d{8}(?=.csv)", 0),
                            format="yyyyMMdd",
                        ),
                        1,
                    ),
                },
            }
        },
        "visit_id": {"contains": r"^DHV"},
        "blood_sample_barcode": {"contains": r"(ON([SWCN]0|S2|S7)[0-9]{7})"},
        "swab_sample_barcode": {"contains": r"(ON([SWCN]0|S2|S7)[0-9]{7})"},
    }

    dataset_calls = {
        "null": {"check_columns": ["ons_household_id", "visit_id", "visit_date_string"]},
        # "valid_vaccination": {
        #     "visit_type_column": "visit_type",
        #     "check_columns": [
        #         "cis_covid_vaccine_type_1",
        #         "cis_covid_vaccine_type_other_1",
        #         "cis_covid_vaccine_date_1",
        #         "cis_covid_vaccine_type_2",
        #         "cis_covid_vaccine_type_other_2",
        #         "cis_covid_vaccine_date_2",
        #         "cis_covid_vaccine_type_3",
        #         "cis_covid_vaccine_type_other_3",
        #         "cis_covid_vaccine_date_3",
        #         "cis_covid_vaccine_type_4",
        #         "cis_covid_vaccine_type_other_4",
        #         "cis_covid_vaccine_date_4",
        #     ],
        # },
    }
    SparkVal.validate_unique(
        [
            {"column_list": "all", "error": "rows should be unique"},
            {"column_list": ["participant_id", "visit_id", "visit_datetime"], "error": "these rows should be unique"},
            {"column_list": ["visit_id"], "error": "visit id should be unique"},
        ]
    )
    SparkVal.validate_column(column_calls)
    SparkVal.validate(dataset_calls)

    df = SparkVal.filter("ons_household_id, visit_id, visit_date_string should not be null")

=======
>>>>>>> e31cff7e
    return df


def derive_additional_v1_2_columns(df: DataFrame) -> DataFrame:
    """
    Transformations specific to the v1 and v2 survey responses.
    """
    df = update_column_values_from_map(
        df=df,
        column="is_self_isolating_detailed",
        map={
            "Yes for other reasons (e.g. going into hospital or quarantining)": "Yes, for other reasons (e.g. going into hospital, quarantining)",  # noqa: E501
            "Yes for other reasons related to reducing your risk of getting COVID-19 (e.g. going into hospital or shielding)": "Yes, for other reasons (e.g. going into hospital, quarantining)",  # noqa: E501
            "Yes for other reasons related to you having had an increased risk of getting COVID-19 (e.g. having been in contact with a known case or quarantining after travel abroad)": "Yes, for other reasons (e.g. going into hospital, quarantining)",  # noqa: E501
            "Yes because you live with someone who has/has had symptoms but you haven’t had them yourself": "Yes, someone you live with had symptoms",  # noqa: E501
            "Yes because you live with someone who has/has had symptoms or a positive test but you haven’t had symptoms yourself": "Yes, someone you live with had symptoms",  # noqa: E501
            "Yes because you live with someone who has/has had symptoms but you haven't had them yourself": "Yes, someone you live with had symptoms",  # noqa: E501
            "Yes because you have/have had symptoms of COVID-19": "Yes, you have/have had symptoms",
            "Yes because you have/have had symptoms of COVID-19 or a positive test": "Yes, you have/have had symptoms",
        },
    )
    df = assign_isin_list(
        df=df,
        column_name_to_assign="self_isolating",
        reference_column="is_self_isolating_detailed",
        values_list=[
            "Yes, for other reasons (e.g. going into hospital, quarantining)",
            "Yes, for other reasons (e.g. going into hospital, quarantining)",
            "Yes, for other reasons (e.g. going into hospital, quarantining)",
        ],
        true_false_values=["Yes", "No"],
    )

    return df


def derive_age_columns(df: DataFrame) -> DataFrame:
    """
    Transformations involving participant age.
    """
    df = assign_age_at_date(df, "age_at_visit", base_date="visit_datetime", date_of_birth="date_of_birth")
    df = assign_named_buckets(
        df,
        reference_column="age_at_visit",
        column_name_to_assign="age_group_5_intervals",
        map={2: "2-11", 12: "12-19", 20: "20-49", 50: "50-69", 70: "70+"},
    )
    df = assign_named_buckets(
        df,
        reference_column="age_at_visit",
        column_name_to_assign="age_group_over_16",
        map={16: "16-49", 50: "50-70", 70: "70+"},
    )
    df = assign_named_buckets(
        df,
        reference_column="age_at_visit",
        column_name_to_assign="age_group_7_intervals",
        map={2: "2-11", 12: "12-16", 17: "17-25", 25: "25-34", 35: "35-49", 50: "50-69", 70: "70+"},
    )
    df = assign_named_buckets(
        df,
        reference_column="age_at_visit",
        column_name_to_assign="age_group_5_year_intervals",
        map={
            2: "2-4",
            5: "5-9",
            10: "10-14",
            15: "15-19",
            20: "20-24",
            25: "25-29",
            30: "30-34",
            35: "35-39",
            40: "40-44",
            45: "45-49",
            50: "50-54",
            55: "55-59",
            60: "60-64",
            65: "65-69",
            70: "70-74",
            75: "75-79",
            80: "80-84",
            85: "85-89",
            90: "90+",
        },
    )
    df = assign_school_year_september_start(
        df,
        dob_column="date_of_birth",
        visit_date_column="visit_datetime",
        column_name_to_assign="school_year_september",
    )
    # TODO: Enable once country data is linked on after merge
    # df = split_school_year_by_country(
    #   df, school_year_column = "school_year_september", country_column = "country_name"
    # )
    # df = assign_age_group_school_year(
    #   df, column_name_to_assign="age_group_school_year", country_column="country_name",
    #   age_column="age_at_visit", school_year_column="school_year_september"
    # )
    return df


def derive_work_status_columns(df: DataFrame) -> DataFrame:
    df = df.withColumn(
        "work_status", F.coalesce(F.col("work_status_v0"), F.col("work_status_v1"), F.col("work_status_v2"))
    )
    df = assign_work_social_column(
        df, "work_social_care", "work_sectors", "work_nursing_or_residential_care_home", "work_direct_contact_persons"
    )
    df = assign_work_person_facing_now(df, "work_person_facing_now", "work_person_facing_now", "work_social_care")
    df = assign_column_given_proportion(
        df=df,
        column_name_to_assign="ever_work_person_facing_or_social_care",
        groupby_column="participant_id",
        reference_columns=["work_social_care"],
        count_if=["Yes, care/residential home, resident-facing", "Yes, other social care, resident-facing"],
        true_false_values=["Yes", "No"],
    )
    df = assign_column_given_proportion(
        df=df,
        column_name_to_assign="ever_care_home_worker",
        groupby_column="participant_id",
        reference_columns=["work_social_care", "work_nursing_or_residential_care_home"],
        count_if=["Yes, care/residential home, resident-facing"],
        true_false_values=["Yes", "No"],
    )
    df = assign_column_given_proportion(
        df=df,
        column_name_to_assign="ever_had_long_term_health_condition",
        groupby_column="participant_id",
        reference_columns=["illness_lasting_over_12_months"],
        count_if=["Yes"],
        true_false_values=["Yes", "No"],
    )
    df = assign_ever_had_long_term_health_condition_or_disabled(
        df=df,
        column_name_to_assign="ever_had_long_term_health_condition_or_disabled",
        health_conditions_column="illness_lasting_over_12_months",
        condition_impact_column="illness_reduces_activity_or_ability",
    )
    return df


def transform_survey_responses_version_2_delta(df: DataFrame) -> DataFrame:
    """
    Transformations that are specific to version 2 survey responses.
    """
    df = assign_column_uniform_value(df, "survey_response_dataset_major_version", 1)
    df = assign_column_to_date_string(df, "improved_visit_date_string", "improved_visit_date")
    df = format_string_upper_and_clean(df, "work_main_job_title")
    df = format_string_upper_and_clean(df, "work_main_job_role")
    df = update_column_values_from_map(df=df, column="deferred", map={"Deferred 1": "Deferred"}, default_value="N/A")
    df = update_column_values_from_map(
        df=df,
        column="work_status_v2",
        map={
            "Child under 5y attending child care": "Child under 5y attending child care",  # noqa: E501
            "Child under 5y attending nursery or pre-school or childminder": "Child under 5y attending child care",  # noqa: E501
            "Child under 4-5y attending nursery or pre-school or childminder": "Child under 5y attending child care",  # noqa: E501
            "Child under 5y not attending nursery or pre-school or childminder": "Child under 5y not attending child care",  # noqa: E501
            "Child under 5y not attending child care": "Child under 5y not attending child care",  # noqa: E501
            "Child under 4-5y not attending nursery or pre-school or childminder": "Child under 5y not attending child care",  # noqa: E501
            "Employed and currently not working (e.g. on leave due to the COVID-19 pandemic (furloughed) or sick leave for 4 weeks or longer or maternity/paternity leave)": "Employed and currently not working",  # noqa: E501
            "Employed and currently working (including if on leave or sick leave for less than 4 weeks)": "Employed and currently working",  # noqa: E501
            "Not working and not looking for work (including voluntary work)": "Not working and not looking for work",  # noqa: E501
            "Not working and not looking for work": "Not working and not looking for work",  # noqa: E501
            "Self-employed and currently not working (e.g. on leave due to the COVID-19 pandemic (furloughed) or sick leave for 4 weeks or longer or maternity/paternity leave)": "Self-employed and currently not working",  # noqa: E501
            "Self-employed and currently not working (e.g. on leave due to the COVID-19 pandemic or sick leave for 4 weeks or longer or maternity/paternity leave)": "Self-employed and currently not working",  # noqa: E501
            "Self-employed and currently working (include if on leave or sick leave for less than 4 weeks)": "Self-employed and currently working",  # noqa: E501
            "Retired (include doing voluntary work here)": "Retired",  # noqa: E501
            "Looking for paid work and able to start": "Looking for paid work and able to start",  # noqa: E501
            "Attending college or other further education provider (including apprenticeships) (including if temporarily absent)": "5y and older in full-time education",  # noqa: E501
            "Attending university (including if temporarily absent)": "5y and older in full-time education",  # noqa: E501
            "4-5y and older at school/home-school (including if temporarily absent)": "5y and older in full-time education",  # noqa: E501
            "Attending college or other further education provider (including apprenticeships) (including if temporarily absent)": "Attending college or FE (including if temporarily absent)",  # noqa: E501
            "Self-employed and currently working": "Self-employed",
            "Participant Would Not/Could Not Answer": None,
        },
    )
    return df


def union_dependent_transformations(df):
    """
    Transformations that must be carried out after the union of the different survey response schemas.
    """
    df = impute_by_ordered_fill_forward(
        df=df,
        column_name_to_assign="date_of_birth",
        column_identity="participant_id",
        reference_column="date_of_birth",
        order_by_column="visit_datetime",
    )
    df = derive_work_status_columns(df)
    df = assign_work_health_care(
        df,
        "work_health_care_combined",
        direct_contact_column="work_direct_contact_patients_clients",
        reference_health_care_column="work_health_care_v0",
        other_health_care_column="work_health_care_v1_v2",
    )
    df = assign_work_patient_facing_now(
        df, "work_patient_facing_now", age_column="age_at_visit", work_healthcare_column="work_health_care_combined"
    )
    df = update_work_facing_now_column(
        df,
        "work_patient_facing_now",
        "work_status",
        ["Furloughed (temporarily not working)", "Not working (unemployed, retired, long-term sick etc.)", "Student"],
    )
    df = assign_first_visit(
        df=df,
        column_name_to_assign="household_first_visit_datetime",
        id_column="participant_id",
        visit_date_column="visit_datetime",
    )
    df = assign_last_visit(
        df=df,
        column_name_to_assign="last_attended_visit_datetime",
        id_column="participant_id",
        visit_status_column="participant_visit_status",
        visit_date_column="visit_datetime",
    )

    df = assign_date_difference(
        df=df,
        column_name_to_assign="days_since_enrolment",
        start_reference_column="household_first_visit_datetime",
        end_reference_column="last_attended_visit_datetime",
    )
    df = assign_date_difference(
        df=df,
        column_name_to_assign="household_weeks_since_survey_enrolment",
        start_reference_column="survey start",
        end_reference_column="visit_datetime",
        format="weeks",
    )

    df = assign_named_buckets(
        df,
        reference_column="days_since_enrolment",
        column_name_to_assign="visit_number",
        map={
            0: 0,
            4: 1,
            11: 2,
            18: 3,
            25: 4,
            43: 5,
            71: 6,
            99: 7,
            127: 8,
            155: 9,
            183: 10,
            211: 11,
            239: 12,
            267: 13,
            295: 14,
            323: 15,
        },
    )
    df = assign_any_symptoms_around_visit(
        df=df,
        column_name_to_assign="symptoms_around_cghfevamn_symptom_group",
        symptoms_bool_column="symptoms_last_7_days_cghfevamn_symptom_group",
        id_column="participant_id",
        visit_date_column="visit_datetime",
        visit_id_column="visit_id",
    )
    df = fill_forward_work_columns(
        df=df,
        fill_forward_work_columns=[
            "job_title",
            "main_resp",
            "work_sector",
            "work_sector_other_text" "work_healthcare",
            "work_socialcare",
            "work_healthcare_v1",
            "work_care_nursing_home",
            "work_direct_contact_patients_etc",
        ],
        participant_id_column="participant_id",
        visit_date_column="visit_datetime",
        main_job_changed_column="main_job_changed",
    )
    # TODO: Add in once dependencies are derived
    # df = impute_latest_date_flag(
    #     df=df,
    #     participant_id_column="participant_id",
    #     visit_date_column="visit_date",
    #     visit_id_column="visit_id",
    #     contact_any_covid_column="contact_known_or_suspected_covid",
    #     contact_any_covid_date_column="contact_known_or_suspected_covid_latest_date",
    # )

    # df = assign_household_participant_count(
    #     df,
    #     column_name_to_assign="household_participant_count",
    #     household_id_column="ons_household_id",
    #     participant_id_column="participant_id",
    # )
    # df = assign_people_in_household_count(
    #     df, column_name_to_assign="people_in_household_count", participant_count_column="household_participant_count"
    # )

    return df<|MERGE_RESOLUTION|>--- conflicted
+++ resolved
@@ -262,66 +262,6 @@
     #     contact_suspect_covid_date_column='contact_suspect_covid_date',
     # )
 
-<<<<<<< HEAD
-    SparkVal = SparkValidate(dataframe=df, error_column_name="ERROR")
-
-    # calls
-
-    column_calls = {
-        "visit_datetime": {
-            "between": {
-                "lower_bound": {"inclusive": True, "value": F.to_timestamp(F.lit("26/04/2020"), format="dd/MM/yyyy")},
-                "upper_bound": {
-                    "inclusive": True,
-                    "value": F.date_add(
-                        F.to_timestamp(
-                            F.regexp_extract(F.col("survey_response_source_file"), r"\d{8}(?=.csv)", 0),
-                            format="yyyyMMdd",
-                        ),
-                        1,
-                    ),
-                },
-            }
-        },
-        "visit_id": {"contains": r"^DHV"},
-        "blood_sample_barcode": {"contains": r"(ON([SWCN]0|S2|S7)[0-9]{7})"},
-        "swab_sample_barcode": {"contains": r"(ON([SWCN]0|S2|S7)[0-9]{7})"},
-    }
-
-    dataset_calls = {
-        "null": {"check_columns": ["ons_household_id", "visit_id", "visit_date_string"]},
-        # "valid_vaccination": {
-        #     "visit_type_column": "visit_type",
-        #     "check_columns": [
-        #         "cis_covid_vaccine_type_1",
-        #         "cis_covid_vaccine_type_other_1",
-        #         "cis_covid_vaccine_date_1",
-        #         "cis_covid_vaccine_type_2",
-        #         "cis_covid_vaccine_type_other_2",
-        #         "cis_covid_vaccine_date_2",
-        #         "cis_covid_vaccine_type_3",
-        #         "cis_covid_vaccine_type_other_3",
-        #         "cis_covid_vaccine_date_3",
-        #         "cis_covid_vaccine_type_4",
-        #         "cis_covid_vaccine_type_other_4",
-        #         "cis_covid_vaccine_date_4",
-        #     ],
-        # },
-    }
-    SparkVal.validate_unique(
-        [
-            {"column_list": "all", "error": "rows should be unique"},
-            {"column_list": ["participant_id", "visit_id", "visit_datetime"], "error": "these rows should be unique"},
-            {"column_list": ["visit_id"], "error": "visit id should be unique"},
-        ]
-    )
-    SparkVal.validate_column(column_calls)
-    SparkVal.validate(dataset_calls)
-
-    df = SparkVal.filter("ons_household_id, visit_id, visit_date_string should not be null")
-
-=======
->>>>>>> e31cff7e
     return df
 
 
