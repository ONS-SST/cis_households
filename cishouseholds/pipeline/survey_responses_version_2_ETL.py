from pyspark.sql import DataFrame

from cishouseholds.derive import assign_age_at_date
from cishouseholds.derive import assign_any_symptoms_around_visit
from cishouseholds.derive import assign_column_from_mapped_list_key
from cishouseholds.derive import assign_column_given_proportion
from cishouseholds.derive import assign_column_regex_match
from cishouseholds.derive import assign_column_to_date_string
from cishouseholds.derive import assign_column_uniform_value
from cishouseholds.derive import assign_consent_code
from cishouseholds.derive import assign_date_difference
from cishouseholds.derive import assign_ethnicity_white
from cishouseholds.derive import assign_ever_had_long_term_health_condition_or_disabled
from cishouseholds.derive import assign_filename_column
from cishouseholds.derive import assign_first_visit
from cishouseholds.derive import assign_grouped_variable_from_days_since
from cishouseholds.derive import assign_isin_list
from cishouseholds.derive import assign_last_visit
from cishouseholds.derive import assign_named_buckets
from cishouseholds.derive import assign_outward_postcode
from cishouseholds.derive import assign_raw_copies
from cishouseholds.derive import assign_school_year_september_start
from cishouseholds.derive import assign_taken_column
from cishouseholds.derive import assign_true_if_any
from cishouseholds.derive import assign_unique_id_column
from cishouseholds.derive import assign_work_health_care
from cishouseholds.derive import assign_work_patient_facing_now
from cishouseholds.derive import assign_work_person_facing_now
from cishouseholds.derive import assign_work_social_column
from cishouseholds.derive import contact_known_or_suspected_covid_type
from cishouseholds.derive import count_value_occurrences_in_column_subset_row_wise
from cishouseholds.edit import clean_barcode
from cishouseholds.edit import clean_postcode
from cishouseholds.edit import convert_null_if_not_in_list
from cishouseholds.edit import format_string_upper_and_clean
from cishouseholds.edit import update_column_values_from_map
from cishouseholds.impute import impute_latest_date_flag


def transform_survey_responses_generic(df: DataFrame) -> DataFrame:
    """
    Generic transformation steps to be applied to all survey response records.
    """
    df = assign_filename_column(df, "survey_response_source_file")
    raw_copy_list = [
        "think_had_covid_any_symptoms",
        "symptoms_last_7_days_any",
        "work_main_job_title",
        "work_main_job_role",
        "work_health_care_v0",
        "work_health_care_v1_v2",
        "work_status_v0",
        "work_status_v1",
        "work_status_v2",
        "work_social_care",
        "work_not_from_home_days_per_week",
        "work_location",
        "sex",
        "withdrawal_reason",
    ]
    df = assign_raw_copies(df, [column for column in raw_copy_list if column in df.columns])
    df = assign_unique_id_column(
        df, "unique_participant_response_id", concat_columns=["visit_id", "participant_id", "visit_datetime"]
    )
    df = assign_column_regex_match(
        df, "bad_email", reference_column="email", pattern=r"/^w+[+.w-]*@([w-]+.)*w+[w-]*.([a-z]{2,4}|d+)$/i"
    )
    df = clean_postcode(df, "postcode")
    df = assign_outward_postcode(df, "outward_postcode", reference_column="postcode")
    df = assign_consent_code(
        df, "consent", reference_columns=["consent_16_visits", "consent_5_visits", "consent_1_visit"]
    )
    df = clean_barcode(df=df, barcode_column="swab_sample_barcode")
    df = clean_barcode(df=df, barcode_column="blood_sample_barcode")
    ethnicity_map = {
        "White": ["White-British", "White-Irish", "White-Gypsy or Irish Traveller", "Any other white background"],
        "Asian": [
            "Asian or Asian British-Indian",
            "Asian or Asian British-Pakistani",
            "Asian or Asian British-Bangladeshi",
            "Asian or Asian British-Chinese",
            "Any other Asian background",
        ],
        "Black": ["Black,Caribbean,African-African", "Black,Caribbean,Afro-Caribbean", "Any other Black background"],
        "Mixed": [
            "Mixed-White & Black Caribbean",
            "Mixed-White & Black African",
            "Mixed-White & Asian",
            "Any other Mixed background",
        ],
        "Other": ["Other ethnic group-Arab", "Any other ethnic group"],
    }
    df = assign_column_from_mapped_list_key(
        df=df, column_name_to_assign="ethnicity_group", reference_column="ethnicity", map=ethnicity_map
    )
    df = assign_ethnicity_white(
        df, column_name_to_assign="ethnicity_white", ethnicity_group_column_name="ethnicity_group"
    )

    df = assign_column_to_date_string(df, "visit_date_string", reference_column="visit_datetime")
    df = assign_column_to_date_string(df, "samples_taken_date_string", reference_column="samples_taken_datetime")
    df = assign_column_to_date_string(df, "date_of_birth_string", reference_column="date_of_birth")
    # df = assign_date_difference(
    #     df, "contact_known_or_suspected_covid_days_since", "contact_any_covid_date", "visit_datetime"
    # )
    df = assign_date_difference(df, "days_since_think_had_covid", "think_had_covid_date", "visit_datetime")
    df = convert_null_if_not_in_list(df, "sex", options_list=["Male", "Female"])
    df = assign_taken_column(df, "swab_taken", reference_column="swab_sample_barcode")
    df = assign_taken_column(df, "blood_taken", reference_column="blood_sample_barcode")
    df = assign_true_if_any(
        df=df,
        column_name_to_assign="think_have_covid_cghfevamn_symptom_group",
        reference_columns=[
            "symptoms_since_last_visit_cough",
            "symptoms_since_last_visit_fever",
            "symptoms_since_last_visit_loss_of_smell",
            "symptoms_since_last_visit_loss_of_taste",
        ],
        true_false_values=["Yes", "No"],
    )
<<<<<<< HEAD
    # df = placeholder_for_derivation_number_17(df, "country_barcode", ["swab_barcode_cleaned","blood_barcode_cleaned"],
    #  {0:"ONS", 1:"ONW", 2:"ONN", 3:"ONC"})
    df = derive_age_columns(df)
    df = assign_grouped_variable_from_days_since(
        df=df,
        binary_reference_column="think_had_covid",
        days_since_reference_column="days_since_think_had_covid",
        column_name_to_assign="days_since_think_had_covid_group",
    )

    df = contact_known_or_suspected_covid_type(
        df=df,
        contact_known_covid_type_column="last_covid_contact_location",
        contact_any_covid_type_column="contact_known_or_suspected_covid_type",
        contact_any_covid_date_column="contact_known_or_suspected_covid_latest_date",
        contact_known_covid_date_column="last_covid_contact_date",
        contact_suspect_covid_date_column="last_suspected_covid_contact_date",
    )
    df = impute_latest_date_flag(
        df=df,
        participant_id_column="participant_id",
        visit_date_column="visit_datetime",
        visit_id_column="visit_id",
        contact_any_covid_column="contact_any_covid",
        contact_any_covid_date_column="contact_any_covid_type",
    )
    return df


def derive_additional_v1_2_columns(df: DataFrame) -> DataFrame:
    """
    Transformations specific to the v1 and 2 packages only
    """
    df = update_column_values_from_map(
        df=df,
        column="is_self_isolating_detailed",
        map={
            "Yes for other reasons (e.g. going into hospital or quarantining)": "Yes, for other reasons (e.g. going into hospital, quarantining)",  # noqa: E501
            "Yes for other reasons related to reducing your risk of getting COVID-19 (e.g. going into hospital or shielding)": "Yes, for other reasons (e.g. going into hospital, quarantining)",  # noqa: E501
            "Yes for other reasons related to you having had an increased risk of getting COVID-19 (e.g. having been in contact with a known case or quarantining after travel abroad)": "Yes, for other reasons (e.g. going into hospital, quarantining)",  # noqa: E501
            "Yes because you live with someone who has/has had symptoms but you haven’t had them yourself": "Yes, someone you live with had symptoms",  # noqa: E501
            "Yes because you live with someone who has/has had symptoms or a positive test but you haven’t had symptoms yourself": "Yes, someone you live with had symptoms",  # noqa: E501
            "Yes because you live with someone who has/has had symptoms but you haven't had them yourself": "Yes, someone you live with had symptoms",  # noqa: E501
            "Yes because you have/have had symptoms of COVID-19": "Yes, you have/have had symptoms",
            "Yes because you have/have had symptoms of COVID-19 or a positive test": "Yes, you have/have had symptoms",
        },
    )
    df = assign_isin_list(
        df=df,
        column_name_to_assign="self_isolating",
        reference_column="is_self_isolating_detailed",
        values_list=[
            "Yes, for other reasons (e.g. going into hospital, quarantining)",
            "Yes, for other reasons (e.g. going into hospital, quarantining)",
            "Yes, for other reasons (e.g. going into hospital, quarantining)",
        ],
        true_false_values=["Yes", "No"],
    )
=======
>>>>>>> a978387e
    df = assign_true_if_any(
        df=df,
        column_name_to_assign="symptoms_last_7_days_cghfevamn_symptom_group",
        reference_columns=[
            "symptoms_last_7_days_cough",
            "symptoms_last_7_days_fever",
            "symptoms_last_7_days_loss_of_smell",
            "symptoms_last_7_days_loss_of_taste",
        ],
        true_false_values=["Yes", "No"],
    )
    df = assign_true_if_any(
        df=df,
        column_name_to_assign="think_have_covid_cghfevamn_symptom_group",
        reference_columns=[
            "symptoms_since_last_visit_cough",
            "symptoms_since_last_visit_fever",
            "symptoms_since_last_visit_loss_of_smell",
            "symptoms_since_last_visit_loss_of_taste",
        ],
        true_false_values=["Yes", "No"],
    )
    # df = assign_true_if_any(
    #     df=df,
    #     column_name_to_assign="any_symptoms_last_7_days_or_now",
    #     reference_columns=["symptoms_last_7_days_any", "think_have_covid_symptoms_now"],
    #     true_false_values=["Yes", "No"],
    # )
    df = count_value_occurrences_in_column_subset_row_wise(
        df=df,
        column_name_to_assign="symptoms_last_7_days_symptom_count",
        selection_columns=[
            "symptoms_last_7_days_fever",
            "symptoms_last_7_days_muscle_ache_myalgia",
            "symptoms_last_7_days_fatigue_weakness",
            "symptoms_last_7_days_sore_throat",
            "symptoms_last_7_days_cough",
            "symptoms_last_7_days_shortness_of_breath",
            "symptoms_last_7_days_headache",
            "symptoms_last_7_days_nausea_vomiting",
            "symptoms_last_7_days_abdominal_pain",
            "symptoms_last_7_days_diarrhoea",
            "symptoms_last_7_days_loss_of_taste",
            "symptoms_last_7_days_loss_of_smell",
        ],
        count_if_value="Yes",
    )
    df = count_value_occurrences_in_column_subset_row_wise(
        df=df,
        column_name_to_assign="symptoms_since_last_visit_count",
        selection_columns=[
            "symptoms_since_last_visit_fever",
            "symptoms_since_last_visit_muscle_ache_myalgia",
            "symptoms_since_last_visit_fatigue_weakness",
            "symptoms_since_last_visit_sore_throat",
            "symptoms_since_last_visit_cough",
            "symptoms_since_last_visit_shortness_of_breath",
            "symptoms_since_last_visit_headache",
            "symptoms_since_last_visit_nausea_vomiting",
            "symptoms_since_last_visit_abdominal_pain",
            "symptoms_since_last_visit_diarrhoea",
            "symptoms_since_last_visit_loss_of_taste",
            "symptoms_since_last_visit_loss_of_smell",
        ],
        count_if_value="Yes",
    )
    # df = assign_any_symptoms_around_visit(
    #     df=df,
    #     column_name_to_assign="any_symptoms_around_visit",
    #     symptoms_bool_column="any_symptoms_last_7_days_or_now",
    #     id_column="participant_id",
    #     visit_date_column="visit_datetime",
    #     visit_id_column="visit_id",
    # )
    # df = assign_any_symptoms_around_visit(
    #     df=df,
    #     column_name_to_assign="symptoms_around_cghfevamn_symptom_group",
    #     id_column="participant_id",
    #     symptoms_bool_column="symptoms_last_7_days_cghfevamn_symptom_group",
    #     visit_date_column="visit_datetime",
    #     visit_id_column="visit_id",
    # )

    # df = placeholder_for_derivation_number_17(df, "country_barcode", ["swab_barcode_cleaned","blood_barcode_cleaned"],
    #  {0:"ONS", 1:"ONW", 2:"ONN", 3:"ONC"})
    df = derive_age_columns(df)
    df = assign_grouped_variable_from_days_since(
        df=df,
        binary_reference_column="think_had_covid",
        days_since_reference_column="days_since_think_had_covid",
        column_name_to_assign="days_since_think_had_covid_group",
    )
    return df


def derive_additional_v1_2_columns(df: DataFrame) -> DataFrame:
    """
    Transformations specific to the v1 and 2 packages only
    """
    df = update_column_values_from_map(
        df=df,
        column="is_self_isolating_detailed",
        map={
            "Yes for other reasons (e.g. going into hospital or quarantining)": "Yes, for other reasons (e.g. going into hospital, quarantining)",  # noqa: E501
            "Yes for other reasons related to reducing your risk of getting COVID-19 (e.g. going into hospital or shielding)": "Yes, for other reasons (e.g. going into hospital, quarantining)",  # noqa: E501
            "Yes for other reasons related to you having had an increased risk of getting COVID-19 (e.g. having been in contact with a known case or quarantining after travel abroad)": "Yes, for other reasons (e.g. going into hospital, quarantining)",  # noqa: E501
            "Yes because you live with someone who has/has had symptoms but you haven’t had them yourself": "Yes, someone you live with had symptoms",  # noqa: E501
            "Yes because you live with someone who has/has had symptoms or a positive test but you haven’t had symptoms yourself": "Yes, someone you live with had symptoms",  # noqa: E501
            "Yes because you live with someone who has/has had symptoms but you haven't had them yourself": "Yes, someone you live with had symptoms",  # noqa: E501
            "Yes because you have/have had symptoms of COVID-19": "Yes, you have/have had symptoms",
            "Yes because you have/have had symptoms of COVID-19 or a positive test": "Yes, you have/have had symptoms",
        },
    )
    df = assign_isin_list(
        df=df,
        column_name_to_assign="self_isolating",
        reference_column="is_self_isolating_detailed",
        values_list=[
            "Yes, for other reasons (e.g. going into hospital, quarantining)",
            "Yes, for other reasons (e.g. going into hospital, quarantining)",
            "Yes, for other reasons (e.g. going into hospital, quarantining)",
        ],
        true_false_values=["Yes", "No"],
    )

    return df


def derive_age_columns(df: DataFrame) -> DataFrame:
    """
    Transformations involving participant age.
    """
    df = assign_age_at_date(df, "age_at_visit", base_date="visit_datetime", date_of_birth="date_of_birth")
    df = assign_named_buckets(
        df,
        reference_column="age_at_visit",
        column_name_to_assign="age_group_5_intervals",
        map={2: "2-11", 12: "12-19", 20: "20-49", 50: "50-69", 70: "70+"},
    )
    df = assign_named_buckets(
        df,
        reference_column="age_at_visit",
        column_name_to_assign="age_group_over_16",
        map={16: "16-49", 50: "50-70", 70: "70+"},
    )
    df = assign_named_buckets(
        df,
        reference_column="age_at_visit",
        column_name_to_assign="age_group_7_intervals",
        map={2: "2-11", 12: "12-16", 17: "17-25", 25: "25-34", 35: "35-49", 50: "50-69", 70: "70+"},
    )
    df = assign_named_buckets(
        df,
        reference_column="age_at_visit",
        column_name_to_assign="age_group_5_year_intervals",
        map={
            2: "2-4",
            5: "5-9",
            10: "10-14",
            15: "15-19",
            20: "20-24",
            25: "25-29",
            30: "30-34",
            35: "35-39",
            40: "40-44",
            45: "45-49",
            50: "50-54",
            55: "55-59",
            60: "60-64",
            65: "65-69",
            70: "70-74",
            75: "75-79",
            80: "80-84",
            85: "85-89",
            90: "90+",
        },
    )
    df = assign_school_year_september_start(
        df, dob_column="date_of_birth", visit_date="visit_datetime", column_name_to_assign="school_year_september"
    )
    # TODO: Enable once country data is linked on after merge
    # df = split_school_year_by_country(
    #   df, school_year_column = "school_year_september", country_column = "country_name"
    # )
    # df = assign_age_group_school_year(
    #   df, column_name_to_assign="age_group_school_year", country_column="country_name",
    #   age_column="age_at_visit", school_year_column="school_year_september"
    # )
    return df


def derive_work_status_columns(df: DataFrame) -> DataFrame:
    df = assign_work_social_column(
        df, "work_social_care", "work_sectors", "work_nursing_or_residential_care_home", "work_direct_contact_persons"
    )
    df = assign_work_person_facing_now(df, "work_person_facing_now", "work_person_facing_now", "work_social_care")
    # df = placeholder_for_derivation_number_23(df, "work_status", ["work_status_v1", "work_status_v2"])
    # df = placeholder_for_derivation_number_20(df, "work_healthcare",
    # ["work_healthcare_v1", "work_direct_contact"])
    # df = placeholder_for_derivation_number_21(df, "work_socialcare",
    # ["work_sector", "work_care_nursing_home" , "work_direct_contact"])
    # df = placeholder_for_derivation_number_10(df, "self_isolating", "self_isolating_v1")
    # df = placeholder_for_derivation_number_10(df, "contact_hospital",
    # ["contact_participant_hospital", "contact_other_in_hh_hospital"])
    # df = placeholder_for_derivation_number_10(df, "contact_carehome",
    # ["contact_participant_carehome", "contact_other_in_hh_carehome"])

    df = assign_column_given_proportion(
        df=df,
        column_name_to_assign="ever_work_person_facing_or_social_care",
        groupby_column="participant_id",
        reference_columns=["work_social_care"],
        count_if=["Yes, care/residential home, resident-facing", "Yes, other social care, resident-facing"],
        true_false_values=["Yes", "No"],
    )  # not sure of correct  PIPELINE categories
    df = assign_column_given_proportion(
        df=df,
        column_name_to_assign="ever_care_home_worker",
        groupby_column="participant_id",
        reference_columns=["work_social_care", "work_nursing_or_residential_care_home"],
        count_if=["Yes, care/residential home, resident-facing"],
        true_false_values=["Yes", "No"],
    )  # not sure of correct  PIPELINE categories
    df = assign_column_given_proportion(
        df=df,
        column_name_to_assign="ever_had_long_term_health_condition",
        groupby_column="participant_id",
        reference_columns=["illness_lasting_over_12_months"],
        count_if=["Yes"],
        true_false_values=["Yes", "No"],
    )  # not sure of correct  PIPELINE categories
    df = assign_ever_had_long_term_health_condition_or_disabled(
        df=df,
        column_name_to_assign="ever_had_long_term_health_condition_or_disabled",
        health_conditions_column="illness_lasting_over_12_months",
        condition_impact_column="illness_reduces_activity_or_ability",
    )
    return df


def transform_survey_responses_version_2_delta(df: DataFrame) -> DataFrame:
    """
    Transformations that are specific to version 2 survey responses.
    """
    df = assign_column_uniform_value(df, "survey_response_dataset_major_version", 1)
    df = format_string_upper_and_clean(df, "work_main_job_title")
    df = format_string_upper_and_clean(df, "work_main_job_role")
    return df


def union_dependent_transformations(df):
    """
    Transformations that must be carried out after the union of the different survey response schemas.
    """
    df = assign_work_health_care(
        df,
        "work_health_care_combined",
        direct_contact_column="work_direct_contact_patients_clients",
        reference_health_care_column="work_health_care_v0",
        other_health_care_column="work_health_care_v1_v2",
    )
    df = assign_work_patient_facing_now(
        df, "work_patient_facing_now", age_column="age_at_visit", work_healthcare_column="work_health_care_combined"
    )
    df = assign_first_visit(
        df=df,
        column_name_to_assign="household_first_visit_datetime",
        id_column="participant_id",
        visit_date_column="visit_datetime",
    )
    df = assign_last_visit(
        df=df,
        column_name_to_assign="last_attended_visit_datetime",
        id_column="participant_id",
        visit_status_column="participant_visit_status",
        visit_date_column="visit_datetime",
    )
    df = assign_date_difference(
        df=df,
        column_name_to_assign="days_since_enrolment",
        start_reference_column="household_first_visit_datetime",
        end_reference_column="last_attended_visit_datetime",
    )
    df = assign_date_difference(
        df=df,
        column_name_to_assign="household_weeks_since_survey_enrolment",
        start_reference_column="survey start",
        end_reference_column="visit_datetime",
        format="weeks",
    )
    # TODO: Add back in once work_status has been derived
    # df = update_work_facing_now_column(
    #     df,
    #     "work_patient_facing_now",
    #     "work_status",
    #     ["Furloughed (temporarily not working)", "Not working (unemployed, retired, long-term sick etc.)", "Student"],
    # )
    df = assign_named_buckets(
        df,
        reference_column="days_since_enrolment",
        column_name_to_assign="visit_number",
        map={
            0: 0,
            4: 1,
            11: 2,
            18: 3,
            25: 4,
            43: 5,
            71: 6,
            99: 7,
            127: 8,
            155: 9,
            183: 10,
            211: 11,
            239: 12,
            267: 13,
            295: 14,
            323: 15,
        },
    )
    df = assign_any_symptoms_around_visit(
        df=df,
        column_name_to_assign="symptoms_around_cghfevamn_symptom_group",
        symptoms_bool_column="sympt_now_cghfevamn",
        id_column="participant_id",
        visit_date_column="visit_date",
        visit_id_column="visit_id",
    )

    df = impute_latest_date_flag(
        df=df,
        participant_id_column="participant_id",
        visit_date_column="visit_date",
        visit_id_column="visit_id",
        contact_any_covid_column="contact_any_covid",
        contact_any_covid_date_column="contact_any_covid_date",
    )
    return df<|MERGE_RESOLUTION|>--- conflicted
+++ resolved
@@ -27,7 +27,6 @@
 from cishouseholds.derive import assign_work_patient_facing_now
 from cishouseholds.derive import assign_work_person_facing_now
 from cishouseholds.derive import assign_work_social_column
-from cishouseholds.derive import contact_known_or_suspected_covid_type
 from cishouseholds.derive import count_value_occurrences_in_column_subset_row_wise
 from cishouseholds.edit import clean_barcode
 from cishouseholds.edit import clean_postcode
@@ -109,95 +108,12 @@
     df = assign_taken_column(df, "blood_taken", reference_column="blood_sample_barcode")
     df = assign_true_if_any(
         df=df,
-        column_name_to_assign="think_have_covid_cghfevamn_symptom_group",
-        reference_columns=[
-            "symptoms_since_last_visit_cough",
-            "symptoms_since_last_visit_fever",
-            "symptoms_since_last_visit_loss_of_smell",
-            "symptoms_since_last_visit_loss_of_taste",
-        ],
-        true_false_values=["Yes", "No"],
-    )
-<<<<<<< HEAD
-    # df = placeholder_for_derivation_number_17(df, "country_barcode", ["swab_barcode_cleaned","blood_barcode_cleaned"],
-    #  {0:"ONS", 1:"ONW", 2:"ONN", 3:"ONC"})
-    df = derive_age_columns(df)
-    df = assign_grouped_variable_from_days_since(
-        df=df,
-        binary_reference_column="think_had_covid",
-        days_since_reference_column="days_since_think_had_covid",
-        column_name_to_assign="days_since_think_had_covid_group",
-    )
-
-    df = contact_known_or_suspected_covid_type(
-        df=df,
-        contact_known_covid_type_column="last_covid_contact_location",
-        contact_any_covid_type_column="contact_known_or_suspected_covid_type",
-        contact_any_covid_date_column="contact_known_or_suspected_covid_latest_date",
-        contact_known_covid_date_column="last_covid_contact_date",
-        contact_suspect_covid_date_column="last_suspected_covid_contact_date",
-    )
-    df = impute_latest_date_flag(
-        df=df,
-        participant_id_column="participant_id",
-        visit_date_column="visit_datetime",
-        visit_id_column="visit_id",
-        contact_any_covid_column="contact_any_covid",
-        contact_any_covid_date_column="contact_any_covid_type",
-    )
-    return df
-
-
-def derive_additional_v1_2_columns(df: DataFrame) -> DataFrame:
-    """
-    Transformations specific to the v1 and 2 packages only
-    """
-    df = update_column_values_from_map(
-        df=df,
-        column="is_self_isolating_detailed",
-        map={
-            "Yes for other reasons (e.g. going into hospital or quarantining)": "Yes, for other reasons (e.g. going into hospital, quarantining)",  # noqa: E501
-            "Yes for other reasons related to reducing your risk of getting COVID-19 (e.g. going into hospital or shielding)": "Yes, for other reasons (e.g. going into hospital, quarantining)",  # noqa: E501
-            "Yes for other reasons related to you having had an increased risk of getting COVID-19 (e.g. having been in contact with a known case or quarantining after travel abroad)": "Yes, for other reasons (e.g. going into hospital, quarantining)",  # noqa: E501
-            "Yes because you live with someone who has/has had symptoms but you haven’t had them yourself": "Yes, someone you live with had symptoms",  # noqa: E501
-            "Yes because you live with someone who has/has had symptoms or a positive test but you haven’t had symptoms yourself": "Yes, someone you live with had symptoms",  # noqa: E501
-            "Yes because you live with someone who has/has had symptoms but you haven't had them yourself": "Yes, someone you live with had symptoms",  # noqa: E501
-            "Yes because you have/have had symptoms of COVID-19": "Yes, you have/have had symptoms",
-            "Yes because you have/have had symptoms of COVID-19 or a positive test": "Yes, you have/have had symptoms",
-        },
-    )
-    df = assign_isin_list(
-        df=df,
-        column_name_to_assign="self_isolating",
-        reference_column="is_self_isolating_detailed",
-        values_list=[
-            "Yes, for other reasons (e.g. going into hospital, quarantining)",
-            "Yes, for other reasons (e.g. going into hospital, quarantining)",
-            "Yes, for other reasons (e.g. going into hospital, quarantining)",
-        ],
-        true_false_values=["Yes", "No"],
-    )
-=======
->>>>>>> a978387e
-    df = assign_true_if_any(
-        df=df,
         column_name_to_assign="symptoms_last_7_days_cghfevamn_symptom_group",
         reference_columns=[
             "symptoms_last_7_days_cough",
             "symptoms_last_7_days_fever",
             "symptoms_last_7_days_loss_of_smell",
             "symptoms_last_7_days_loss_of_taste",
-        ],
-        true_false_values=["Yes", "No"],
-    )
-    df = assign_true_if_any(
-        df=df,
-        column_name_to_assign="think_have_covid_cghfevamn_symptom_group",
-        reference_columns=[
-            "symptoms_since_last_visit_cough",
-            "symptoms_since_last_visit_fever",
-            "symptoms_since_last_visit_loss_of_smell",
-            "symptoms_since_last_visit_loss_of_taste",
         ],
         true_false_values=["Yes", "No"],
     )
@@ -223,25 +139,6 @@
             "symptoms_last_7_days_diarrhoea",
             "symptoms_last_7_days_loss_of_taste",
             "symptoms_last_7_days_loss_of_smell",
-        ],
-        count_if_value="Yes",
-    )
-    df = count_value_occurrences_in_column_subset_row_wise(
-        df=df,
-        column_name_to_assign="symptoms_since_last_visit_count",
-        selection_columns=[
-            "symptoms_since_last_visit_fever",
-            "symptoms_since_last_visit_muscle_ache_myalgia",
-            "symptoms_since_last_visit_fatigue_weakness",
-            "symptoms_since_last_visit_sore_throat",
-            "symptoms_since_last_visit_cough",
-            "symptoms_since_last_visit_shortness_of_breath",
-            "symptoms_since_last_visit_headache",
-            "symptoms_since_last_visit_nausea_vomiting",
-            "symptoms_since_last_visit_abdominal_pain",
-            "symptoms_since_last_visit_diarrhoea",
-            "symptoms_since_last_visit_loss_of_taste",
-            "symptoms_since_last_visit_loss_of_smell",
         ],
         count_if_value="Yes",
     )
