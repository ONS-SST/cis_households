# flake8: noqa
from pyspark.sql import DataFrame
from pyspark.sql import functions as F

from cishouseholds.derive import assign_age_at_date
from cishouseholds.derive import assign_any_symptoms_around_visit
from cishouseholds.derive import assign_column_from_mapped_list_key
from cishouseholds.derive import assign_column_given_proportion
from cishouseholds.derive import assign_column_regex_match
from cishouseholds.derive import assign_column_to_date_string
from cishouseholds.derive import assign_column_uniform_value
from cishouseholds.derive import assign_consent_code
from cishouseholds.derive import assign_date_difference
from cishouseholds.derive import assign_ethnicity_white
from cishouseholds.derive import assign_ever_had_long_term_health_condition_or_disabled
from cishouseholds.derive import assign_filename_column
from cishouseholds.derive import assign_first_visit
from cishouseholds.derive import assign_grouped_variable_from_days_since
from cishouseholds.derive import assign_household_participant_count
from cishouseholds.derive import assign_isin_list
from cishouseholds.derive import assign_last_visit
from cishouseholds.derive import assign_named_buckets
from cishouseholds.derive import assign_outward_postcode
from cishouseholds.derive import assign_people_in_household_count
from cishouseholds.derive import assign_raw_copies
from cishouseholds.derive import assign_school_year_september_start
from cishouseholds.derive import assign_taken_column
from cishouseholds.derive import assign_true_if_any
from cishouseholds.derive import assign_unique_id_column
from cishouseholds.derive import assign_work_health_care
from cishouseholds.derive import assign_work_patient_facing_now
from cishouseholds.derive import assign_work_person_facing_now
from cishouseholds.derive import assign_work_social_column
from cishouseholds.derive import contact_known_or_suspected_covid_type
from cishouseholds.derive import count_value_occurrences_in_column_subset_row_wise
from cishouseholds.edit import clean_barcode
from cishouseholds.edit import clean_postcode
from cishouseholds.edit import convert_null_if_not_in_list
from cishouseholds.edit import format_string_upper_and_clean
from cishouseholds.edit import update_column_values_from_map
from cishouseholds.edit import update_symptoms_last_7_days_any
from cishouseholds.edit import update_work_facing_now_column
from cishouseholds.impute import impute_by_ordered_fill_forward
from cishouseholds.impute import impute_latest_date_flag


def transform_survey_responses_generic(df: DataFrame) -> DataFrame:
    """
    Generic transformation steps to be applied to all survey response records.
    """
    df = assign_filename_column(df, "survey_response_source_file")
    raw_copy_list = [
        "think_had_covid_any_symptoms",
        "symptoms_last_7_days_any",
        "work_main_job_title",
        "work_main_job_role",
        "work_health_care_v0",
        "work_health_care_v1_v2",
        "work_status_v0",
        "work_status_v1",
        "work_status_v2",
        "work_social_care",
        "work_not_from_home_days_per_week",
        "work_location",
        "sex",
        "withdrawal_reason",
    ]
    df = assign_raw_copies(df, [column for column in raw_copy_list if column in df.columns])
    df = assign_unique_id_column(
        df, "unique_participant_response_id", concat_columns=["visit_id", "participant_id", "visit_datetime"]
    )
    df = assign_column_regex_match(
        df, "bad_email", reference_column="email", pattern=r"/^w+[+.w-]*@([w-]+.)*w+[w-]*.([a-z]{2,4}|d+)$/i"
    )
    df = clean_postcode(df, "postcode")
    df = assign_outward_postcode(df, "outward_postcode", reference_column="postcode")
    df = assign_consent_code(
        df, "consent", reference_columns=["consent_16_visits", "consent_5_visits", "consent_1_visit"]
    )
    df = clean_barcode(df=df, barcode_column="swab_sample_barcode")
    df = clean_barcode(df=df, barcode_column="blood_sample_barcode")
    ethnicity_map = {
        "White": ["White-British", "White-Irish", "White-Gypsy or Irish Traveller", "Any other white background"],
        "Asian": [
            "Asian or Asian British-Indian",
            "Asian or Asian British-Pakistani",
            "Asian or Asian British-Bangladeshi",
            "Asian or Asian British-Chinese",
            "Any other Asian background",
        ],
        "Black": ["Black,Caribbean,African-African", "Black,Caribbean,Afro-Caribbean", "Any other Black background"],
        "Mixed": [
            "Mixed-White & Black Caribbean",
            "Mixed-White & Black African",
            "Mixed-White & Asian",
            "Any other Mixed background",
        ],
        "Other": ["Other ethnic group-Arab", "Any other ethnic group"],
    }
    df = assign_column_from_mapped_list_key(
        df=df, column_name_to_assign="ethnicity_group", reference_column="ethnicity", map=ethnicity_map
    )
    df = assign_ethnicity_white(
        df, column_name_to_assign="ethnicity_white", ethnicity_group_column_name="ethnicity_group"
    )
    df = assign_column_to_date_string(df, "visit_date_string", reference_column="visit_datetime")
    df = assign_column_to_date_string(
        df=df,
        column_name_to_assign="samples_taken_date_string",
        reference_column="samples_taken_datetime",
<<<<<<< HEAD
        time_format="ddMMMyyyy",
=======
        time_format="ddMMMyyy",
>>>>>>> 96b0966e
        lower_case=True,
    )
    df = assign_column_to_date_string(
        df=df,
        column_name_to_assign="samples_taken_datetime_string",
        reference_column="samples_taken_datetime",
        time_format="ddMMMyyyy HH:mm:ss",
        lower_case=True,
    )
<<<<<<< HEAD
    df = assign_column_to_date_string(
        df=df,
        column_name_to_assign="date_of_birth_string",
        reference_column="date_of_birth",
        time_format="ddMMMyyyy",
        lower_case=True,
    )
=======
    df = assign_column_to_date_string(df, "date_of_birth_string", reference_column="date_of_birth")

>>>>>>> 96b0966e
    df = convert_null_if_not_in_list(df, "sex", options_list=["Male", "Female"])
    df = assign_taken_column(df, "swab_taken", reference_column="swab_sample_barcode")
    df = assign_taken_column(df, "blood_taken", reference_column="blood_sample_barcode")
    df = assign_true_if_any(
        df=df,
        column_name_to_assign="think_have_covid_cghfevamn_symptom_group",
        reference_columns=[
            "symptoms_since_last_visit_cough",
            "symptoms_since_last_visit_fever",
            "symptoms_since_last_visit_loss_of_smell",
            "symptoms_since_last_visit_loss_of_taste",
        ],
        true_false_values=["Yes", "No"],
    )

    df = count_value_occurrences_in_column_subset_row_wise(
        df=df,
        column_name_to_assign="symptoms_last_7_days_symptom_count",
        selection_columns=[
            "symptoms_last_7_days_fever",
            "symptoms_last_7_days_muscle_ache_myalgia",
            "symptoms_last_7_days_fatigue_weakness",
            "symptoms_last_7_days_sore_throat",
            "symptoms_last_7_days_cough",
            "symptoms_last_7_days_shortness_of_breath",
            "symptoms_last_7_days_headache",
            "symptoms_last_7_days_nausea_vomiting",
            "symptoms_last_7_days_abdominal_pain",
            "symptoms_last_7_days_diarrhoea",
            "symptoms_last_7_days_loss_of_taste",
            "symptoms_last_7_days_loss_of_smell",
        ],
        count_if_value="Yes",
    )
    df = count_value_occurrences_in_column_subset_row_wise(
        df=df,
        column_name_to_assign="symptoms_since_last_visit_count",
        selection_columns=[
            "symptoms_since_last_visit_fever",
            "symptoms_since_last_visit_muscle_ache_myalgia",
            "symptoms_since_last_visit_fatigue_weakness",
            "symptoms_since_last_visit_sore_throat",
            "symptoms_since_last_visit_cough",
            "symptoms_since_last_visit_shortness_of_breath",
            "symptoms_since_last_visit_headache",
            "symptoms_since_last_visit_nausea_vomiting",
            "symptoms_since_last_visit_abdominal_pain",
            "symptoms_since_last_visit_diarrhoea",
            "symptoms_since_last_visit_loss_of_taste",
            "symptoms_since_last_visit_loss_of_smell",
        ],
        count_if_value="Yes",
    )
    df = update_symptoms_last_7_days_any(
        df=df,
        column_name_to_update="symptoms_last_7_days_any",
        count_reference_column="symptoms_last_7_days_symptom_count",
    )

    df = assign_true_if_any(
        df=df,
        column_name_to_assign="any_symptoms_last_7_days_or_now",
        reference_columns=["symptoms_last_7_days_any", "think_have_covid_symptoms"],
        true_false_values=["Yes", "No"],
    )

    df = assign_any_symptoms_around_visit(
        df=df,
        column_name_to_assign="any_symptoms_around_visit",
        symptoms_bool_column="any_symptoms_last_7_days_or_now",
        id_column="participant_id",
        visit_date_column="visit_datetime",
        visit_id_column="visit_id",
    )

    df = assign_true_if_any(
        df=df,
        column_name_to_assign="symptoms_last_7_days_cghfevamn_symptom_group",
        reference_columns=[
            "symptoms_last_7_days_cough",
            "symptoms_last_7_days_fever",
            "symptoms_last_7_days_loss_of_smell",
            "symptoms_last_7_days_loss_of_taste",
        ],
        true_false_values=["Yes", "No"],
    )
    df = assign_true_if_any(
        df=df,
        column_name_to_assign="think_have_covid_cghfevamn_symptom_group",
        reference_columns=[
            "symptoms_since_last_visit_cough",
            "symptoms_since_last_visit_fever",
            "symptoms_since_last_visit_loss_of_smell",
            "symptoms_since_last_visit_loss_of_taste",
        ],
        true_false_values=["Yes", "No"],
    )
    df = assign_any_symptoms_around_visit(
        df=df,
        column_name_to_assign="symptoms_around_cghfevamn_symptom_group",
        id_column="participant_id",
        symptoms_bool_column="symptoms_last_7_days_cghfevamn_symptom_group",
        visit_date_column="visit_datetime",
        visit_id_column="visit_id",
    )

    # TODO: Add in once dependencies are derived
    # df = assign_date_difference(
    #     df,
    #     "contact_known_or_suspected_covid_days_since",
    #     "contact_known_or_suspected_covid_latest_date",
    #     "visit_datetime",
    # )
    df = assign_date_difference(df, "days_since_think_had_covid", "think_had_covid_date", "visit_datetime")
    df = assign_grouped_variable_from_days_since(
        df=df,
        binary_reference_column="think_had_covid",
        days_since_reference_column="days_since_think_had_covid",
        column_name_to_assign="days_since_think_had_covid_group",
    )

    df = derive_age_columns(df)

    # TODO: add the following function once contact_known_or_suspected_covid_latest_date() is created
    # df = contact_known_or_suspected_covid_type(
    #     df=df,
    #     contact_known_covid_type_column='contact_known_covid_type',
    #     contact_any_covid_type_column='contact_any_covid_type',
    #     contact_any_covid_date_column='contact_any_covid_date',
    #     contact_known_covid_date_column='contact_known_covid_date',
    #     contact_suspect_covid_date_column='contact_suspect_covid_date',
    # )
    return df


def derive_additional_v1_2_columns(df: DataFrame) -> DataFrame:
    """
    Transformations specific to the v1 and v2 survey responses.
    """
    df = update_column_values_from_map(
        df=df,
        column="is_self_isolating_detailed",
        map={
            "Yes for other reasons (e.g. going into hospital or quarantining)": "Yes, for other reasons (e.g. going into hospital, quarantining)",  # noqa: E501
            "Yes for other reasons related to reducing your risk of getting COVID-19 (e.g. going into hospital or shielding)": "Yes, for other reasons (e.g. going into hospital, quarantining)",  # noqa: E501
            "Yes for other reasons related to you having had an increased risk of getting COVID-19 (e.g. having been in contact with a known case or quarantining after travel abroad)": "Yes, for other reasons (e.g. going into hospital, quarantining)",  # noqa: E501
            "Yes because you live with someone who has/has had symptoms but you haven’t had them yourself": "Yes, someone you live with had symptoms",  # noqa: E501
            "Yes because you live with someone who has/has had symptoms or a positive test but you haven’t had symptoms yourself": "Yes, someone you live with had symptoms",  # noqa: E501
            "Yes because you live with someone who has/has had symptoms but you haven't had them yourself": "Yes, someone you live with had symptoms",  # noqa: E501
            "Yes because you have/have had symptoms of COVID-19": "Yes, you have/have had symptoms",
            "Yes because you have/have had symptoms of COVID-19 or a positive test": "Yes, you have/have had symptoms",
        },
    )
    df = assign_isin_list(
        df=df,
        column_name_to_assign="self_isolating",
        reference_column="is_self_isolating_detailed",
        values_list=[
            "Yes, for other reasons (e.g. going into hospital, quarantining)",
            "Yes, for other reasons (e.g. going into hospital, quarantining)",
            "Yes, for other reasons (e.g. going into hospital, quarantining)",
        ],
        true_false_values=["Yes", "No"],
    )

    return df


def derive_age_columns(df: DataFrame) -> DataFrame:
    """
    Transformations involving participant age.
    """
    df = assign_age_at_date(df, "age_at_visit", base_date="visit_datetime", date_of_birth="date_of_birth")
    df = assign_named_buckets(
        df,
        reference_column="age_at_visit",
        column_name_to_assign="age_group_5_intervals",
        map={2: "2-11", 12: "12-19", 20: "20-49", 50: "50-69", 70: "70+"},
    )
    df = assign_named_buckets(
        df,
        reference_column="age_at_visit",
        column_name_to_assign="age_group_over_16",
        map={16: "16-49", 50: "50-70", 70: "70+"},
    )
    df = assign_named_buckets(
        df,
        reference_column="age_at_visit",
        column_name_to_assign="age_group_7_intervals",
        map={2: "2-11", 12: "12-16", 17: "17-25", 25: "25-34", 35: "35-49", 50: "50-69", 70: "70+"},
    )
    df = assign_named_buckets(
        df,
        reference_column="age_at_visit",
        column_name_to_assign="age_group_5_year_intervals",
        map={
            2: "2-4",
            5: "5-9",
            10: "10-14",
            15: "15-19",
            20: "20-24",
            25: "25-29",
            30: "30-34",
            35: "35-39",
            40: "40-44",
            45: "45-49",
            50: "50-54",
            55: "55-59",
            60: "60-64",
            65: "65-69",
            70: "70-74",
            75: "75-79",
            80: "80-84",
            85: "85-89",
            90: "90+",
        },
    )
    df = assign_school_year_september_start(
        df,
        dob_column="date_of_birth",
        visit_date_column="visit_datetime",
        column_name_to_assign="school_year_september",
    )
    # TODO: Enable once country data is linked on after merge
    # df = split_school_year_by_country(
    #   df, school_year_column = "school_year_september", country_column = "country_name"
    # )
    # df = assign_age_group_school_year(
    #   df, column_name_to_assign="age_group_school_year", country_column="country_name",
    #   age_column="age_at_visit", school_year_column="school_year_september"
    # )
    return df


def derive_work_status_columns(df: DataFrame) -> DataFrame:
    df = df.withColumn(
        "work_status", F.coalesce(F.col("work_status_v0"), F.col("work_status_v1"), F.col("work_status_v2"))
    )
    df = assign_work_social_column(
        df, "work_social_care", "work_sectors", "work_nursing_or_residential_care_home", "work_direct_contact_persons"
    )
    df = assign_work_person_facing_now(df, "work_person_facing_now", "work_person_facing_now", "work_social_care")
    df = assign_column_given_proportion(
        df=df,
        column_name_to_assign="ever_work_person_facing_or_social_care",
        groupby_column="participant_id",
        reference_columns=["work_social_care"],
        count_if=["Yes, care/residential home, resident-facing", "Yes, other social care, resident-facing"],
        true_false_values=["Yes", "No"],
    )
    df = assign_column_given_proportion(
        df=df,
        column_name_to_assign="ever_care_home_worker",
        groupby_column="participant_id",
        reference_columns=["work_social_care", "work_nursing_or_residential_care_home"],
        count_if=["Yes, care/residential home, resident-facing"],
        true_false_values=["Yes", "No"],
    )
    df = assign_column_given_proportion(
        df=df,
        column_name_to_assign="ever_had_long_term_health_condition",
        groupby_column="participant_id",
        reference_columns=["illness_lasting_over_12_months"],
        count_if=["Yes"],
        true_false_values=["Yes", "No"],
    )
    df = assign_ever_had_long_term_health_condition_or_disabled(
        df=df,
        column_name_to_assign="ever_had_long_term_health_condition_or_disabled",
        health_conditions_column="illness_lasting_over_12_months",
        condition_impact_column="illness_reduces_activity_or_ability",
    )
    return df


def transform_survey_responses_version_2_delta(df: DataFrame) -> DataFrame:
    """
    Transformations that are specific to version 2 survey responses.
    """
    df = assign_column_uniform_value(df, "survey_response_dataset_major_version", 1)
    df = assign_column_to_date_string(df, "improved_visit_date_string", "improved_visit_date")
    df = format_string_upper_and_clean(df, "work_main_job_title")
    df = format_string_upper_and_clean(df, "work_main_job_role")
    df = update_column_values_from_map(df=df, column="deferred", map={"Deferred 1": "Deferred"}, default_value="N/A")
    df = update_column_values_from_map(
        df=df,
        column="work_status_v2",
        map={
            "Child under 5y attending child care": "Child under 5y attending child care",  # noqa: E501
            "Child under 5y attending nursery or pre-school or childminder": "Child under 5y attending child care",  # noqa: E501
            "Child under 4-5y attending nursery or pre-school or childminder": "Child under 5y attending child care",  # noqa: E501
            "Child under 5y not attending nursery or pre-school or childminder": "Child under 5y not attending child care",  # noqa: E501
            "Child under 5y not attending child care": "Child under 5y not attending child care",  # noqa: E501
            "Child under 4-5y not attending nursery or pre-school or childminder": "Child under 5y not attending child care",  # noqa: E501
            "Employed and currently not working (e.g. on leave due to the COVID-19 pandemic (furloughed) or sick leave for 4 weeks or longer or maternity/paternity leave)": "Employed and currently not working",  # noqa: E501
            "Employed and currently working (including if on leave or sick leave for less than 4 weeks)": "Employed and currently working",  # noqa: E501
            "Not working and not looking for work (including voluntary work)": "Not working and not looking for work",  # noqa: E501
            "Not working and not looking for work": "Not working and not looking for work",  # noqa: E501
            "Self-employed and currently not working (e.g. on leave due to the COVID-19 pandemic (furloughed) or sick leave for 4 weeks or longer or maternity/paternity leave)": "Self-employed and currently not working",  # noqa: E501
            "Self-employed and currently not working (e.g. on leave due to the COVID-19 pandemic or sick leave for 4 weeks or longer or maternity/paternity leave)": "Self-employed and currently not working",  # noqa: E501
            "Self-employed and currently working (include if on leave or sick leave for less than 4 weeks)": "Self-employed and currently working",  # noqa: E501
            "Retired (include doing voluntary work here)": "Retired",  # noqa: E501
            "Looking for paid work and able to start": "Looking for paid work and able to start",  # noqa: E501
            "Attending college or other further education provider (including apprenticeships) (including if temporarily absent)": "5y and older in full-time education",  # noqa: E501
            "Attending university (including if temporarily absent)": "5y and older in full-time education",  # noqa: E501
            "4-5y and older at school/home-school (including if temporarily absent)": "5y and older in full-time education",  # noqa: E501
            "Attending college or other further education provider (including apprenticeships) (including if temporarily absent)": "Attending college or FE (including if temporarily absent)",  # noqa: E501
            "Self-employed and currently working": "Self-employed",
            "Participant Would Not/Could Not Answer": None,
        },
    )
    return df


def union_dependent_transformations(df):
    """
    Transformations that must be carried out after the union of the different survey response schemas.
    """
    df = impute_by_ordered_fill_forward(
        df=df,
        column_name_to_assign="date_of_birth",
        column_identity="participant_id",
        reference_column="date_of_birth",
        order_by_column="visit_datetime",
    )
    df = derive_work_status_columns(df)
    df = assign_work_health_care(
        df,
        "work_health_care_combined",
        direct_contact_column="work_direct_contact_patients_clients",
        reference_health_care_column="work_health_care_v0",
        other_health_care_column="work_health_care_v1_v2",
    )
    df = assign_work_patient_facing_now(
        df, "work_patient_facing_now", age_column="age_at_visit", work_healthcare_column="work_health_care_combined"
    )
    df = update_work_facing_now_column(
        df,
        "work_patient_facing_now",
        "work_status",
        ["Furloughed (temporarily not working)", "Not working (unemployed, retired, long-term sick etc.)", "Student"],
    )
    df = assign_first_visit(
        df=df,
        column_name_to_assign="household_first_visit_datetime",
        id_column="participant_id",
        visit_date_column="visit_datetime",
    )
    df = assign_last_visit(
        df=df,
        column_name_to_assign="last_attended_visit_datetime",
        id_column="participant_id",
        visit_status_column="participant_visit_status",
        visit_date_column="visit_datetime",
    )

    df = assign_date_difference(
        df=df,
        column_name_to_assign="days_since_enrolment",
        start_reference_column="household_first_visit_datetime",
        end_reference_column="last_attended_visit_datetime",
    )
    df = assign_date_difference(
        df=df,
        column_name_to_assign="household_weeks_since_survey_enrolment",
        start_reference_column="survey start",
        end_reference_column="visit_datetime",
        format="weeks",
    )

    df = assign_named_buckets(
        df,
        reference_column="days_since_enrolment",
        column_name_to_assign="visit_number",
        map={
            0: 0,
            4: 1,
            11: 2,
            18: 3,
            25: 4,
            43: 5,
            71: 6,
            99: 7,
            127: 8,
            155: 9,
            183: 10,
            211: 11,
            239: 12,
            267: 13,
            295: 14,
            323: 15,
        },
    )
    df = assign_any_symptoms_around_visit(
        df=df,
        column_name_to_assign="symptoms_around_cghfevamn_symptom_group",
        symptoms_bool_column="symptoms_last_7_days_cghfevamn_symptom_group",
        id_column="participant_id",
        visit_date_column="visit_datetime",
        visit_id_column="visit_id",
    )
    # TODO: Add in once dependencies are derived
    # df = impute_latest_date_flag(
    #     df=df,
    #     participant_id_column="participant_id",
    #     visit_date_column="visit_date",
    #     visit_id_column="visit_id",
    #     contact_any_covid_column="contact_known_or_suspected_covid",
    #     contact_any_covid_date_column="contact_known_or_suspected_covid_latest_date",
    # )

    # df = assign_household_participant_count(
    #     df,
    #     column_name_to_assign="household_participant_count",
    #     household_id_column="ons_household_id",
    #     participant_id_column="participant_id",
    # )
    # df = assign_people_in_household_count(
    #     df, column_name_to_assign="people_in_household_count", participant_count_column="household_participant_count"
    # )

    return df<|MERGE_RESOLUTION|>--- conflicted
+++ resolved
@@ -108,11 +108,7 @@
         df=df,
         column_name_to_assign="samples_taken_date_string",
         reference_column="samples_taken_datetime",
-<<<<<<< HEAD
         time_format="ddMMMyyyy",
-=======
-        time_format="ddMMMyyy",
->>>>>>> 96b0966e
         lower_case=True,
     )
     df = assign_column_to_date_string(
@@ -122,7 +118,7 @@
         time_format="ddMMMyyyy HH:mm:ss",
         lower_case=True,
     )
-<<<<<<< HEAD
+
     df = assign_column_to_date_string(
         df=df,
         column_name_to_assign="date_of_birth_string",
@@ -130,10 +126,6 @@
         time_format="ddMMMyyyy",
         lower_case=True,
     )
-=======
-    df = assign_column_to_date_string(df, "date_of_birth_string", reference_column="date_of_birth")
-
->>>>>>> 96b0966e
     df = convert_null_if_not_in_list(df, "sex", options_list=["Male", "Female"])
     df = assign_taken_column(df, "swab_taken", reference_column="swab_sample_barcode")
     df = assign_taken_column(df, "blood_taken", reference_column="blood_sample_barcode")
