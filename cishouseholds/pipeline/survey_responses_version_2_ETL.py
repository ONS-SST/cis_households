from itertools import chain

from pyspark.accumulators import AddingAccumulatorParam
from pyspark.sql import DataFrame
from pyspark.sql import SparkSession

from cishouseholds.derive import assign_age_at_date
from cishouseholds.derive import assign_column_regex_match
from cishouseholds.derive import assign_column_to_date_string
from cishouseholds.derive import assign_column_uniform_value
from cishouseholds.derive import assign_consent_code
from cishouseholds.derive import assign_named_buckets
from cishouseholds.derive import assign_outward_postcode
from cishouseholds.derive import assign_school_year_september_start
from cishouseholds.derive import assign_taken_column
from cishouseholds.edit import convert_barcode_null_if_zero
from cishouseholds.edit import convert_columns_to_timestamps
from cishouseholds.edit import convert_null_if_not_in_list
from cishouseholds.edit import format_string_upper_and_clean
from cishouseholds.edit import update_schema_types
from cishouseholds.extract import read_csv_to_pyspark_df
from cishouseholds.pipeline.input_variable_names import iqvia_v2_variable_name_map
from cishouseholds.pipeline.load import update_table
from cishouseholds.pipeline.pipeline_stages import register_pipeline_stage
from cishouseholds.pipeline.timestamp_map import iqvia_v2_time_map
from cishouseholds.pipeline.validation_schema import iqvia_v2_validation_schema
from cishouseholds.pyspark_utils import convert_cerberus_schema_to_pyspark
from cishouseholds.pyspark_utils import get_or_create_spark_session
from cishouseholds.validate import validate_and_filter


@register_pipeline_stage("survey_responses_version_2_ETL")
def survey_responses_version_2_ETL(resource_path: str):
    """
    End to end processing of a IQVIA survey responses CSV file.
    """
    df = extract_validate_transform_survey_responses_version_2_delta(resource_path)
    update_table(df, "processed_survey_responses_v2")
    return df


def extract_validate_transform_survey_responses_version_2_delta(resource_path: str):
    spark_session = get_or_create_spark_session()
    df = extract_survey_responses_version_2_delta(spark_session, resource_path)

    error_accumulator = spark_session.sparkContext.accumulator(
        value=[], accum_param=AddingAccumulatorParam(zero_value=[])
    )

    iqvia_v2_time_map_list = list(chain(*list(iqvia_v2_time_map.values())))
    _iqvia_v2_validation_schema = update_schema_types(
        iqvia_v2_validation_schema, iqvia_v2_time_map_list, {"type": "timestamp"}
    )
    df = validate_and_filter(df, _iqvia_v2_validation_schema, error_accumulator)
    df = transform_survey_responses_version_2_delta(df)
    return df


def extract_survey_responses_version_2_delta(spark_session: SparkSession, resource_path: str):
    iqvia_v2_spark_schema = convert_cerberus_schema_to_pyspark(iqvia_v2_validation_schema)
    raw_iqvia_v2_data_header = "|".join(iqvia_v2_variable_name_map.keys())
    df = read_csv_to_pyspark_df(spark_session, resource_path, raw_iqvia_v2_data_header, iqvia_v2_spark_schema, sep="|")
    df = convert_columns_to_timestamps(df, iqvia_v2_time_map)
    return df


def transform_survey_responses_version_2_delta(df: DataFrame) -> DataFrame:
    """
    Call functions to process input for iqvia version 2 survey deltas.
    D11: assign_column_uniform_value
    D12: assign_column_regex_match
    D13: assign_column_convert_to_date
    D14: assign_single_column_from_split
    D19: assign_consent_code
    D15: school_year
    D17: country_barcode
    D18: hh_id_fake
    D19: consent
    D20: work_healthcare
    D21: work_socialcare
    D10: self_isolating
    D10: contact_hospital
    D10: contact_carehome
    D22: age_at_visit
    D23: work_status

    Parameters
    ----------
    df: pyspark.sql.DataFrame

    Return
    ------
    df: pyspark.sql.DataFrame
    """
<<<<<<< HEAD
    df = assign_column_uniform_value(df, "survey_response_dataset_major_version", 1)
    df = assign_column_regex_match(df, "bad_email", "email", r"/^w+[+.w-]*@([w-]+.)*w+[w-]*.([a-z]{2,4}|d+)$/i")
    df = assign_column_to_date_string(df, "visit_date_string", "visit_datetime")
    df = assign_column_to_date_string(df, "sample_taken_date_string", "samples_taken_datetime")
    df = assign_column_to_date_string(df, "date_of_birth_string", "date_of_birth")
=======
    df = assign_column_uniform_value(df, "dataset", 1)  # replace 'n' with chosen value
    df = assign_column_regex_match(
        df, "bad_email", "email", r"/^w+[+.w-]*@([w-]+.)*w+[w-]*.([a-z]{2,4}|d+)$/i"
    )  # using default email pattern regex to filter 'good' and 'bad' emails
    df = assign_column_convert_to_date(df, "visit_date", "visit_datetime")
    df = assign_column_convert_to_date(df, "sample_taken_date", "samples_taken_datetime")
    df = assign_column_convert_to_date(df, "date_of_birth", "date_of_birth")
    df = convert_barcode_null_if_zero(df, "swab_sample_barcode")
    df = convert_barcode_null_if_zero(df, "blood_sample_barcode")
    df = assign_taken_column(df, "swab_taken", "swab_sample_barcode")
    df = assign_taken_column(df, "blood_taken", "blood_sample_barcode")
    df = format_string_upper_and_clean(df, "work_main_job_title")
    df = format_string_upper_and_clean(df, "work_main_job_role")
    df = convert_null_if_not_in_list(df, "sex", ["Male", "Female"])
>>>>>>> ff8b21b8
    # df = placeholder_for_derivation_number_7-2(df, "week")
    # derviation number 7 has been used twice - currently associated to ctpatterns
    # df = placeholder_for_derivation_number_7-2(df, "month")
    df = assign_outward_postcode(
        df, "outward_postcode", "postcode"
    )  # splits on space between postcode segments and gets left half
    # df = placeholder_for_derivation_number_17(df, "country_barcode", ["swab_barcode_cleaned","blood_barcode_cleaned"],
    #  {0:"ONS", 1:"ONW", 2:"ONN", 3:"ONC"})
    # df = placeholder_for_derivation_number_18(df, "hh_id_fake",	"ons_household_id")
    df = assign_consent_code(df, "consent", ["consent_16_visits", "consent_5_visits", "consent_1_visit"])
    # df = placeholder_for_derivation_number_20(df, "work_healthcare",
    # ["work_healthcare_v1", "work_direct_contact"])
    # df = placeholder_for_derivation_number_21(df, "work_socialcare",
    # ["work_sector", "work_care_nursing_home" , "work_direct_contact"])
    # df = placeholder_for_derivation_number_10(df, "self_isolating", "self_isolating_v1")
    # df = placeholder_for_derivation_number_10(df, "contact_hospital",
    # ["contact_participant_hospital", "contact_other_in_hh_hospital"])
    # df = placeholder_for_derivation_number_10(df, "contact_carehome",
    # ["contact_participant_carehome", "contact_other_in_hh_carehome"])
<<<<<<< HEAD
    df = assign_age_at_date(df, "age_at_visit", "visit_datetime", "date_of_birth")
=======
    df = assign_age_at_date(df, "age_at_visit", "visit_date", "date_of_birth")
    df = assign_named_buckets(
        df, "age_at_visit", "ageg_small", {2: "2-11", 12: "12-19", 20: "20-49", 50: "50-69", 70: "70+"}
    )
    df = assign_named_buckets(df, "age_at_visit", "age_group_large_range", {16: "16-49", 50: "50-70", 70: "70+"})
    df = assign_named_buckets(
        df,
        "age_at_visit",
        "ageg_7",
        {2: "2-11", 12: "12-16", 17: "17-25", 25: "25-34", 35: "35-49", 50: "50-69", 70: "70+"},
    )
    df = assign_named_buckets(
        df,
        "age_at_visit",
        "age_group_large_range",
        {
            2: "2-4",
            5: "5-9",
            10: "10-14",
            15: "15-19",
            20: "20-24",
            25: "25-29",
            30: "30-34",
            35: "35-39",
            40: "40-44",
            45: "45-49",
            50: "50-54",
            55: "55-59",
            60: "60-64",
            65: "65-69",
            70: "70-74",
            75: "75-79",
            80: "80-84",
            85: "85-89",
            90: "90+",
        },
    )
    df = assign_school_year_september_start(df, "date_of_birth", "visit_datetime", "school_year_september")
>>>>>>> ff8b21b8
    # df = placeholder_for_derivation_number_23(df, "work_status", ["work_status_v1", "work_status_v2"])
    return df<|MERGE_RESOLUTION|>--- conflicted
+++ resolved
@@ -92,20 +92,12 @@
     ------
     df: pyspark.sql.DataFrame
     """
-<<<<<<< HEAD
     df = assign_column_uniform_value(df, "survey_response_dataset_major_version", 1)
     df = assign_column_regex_match(df, "bad_email", "email", r"/^w+[+.w-]*@([w-]+.)*w+[w-]*.([a-z]{2,4}|d+)$/i")
     df = assign_column_to_date_string(df, "visit_date_string", "visit_datetime")
     df = assign_column_to_date_string(df, "sample_taken_date_string", "samples_taken_datetime")
     df = assign_column_to_date_string(df, "date_of_birth_string", "date_of_birth")
-=======
     df = assign_column_uniform_value(df, "dataset", 1)  # replace 'n' with chosen value
-    df = assign_column_regex_match(
-        df, "bad_email", "email", r"/^w+[+.w-]*@([w-]+.)*w+[w-]*.([a-z]{2,4}|d+)$/i"
-    )  # using default email pattern regex to filter 'good' and 'bad' emails
-    df = assign_column_convert_to_date(df, "visit_date", "visit_datetime")
-    df = assign_column_convert_to_date(df, "sample_taken_date", "samples_taken_datetime")
-    df = assign_column_convert_to_date(df, "date_of_birth", "date_of_birth")
     df = convert_barcode_null_if_zero(df, "swab_sample_barcode")
     df = convert_barcode_null_if_zero(df, "blood_sample_barcode")
     df = assign_taken_column(df, "swab_taken", "swab_sample_barcode")
@@ -113,7 +105,6 @@
     df = format_string_upper_and_clean(df, "work_main_job_title")
     df = format_string_upper_and_clean(df, "work_main_job_role")
     df = convert_null_if_not_in_list(df, "sex", ["Male", "Female"])
->>>>>>> ff8b21b8
     # df = placeholder_for_derivation_number_7-2(df, "week")
     # derviation number 7 has been used twice - currently associated to ctpatterns
     # df = placeholder_for_derivation_number_7-2(df, "month")
@@ -133,10 +124,7 @@
     # ["contact_participant_hospital", "contact_other_in_hh_hospital"])
     # df = placeholder_for_derivation_number_10(df, "contact_carehome",
     # ["contact_participant_carehome", "contact_other_in_hh_carehome"])
-<<<<<<< HEAD
     df = assign_age_at_date(df, "age_at_visit", "visit_datetime", "date_of_birth")
-=======
-    df = assign_age_at_date(df, "age_at_visit", "visit_date", "date_of_birth")
     df = assign_named_buckets(
         df, "age_at_visit", "ageg_small", {2: "2-11", 12: "12-19", 20: "20-49", 50: "50-69", 70: "70+"}
     )
@@ -174,6 +162,5 @@
         },
     )
     df = assign_school_year_september_start(df, "date_of_birth", "visit_datetime", "school_year_september")
->>>>>>> ff8b21b8
     # df = placeholder_for_derivation_number_23(df, "work_status", ["work_status_v1", "work_status_v2"])
     return df