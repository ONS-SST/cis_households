--- conflicted
+++ resolved
@@ -44,13 +44,9 @@
             transform_survey_responses_version_2_delta,
             "|",
         )
-<<<<<<< HEAD
-        update_table_and_log_source_files(df, "transformed_survey_responses_v2_data", "survey_responses_v2_source_file")
-=======
         update_table_and_log_source_files(
             df, "transformed_survey_responses_v2_data", "survey_responses_v2_source_file", "overwrite"
         )
->>>>>>> 9d70d97d
 
 
 def transform_survey_responses_version_2_delta(df: DataFrame) -> DataFrame:
