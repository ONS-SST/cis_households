--- conflicted
+++ resolved
@@ -1,15 +1,11 @@
-<<<<<<< HEAD
-from cishouseholds.derive import assign_raw_copies
-=======
 import pyspark.sql.functions as F
 
+from cishouseholds.derive import assign_raw_copies
 from cishouseholds.derive import concat_fields_if_true
->>>>>>> 05b0ce38
 from cishouseholds.derive import derive_had_symptom_last_7days_from_digital
 from cishouseholds.edit import apply_value_map_multiple_columns
 
 
-<<<<<<< HEAD
 def digital_specific_cleaning(df):
     df = assign_raw_copies(
         df,
@@ -35,14 +31,14 @@
             "face_covering_work_or_education": {"prefer_not_to_say": None},
         },
     )
-=======
+
+
 def digital_specific_transformations(df):
     df = df.withColumn("face_covering_outside_of_home", F.lit(None).cast("string"))
     df = concat_fields_if_true(df, "think_had_covid_which_symptoms", "think_had_covid_which_symptom_", "Yes", ";")
     df = concat_fields_if_true(df, "which_symptoms_last_7_days", "symptoms_last_7_days_", "Yes", ";")
     df = concat_fields_if_true(df, "long_covid_symptoms", "long_covid_symptom_", "Yes", ";")
 
->>>>>>> 05b0ce38
     df = derive_had_symptom_last_7days_from_digital(
         df,
         "had_symptom_last_7days",
