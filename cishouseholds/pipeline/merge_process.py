--- conflicted
+++ resolved
@@ -55,23 +55,6 @@
         interval_upper_bound = 480
         id_type = "unique_pcr_test_id"
 
-<<<<<<< HEAD
-    # OPTIMISATION: select only needed columns from the joined df
-    merge_type_neccessary_columns = merge_type_neccessary_columns + [visit_date_column_name, received_date_column_name]
-
-    keep_list = merge_type_neccessary_columns + [
-        barcode_column_name,
-        "unique_id_voyager",
-        "unique_id_" + merge_type,
-        "count_barcode_swab",  # DO: count_barcode_swab can be eliminated
-        "count_barcode_voyager",  # DO: count_barcode_voyager can be eliminated
-    ]
-    df = outer_df.select(*set(keep_list))
-
-    dont_keep_list = merge_type_neccessary_columns + ["count_barcode_voyager", "count_barcode_" + merge_type]
-    df_with_nonmerge_columns = outer_df.drop(*dont_keep_list)
-
-=======
     elif merge_type == "antibody":
         interval_upper_bound = 240
         id_type = "unique_antibody_test_id"
@@ -83,7 +66,6 @@
 
     df_non_specific_merge = outer_df.drop(*merge_type_neccessary_columns)
 
->>>>>>> c442b38c
     df = M.assign_time_difference_and_flag_if_outside_interval(
         df=df,
         column_name_outside_interval_flag="out_of_date_range_" + merge_type,
@@ -97,17 +79,10 @@
     df = M.assign_absolute_offset(
         df=df, column_name_to_assign="abs_offset_diff_vs_visit_hr", reference_column="diff_vs_visit_hr", offset=24
     )
-<<<<<<< HEAD
-    many_to_many_df, one_to_many_df, many_to_one_df, one_to_one_df = assign_merge_process_group_flags(
-        df=outer_df, merge_type=merge_type
-    )
-    return many_to_many_df, one_to_many_df, many_to_one_df, one_to_one_df, df_with_nonmerge_columns
-=======
     many_to_many_df, one_to_many_df, many_to_one_df, one_to_one_df = assign_merge_process_group_flags_and_filter(
         df=df, merge_type=merge_type
     )
     return many_to_many_df, one_to_many_df, many_to_one_df, one_to_one_df, df_non_specific_merge
->>>>>>> c442b38c
 
 
 def assign_merge_process_group_flags_and_filter(df: DataFrame, merge_type: str):
@@ -204,27 +179,13 @@
         by default is "void" but it is possible to specify what is considered as void in the PCR result test.
     """
     merge_type = "swab"
-<<<<<<< HEAD
-
-    (
-        many_to_many_df,
-        one_to_many_df,
-        many_to_one_df,
-        one_to_one_df,
-        df_with_nonmerge_columns,
-    ) = merge_process_preparation(
-=======
     many_to_many_df, one_to_many_df, many_to_one_df, one_to_one_df, df_non_specific_merge = merge_process_preparation(
->>>>>>> c442b38c
         survey_df=survey_df,
         labs_df=labs_df,
         merge_type=merge_type,
         barcode_column_name=barcode_column_name,
         visit_date_column_name=visit_date_column_name,
         received_date_column_name=received_date_column_name,
-<<<<<<< HEAD
-        merge_type_neccessary_columns=["pcr_result_classification"],
-=======
         merge_type_neccessary_columns=[
             "barcode",
             "unique_participant_response_id",
@@ -234,7 +195,6 @@
             "pcr_result_recorded_datetime",
             "pcr_result_classification",
         ],
->>>>>>> c442b38c
     )
     window_columns = [
         "abs_offset_diff_vs_visit_hr",
@@ -242,11 +202,6 @@
         visit_date_column_name,
         # 4th here is uncleaned barcode from labs (used in the Stata pipeline)
     ]
-<<<<<<< HEAD
-    # DO*: 2x same applies to antibody
-    # DO: filter only one_to_many_swabs
-=======
->>>>>>> c442b38c
     one_to_many_df = M.one_to_many_swabs(
         df=one_to_many_df,
         group_by_column=barcode_column_name,
@@ -255,22 +210,12 @@
         void_value=void_value,
         flag_column_name="drop_flag_1tom_" + merge_type,
     )
-<<<<<<< HEAD
-    # DO: filter only many_to_one_swab_flag
-=======
-
->>>>>>> c442b38c
     many_to_one_df = M.many_to_one_swab_flag(
         df=many_to_one_df,
         column_name_to_assign="drop_flag_mto1_" + merge_type,
         group_by_column=barcode_column_name,
         ordering_columns=window_columns,
     )
-<<<<<<< HEAD
-    # DO: filter only many_to_many_flag
-=======
-
->>>>>>> c442b38c
     many_to_many_df = M.many_to_many_flag(  # UPDATE: window column correct ordering
         df=many_to_many_df,
         drop_flag_column_name_to_assign="drop_flag_mtom_" + merge_type,
@@ -284,20 +229,11 @@
         process_type="swab",
         failed_flag_column_name_to_assign="failed_flag_mtom_" + merge_type,
     )
-<<<<<<< HEAD
-    # outer_df = merge_process_validation(
-    #    outer_df=outer_df,
-    #    merge_type="swab",
-    #    barcode_column_name=barcode_column_name,
-    # )
-    # return outer_df
-    return True
-=======
 
     outer_df = M.union_multiple_tables(tables=[many_to_many_df, one_to_many_df, many_to_one_df, one_to_one_df])
 
     outer_df = merge_process_validation(
-        outer_df=outer_df,
+        df=outer_df,
         merge_type="swab",
         barcode_column_name=barcode_column_name,
     )
@@ -309,7 +245,6 @@
         how="inner",
     )
     return outer_df
->>>>>>> c442b38c
 
 
 def execute_merge_specific_antibody(
@@ -330,20 +265,13 @@
     received_date_column_name
     """
     merge_type = "antibody"
-<<<<<<< HEAD
-    many_to_many_df, one_to_many_df, many_to_one_df, df_with_nonmerge_columns = merge_process_preparation(
-=======
     many_to_many_df, one_to_many_df, many_to_one_df, one_to_one_df, df_non_specific_merge = merge_process_preparation(
->>>>>>> c442b38c
         survey_df=survey_df,
         labs_df=labs_df,
         merge_type=merge_type,
         barcode_column_name=barcode_column_name,
         visit_date_column_name=visit_date_column_name,
         received_date_column_name=received_date_column_name,
-<<<<<<< HEAD
-        merge_type_neccessary_columns=["antibody_test_result_classification"],
-=======
         merge_type_neccessary_columns=[
             "barcode",
             "unique_participant_response_id",
@@ -353,7 +281,6 @@
             "antibody_result_recorded_datetime",
             "antibody_result_classification",
         ],
->>>>>>> c442b38c
     )
     one_to_many_df = M.one_to_many_antibody_flag(
         df=one_to_many_df,
@@ -369,10 +296,6 @@
         column_name_to_assign="drop_flag_mto1_" + merge_type,
         group_by_column=barcode_column_name,
     )
-<<<<<<< HEAD
-=======
-
->>>>>>> c442b38c
     window_columns = [
         "abs_offset_diff_vs_visit_hr",
         "diff_vs_visit_hr",
@@ -387,14 +310,6 @@
         process_type=merge_type,
         failed_flag_column_name_to_assign="failed_flag_mtom_" + merge_type,
     )
-<<<<<<< HEAD
-    # outer_df = merge_process_validation(
-    #    outer_df,
-    #    merge_type=merge_type,
-    #    barcode_column_name=barcode_column_name,
-    # )
-    return many_to_many_df
-=======
 
     outer_df = M.union_multiple_tables(tables=[many_to_many_df, one_to_many_df, many_to_one_df, one_to_one_df])
     outer_df = merge_process_validation(
@@ -408,7 +323,6 @@
         how="inner",
     )
     return outer_df
->>>>>>> c442b38c
 
 
 def merge_process_filtering(
