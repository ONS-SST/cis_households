--- conflicted
+++ resolved
@@ -344,13 +344,9 @@
     merge_combination: List[str] = ["1tom", "mto1", "mtom"],
 ):
     """
-<<<<<<< HEAD
-    Final filtering process of merging generating successful merges ...
-=======
     Resolves all drop/failed flags created in the merging process to filter out
     successfully-matched records from unmatched lab records and failed records.
 
->>>>>>> 082b4bc5
     Parameters
     ----------
     df
@@ -369,11 +365,6 @@
     - Residuals df (i.e. all lab records not matched)
     - Failed records df (records that have failed process)
     """
-<<<<<<< HEAD
-    # STEP 1 - RESOLVE FLAGS ---------------------------
-    # include: failed_flag_mtom_swab
-=======
->>>>>>> 082b4bc5
 
     df = (
         df.withColumn("best_match", F.lit(None).cast("integer"))
@@ -433,13 +424,8 @@
     df_not_best_match = df.filter(F.col("not_best_match") == "1")
     df_failed_records = df.filter(F.col("failed_match") == "1")
 
-<<<<<<< HEAD
     # STEP 3 -
     df_not_best_match = df_not_best_match.withColumn("not_best_match_for_union", F.lit(1).cast("integer"))
-=======
-    # Created for filtering purposes later on, to ensure a 'best_match' is chosen over a 'not_best_match' record
-    df_not_best_match = df_not_best_match.withColumn("not_best_match_for_union", F.lit(1).cast("int"))
->>>>>>> 082b4bc5
 
     df_lab_residuals = df_not_best_match.select(barcode_column_name, *lab_columns_list).distinct()
     df_lab_residuals = df_lab_residuals.join(df_best_match, on="unique_id_swab", how="left_anti")
@@ -472,14 +458,9 @@
     df_all_iqvia, df_failed_records_iqvia = prepare_for_union(df_all_iqvia, df_failed_records_iqvia)
     df_all_iqvia = df_all_iqvia.unionByName(df_failed_records_iqvia)
 
-<<<<<<< HEAD
     # window function count number of unique id
     window = Window.partitionBy("unique_participant_response_id")
     df_all_iqvia = df_all_iqvia.withColumn("unique_id_count", F.count("unique_participant_response_id").over(window))
-=======
-    window = Window.partitionBy("unique_id_voyager")
-    df_all_iqvia = df_all_iqvia.withColumn("unique_id_count", F.count("unique_id_voyager").over(window))
->>>>>>> 082b4bc5
 
     df_all_iqvia = df_all_iqvia.filter((F.col("not_best_match_for_union").isNull()) | (F.col("unique_id_count") == 1))
 
