from typing import List

from pyspark.sql import DataFrame
from pyspark.sql import functions as F
from pyspark.sql.window import Window

import cishouseholds.merge as M
from cishouseholds.compare import prepare_for_union
from cishouseholds.validate import check_singular_match


def merge_process_preparation(
    survey_df: DataFrame,
    labs_df: DataFrame,
    merge_type: str,
    barcode_column_name: str,
    visit_date_column_name: str,
    received_date_column_name: str,
    merge_type_necessary_columns: List[str],
) -> DataFrame:
    """
    Common function to either Swab/Antibody merge that executes the functions for assigning an unique identifier
    and count occurrence to decide whether it is 1 to many, many to one, or many to many.

    Parameters
    ----------
    survey_df
        iqvia dataframe
    labs_df
        swab or antibody unmerged dataframe
    merge_type
        either swab or antibody, no other value accepted.
    barcode_column_name
    visit_date_column_name
    received_date_column_name

    Note
    ----
    It is assumed that the barcode column name for survey and labs is the same.
    """
    survey_df = M.assign_count_of_occurrences_column(survey_df, barcode_column_name, "count_barcode_voyager")
    labs_df = M.assign_count_of_occurrences_column(labs_df, barcode_column_name, "count_barcode_" + merge_type)

    outer_df = survey_df.join(labs_df, on=barcode_column_name, how="outer")

    if merge_type == "swab":
        interval_upper_bound = 480
        unique_id = "unique_pcr_test_id"

    elif merge_type == "antibody":
        interval_upper_bound = 240
        unique_id = "unique_antibody_test_id"

    # take none:1 and 1:none out
    none_records_logic = (F.col("unique_participant_response_id").isNull()) | (F.col(unique_id).isNull())
    # check if barcode column is null dump the records in none_record_df
    none_record_df = outer_df.filter(none_records_logic)
    outer_df = outer_df.filter(~none_records_logic)
    df = outer_df.select(*merge_type_necessary_columns)

    merge_type_necessary_columns.remove("unique_participant_response_id")
    merge_type_necessary_columns.remove(unique_id)

    df_non_specific_merge = outer_df.drop(*merge_type_necessary_columns).distinct()

    df = M.assign_time_difference_and_flag_if_outside_interval(
        df=df,
        column_name_outside_interval_flag="out_of_date_range_" + merge_type,
        column_name_time_difference="diff_vs_visit_hr_" + merge_type,
        start_datetime_reference_column=visit_date_column_name,
        end_datetime_reference_column=received_date_column_name,
        interval_lower_bound=-24,
        interval_upper_bound=interval_upper_bound,
        interval_bound_format="hours",
    )

    df = M.assign_absolute_offset(
        df=df,
        column_name_to_assign="abs_offset_diff_vs_visit_hr_" + merge_type,
        reference_column="diff_vs_visit_hr_" + merge_type,
        offset=24,
    )

    (
        many_to_many_df,
        one_to_many_df,
        many_to_one_df,
        one_to_one_df,
        no_merge_df,
    ) = assign_merge_process_group_flags_and_filter(df=df, merge_type=merge_type)
    return (
        many_to_many_df,
        one_to_many_df,
        many_to_one_df,
        one_to_one_df,
        no_merge_df,
        df_non_specific_merge,
        none_record_df,
    )


def assign_merge_process_group_flags_and_filter(df: DataFrame, merge_type: str):
    """
    Assign all merge process group flag columns simultaneously and create separate
    into individual dataframes
    Parameters
    ----------
    df
    merge_types
    """
    match_types = {"1to1": ["==1", "==1"], "mtom": [">1", ">1"], "1tom": [">1", "==1"], "mto1": ["==1", ">1"]}
    for name, condition in match_types.items():
        df = M.assign_merge_process_group_flag(
            df=df,
            column_name_to_assign=name + "_" + merge_type,
            out_of_date_range_flag="out_of_date_range_" + merge_type,
            count_barcode_labs_column_name="count_barcode_" + merge_type,
            count_barcode_labs_condition=condition[0],
            count_barcode_voyager_column_name="count_barcode_voyager",
            count_barcode_voyager_condition=condition[1],
        )
    one_to_one_df = df.filter(F.col("1to1" + "_" + merge_type) == 1)

    many_to_many_df = df.filter(F.col("mtom" + "_" + merge_type) == 1)

    one_to_many_df = df.filter(F.col("1tom" + "_" + merge_type) == 1)

    many_to_one_df = df.filter(F.col("mto1" + "_" + merge_type) == 1)

    # TODO: if none_record_df method works, discard no_merge_df
    no_merge_df = df.filter(
        (F.col("mtom" + "_" + merge_type).isNull())
        & (F.col("1tom" + "_" + merge_type).isNull())
        & (F.col("mto1" + "_" + merge_type).isNull())
        & (F.col("1to1" + "_" + merge_type).isNull())
    )
    no_merge_df = no_merge_df.withColumn(
        "noneto1_" + merge_type, F.when((F.col("count_barcode_voyager").isNull()), 1).otherwise(None)
    )
    no_merge_df = no_merge_df.withColumn(
        "1tonone_" + merge_type, F.when((F.col("count_barcode_" + merge_type).isNull()), 1).otherwise(None)
    )

    # validate that only one match type exists at this point

    return many_to_many_df, one_to_many_df, many_to_one_df, one_to_one_df, no_merge_df


def merge_process_validation(
    one_to_many_df: DataFrame,
    many_to_one_df: DataFrame,
    many_to_many_df: DataFrame,
    merge_type: str,
    barcode_column_name: str,
) -> DataFrame:
    """
    Once the merging, preparation and one_to_many, many_to_one and many_to_many functions are executed,
    this function will apply the validation function after identifying what type of merge it is.
    Parameters
    ----------
    one_to_many_df
    many_to_one_df
    many_to_many_df
    merge_type
        either swab or antibody, no other value accepted.
    barcode_column_name
    """
    input_dfs = [one_to_many_df, many_to_one_df, many_to_many_df]
    output_dfs = []

    flag_column_names = ["drop_flag_1tom_", "drop_flag_mto1_", "drop_flag_mtom_"]
    flag_column_names_syntax = [column + merge_type for column in flag_column_names]

    failed_column_names = ["failed_1tom_", "failed_mto1_", "failed_mtom_"]
    failed_column_names_syntax = [column + merge_type for column in failed_column_names]

    existing_failure_column_dict = {
        "failed_1tom_antibody": "failed_flag_1tom_antibody",
        "failed_mtom_antibody": "failed_flag_mtom_antibody",
        "failed_mtom_swab": "failed_flag_mtom_swab",
    }

    for df, flag_column, failed_column in zip(input_dfs, flag_column_names_syntax, failed_column_names_syntax):
        existing_failure_column = None
        group_by = [barcode_column_name]
        if failed_column in existing_failure_column_dict:
            existing_failure_column = existing_failure_column_dict[failed_column]
        if "mtom" in failed_column:
            group_by = [barcode_column_name, "unique_participant_response_id"]
        df = check_singular_match(
            df=df,
            drop_flag_column_name=flag_column,
            failure_column_name=failed_column,
            group_by_columns=group_by,
            existing_failure_column=existing_failure_column,
        )
        output_dfs.append(df)
    return tuple(output_dfs)


def execute_merge_specific_swabs(
    survey_df: DataFrame,
    labs_df: DataFrame,
    barcode_column_name: str,
    visit_date_column_name: str,
    received_date_column_name: str,
    void_value: str = "Void",
) -> DataFrame:
    """
    Specific high level function to execute the process for swab.
    Parameters
    ----------
    survey_df
    labs_df
    barcode_column_name
    visit_date_column_name
    received_date_column_name
    void_value
        by default is "Void" but it is possible to specify what is considered as void in the PCR result test.
    """
    merge_type = "swab"
    (
        many_to_many_df,
        one_to_many_df,
        many_to_one_df,
        one_to_one_df,
        no_merge_df,
        df_non_specific_merge,
        none_record_df,
    ) = merge_process_preparation(
        survey_df=survey_df,
        labs_df=labs_df,
        merge_type=merge_type,
        barcode_column_name=barcode_column_name,
        visit_date_column_name=visit_date_column_name,
        received_date_column_name=received_date_column_name,
        merge_type_necessary_columns=[
            "swab_sample_barcode",
            "unique_participant_response_id",
            "unique_pcr_test_id",
            "visit_datetime",
            "pcr_datetime",
            "pcr_result_classification",
            "count_barcode_" + merge_type,
            "count_barcode_voyager",
        ],
    )

    window_columns = [
        "abs_offset_diff_vs_visit_hr_swab",
        "diff_vs_visit_hr_swab",
        visit_date_column_name,
        # Stata also uses uncleaned barcode from labs
    ]
    one_to_many_df = M.one_to_many_swabs(
        df=one_to_many_df,
        group_by_column=barcode_column_name,
        ordering_columns=window_columns,
        pcr_result_column_name="pcr_result_classification",
        void_value=void_value,
        flag_column_name="drop_flag_1tom_" + merge_type,
    )
    many_to_one_df = M.many_to_one_swab_flag(
        df=many_to_one_df,
        column_name_to_assign="drop_flag_mto1_" + merge_type,
        group_by_column=barcode_column_name,
        ordering_columns=window_columns,
    )
    many_to_many_df = M.many_to_many_flag(
        df=many_to_many_df,
        drop_flag_column_name_to_assign="drop_flag_mtom_" + merge_type,
        group_by_column=barcode_column_name,
        out_of_date_range_column="out_of_date_range_swab",
        ordering_columns=[
            "abs_offset_diff_vs_visit_hr_swab",
            "diff_vs_visit_hr_swab",
            "unique_participant_response_id",
            "unique_pcr_test_id",
        ],
        process_type="swab",
        failure_column_name="failed_flag_mtom_" + merge_type,
    )
    one_to_many_df, many_to_one_df, many_to_many_df = merge_process_validation(
        one_to_many_df=one_to_many_df,
        many_to_one_df=many_to_one_df,
        many_to_many_df=many_to_many_df,
        merge_type="swab",
        barcode_column_name=barcode_column_name,
    )

    one_to_many_df.cache().count()
    many_to_one_df.cache().count()
    many_to_many_df.cache().count()

    unioned_df = M.union_multiple_tables(
        tables=[many_to_many_df, one_to_many_df, many_to_one_df, one_to_one_df, no_merge_df]
    )

    df_non_specific_merge = df_non_specific_merge.withColumnRenamed(
        "unique_pcr_test_id", "unique_pcr_test_id_right"
    ).withColumnRenamed("unique_participant_response_id", "unique_participant_response_id_right")
    unioned_df = unioned_df.join(
        df_non_specific_merge,
        on=(
            (
                unioned_df["unique_participant_response_id"]
                == df_non_specific_merge["unique_participant_response_id_right"]
            )
            & unioned_df["unique_pcr_test_id"].eqNullSafe(df_non_specific_merge["unique_pcr_test_id_right"])
        ),
        how="left",
    ).drop("unique_participant_response_id_right", "unique_pcr_test_id_right")

    # unioned_df = M.union_multiple_tables(tables=[unioned_df, none_record_df])

    return unioned_df, none_record_df


def execute_merge_specific_antibody(
    survey_df: DataFrame,
    labs_df: DataFrame,
    barcode_column_name: str,
    visit_date_column_name: str,
    received_date_column_name: str,
) -> DataFrame:
    """
    Specific high level function to execute the process for Antibody.
    Parameters
    ----------
    survey_df
    labs_df
    barcode_column_name
    visit_date_column_name
    received_date_column_name
    """
    merge_type = "antibody"
    (
        many_to_many_df,
        one_to_many_df,
        many_to_one_df,
        one_to_one_df,
        no_merge_df,
        df_non_specific_merge,
        none_record_df,
    ) = merge_process_preparation(
        survey_df=survey_df,
        labs_df=labs_df,
        merge_type=merge_type,
        barcode_column_name=barcode_column_name,
        visit_date_column_name=visit_date_column_name,
        received_date_column_name=received_date_column_name,
        merge_type_necessary_columns=[
            "blood_sample_barcode",
            "unique_participant_response_id",
            "unique_antibody_test_id",
            "visit_date_string",
            "blood_sample_received_date_s_protein",
            "antibody_test_result_recorded_date_s_protein",
            "antibody_test_result_classification_s_protein",
            "count_barcode_antibody",
            "count_barcode_voyager",
            "siemens_antibody_test_result_value_s_protein",
        ],
    )

    one_to_many_df = M.one_to_many_antibody_flag(
        df=one_to_many_df,
        column_name_to_assign="drop_flag_1tom_" + merge_type,
        group_by_column=barcode_column_name,
        diff_interval_hours="diff_vs_visit_hr_antibody",
        siemens_column="siemens_antibody_test_result_value_s_protein",
        tdi_column="antibody_test_result_classification_s_protein",
        visit_date=visit_date_column_name,
    )
    many_to_one_df = M.many_to_one_antibody_flag(
        df=many_to_one_df,
        column_name_to_assign="drop_flag_mto1_" + merge_type,
        group_by_column=barcode_column_name,
    )
    window_columns = [
        "abs_offset_diff_vs_visit_hr_antibody",
        "diff_vs_visit_hr_antibody",
        "unique_participant_response_id",
        "unique_antibody_test_id",
    ]
    many_to_many_df = M.many_to_many_flag(
        df=many_to_many_df,
        drop_flag_column_name_to_assign="drop_flag_mtom_" + merge_type,
        group_by_column=barcode_column_name,
        ordering_columns=window_columns,
        process_type=merge_type,
        out_of_date_range_column="out_of_date_range_" + merge_type,
        failure_column_name="failed_flag_mtom_" + merge_type,
    )

    one_to_many_df, many_to_one_df, many_to_many_df = merge_process_validation(
        one_to_many_df=one_to_many_df,
        many_to_one_df=many_to_one_df,
        many_to_many_df=many_to_many_df,
        merge_type=merge_type,
        barcode_column_name=barcode_column_name,
    )
    one_to_many_df.cache().count()
    many_to_one_df.cache().count()
    many_to_many_df.cache().count()

    unioned_df = M.union_multiple_tables(
        tables=[many_to_many_df, one_to_many_df, many_to_one_df, one_to_one_df, no_merge_df]
    )

    df_non_specific_merge = df_non_specific_merge.withColumnRenamed(
        "unique_antibody_test_id", "unique_antibody_test_id_right"
    ).withColumnRenamed("unique_participant_response_id", "unique_participant_response_id_right")

    unioned_df = unioned_df.join(
        df_non_specific_merge,
        on=(
            (
                unioned_df["unique_participant_response_id"]
                == df_non_specific_merge["unique_participant_response_id_right"]
            )
            & unioned_df["unique_antibody_test_id"].eqNullSafe(df_non_specific_merge["unique_antibody_test_id_right"])
        ),
        how="left",
    ).drop("unique_participant_response_id_right", "unique_antibody_test_id_right")

    return unioned_df, none_record_df


def merge_process_filtering(
    df: DataFrame,
    none_record_df: DataFrame,
    merge_type: str,
    barcode_column_name: str,
    lab_columns_list: List[str],
    merge_combination: List[str] = ["1tom", "mto1", "mtom"],
):
    """
    Resolves all drop/failed flags created in the merging process to filter out
    successfully-matched records from unmatched lab records and failed records.

    Parameters
    ----------
    df
        Input dataframe with drop, merge_type and failed to merge columns
    merge_type
        Must be swab or antibody
    lab_columns_list
        Names of all columns associated only with the lab input
    merge_combination
        Types of merges to resolve, accepted strings in list: 1tom, mto1, mtom

    Notes
    -----
    This function will return 3 dataframes:
    - Successfully matched df inclusive of all iqvia records
    - Residuals df (i.e. all lab records not matched)
    - Failed records df (records that have failed process)
    """
    df = df.withColumn("failed_match", F.lit(None).cast("integer"))

    df = df.withColumn("not_best_match", F.when(F.col(f"out_of_date_range_{merge_type}") == 1, 1))
    df = df.withColumn(
        "best_match",
        F.when(
            (F.col(f"out_of_date_range_{merge_type}").isNull() & (F.col(f"1to1_{merge_type}") == 1)),
            1,
        ),
    )

    for xtox in merge_combination:
        best_match_logic = (
            (F.col(xtox + "_" + merge_type) == 1)
            & (F.col("drop_flag_" + xtox + "_" + merge_type).isNull())
            & (F.col("failed_" + xtox + "_" + merge_type).isNull())
            & (F.col(f"out_of_date_range_{merge_type}").isNull())
        )
        not_best_match_logic = (
            (F.col(xtox + "_" + merge_type) == 1)
            & (F.col("drop_flag_" + xtox + "_" + merge_type) == 1)
            & (F.col("failed_" + xtox + "_" + merge_type).isNull())
        )
        failed_match_logic = (F.col(xtox + "_" + merge_type) == 1) & (F.col("failed_" + xtox + "_" + merge_type) == 1)

        df = df.withColumn("best_match", F.when(best_match_logic, 1).otherwise(F.col("best_match")))
        df = df.withColumn("not_best_match", F.when(not_best_match_logic, 1).otherwise(F.col("not_best_match")))
        df = df.withColumn("failed_match", F.when(failed_match_logic, 1).otherwise(F.col("failed_match")))

    if merge_type == "swab":
        df = df.withColumn(
            "failed_match", F.when(F.col("failed_flag_mtom_swab") == 1, 1).otherwise(F.col("failed_match"))
        )
        lab_record_id = "unique_pcr_test_id"
    elif merge_type == "antibody":
        df = df.withColumn(
            "failed_match",
            F.when((F.col("failed_flag_mtom_antibody") == 1) | (F.col("failed_flag_1tom_antibody") == 1), 1).otherwise(
                F.col("failed_match")
            ),
        )
        lab_record_id = "unique_antibody_test_id"

    df = df.withColumn(
        "best_match", F.when(F.col("failed_match") == 1, None).otherwise(F.col("best_match"))
    ).withColumn("not_best_match", F.when(F.col("failed_match") == 1, None).otherwise(F.col("not_best_match")))

    df_best_match = df.filter(F.col("best_match") == "1")
    df_not_best_match = df.filter(F.col("not_best_match") == "1")
    df_failed_records = df.filter(F.col("failed_match") == "1")

    # Created for filtering purposes later on, to ensure a 'best_match' is chosen over a 'not_best_match' record
    df_not_best_match = df_not_best_match.withColumn("not_best_match_for_union", F.lit(1).cast("integer"))

    df_lab_residuals = df_not_best_match.select(barcode_column_name, *lab_columns_list).distinct()
    df_lab_residuals = df_lab_residuals.join(df_best_match, on=lab_record_id, how="left_anti")

    drop_list_columns = [
        f"out_of_date_range_{merge_type}",
        f"1tom_{merge_type}",
        f"mto1_{merge_type}",
        f"mtom_{merge_type}",
        f"drop_flag_1tom_{merge_type}",
        f"drop_flag_mto1_{merge_type}",
        f"drop_flag_mtom_{merge_type}",
        f"failed_1tom_{merge_type}",
        f"failed_mto1_{merge_type}",
        f"failed_mtom_{merge_type}",
        f"failed_flag_mtom_{merge_type}",
        f"1to1_{merge_type}",
        f"1tonone_{merge_type}",
        f"noneto1_{merge_type}",
        "best_match",
        "not_best_match",
        "failed_match",
    ]
    if merge_type == "antibody":
        drop_list_columns.append("failed_flag_1tom_antibody")

    df_not_best_match = df_not_best_match.drop(*lab_columns_list).drop(*drop_list_columns).distinct()
    df_failed_records_iqvia = df_failed_records.drop(*lab_columns_list).drop(*drop_list_columns).distinct()

    df_best_match, df_not_best_match = prepare_for_union(df_best_match, df_not_best_match)
    df_all_iqvia = df_best_match.unionByName(df_not_best_match)

    df_all_iqvia, df_failed_records_iqvia = prepare_for_union(df_all_iqvia, df_failed_records_iqvia)
    df_all_iqvia = df_all_iqvia.unionByName(df_failed_records_iqvia)

<<<<<<< HEAD
    if merge_type == "swab":
        unique_id = "unique_pcr_test_id"
        drop_list = ["count_barcode_voyager", "count_barcode_swab"]
    elif merge_type == "antibody":
        unique_id = "unique_antibody_test_id"
        drop_list = ["count_barcode_voyager", "count_barcode_antibody"]

    print("        -creating residuals table")  # functional
=======
>>>>>>> 18a19f3d
    df_lab_residuals = M.union_multiple_tables(
        tables=[
            df_lab_residuals,
            none_record_df.filter(F.col("unique_participant_response_id").isNull()).select(*df_lab_residuals.columns),
        ]
    )

<<<<<<< HEAD
    print("        -creating IQVIA only table")  # functional
    df_all_iqvia = M.union_multiple_tables(
        tables=[df_all_iqvia, none_record_df.filter(F.col(unique_id).isNull()).drop(*drop_list)]
    )
=======
    df_all_iqvia = M.union_multiple_tables(tables=[df_all_iqvia, df.where(F.col("1tonone_" + merge_type).isNotNull())])
>>>>>>> 18a19f3d

    # window function count number of unique id
    window = Window.partitionBy("unique_participant_response_id")
    df_all_iqvia = df_all_iqvia.withColumn("unique_id_count", F.count("unique_participant_response_id").over(window))

    df_all_iqvia = df_all_iqvia.filter((F.col("not_best_match_for_union").isNull()) | (F.col("unique_id_count") == 1))

    drop_list_columns.extend(["not_best_match_for_union", "unique_id_count"])
    return (
        df_all_iqvia.drop(*drop_list_columns),
        df_lab_residuals.drop(*drop_list_columns),
        df_failed_records.drop(*drop_list_columns),
    )<|MERGE_RESOLUTION|>--- conflicted
+++ resolved
@@ -545,7 +545,6 @@
     df_all_iqvia, df_failed_records_iqvia = prepare_for_union(df_all_iqvia, df_failed_records_iqvia)
     df_all_iqvia = df_all_iqvia.unionByName(df_failed_records_iqvia)
 
-<<<<<<< HEAD
     if merge_type == "swab":
         unique_id = "unique_pcr_test_id"
         drop_list = ["count_barcode_voyager", "count_barcode_swab"]
@@ -554,8 +553,6 @@
         drop_list = ["count_barcode_voyager", "count_barcode_antibody"]
 
     print("        -creating residuals table")  # functional
-=======
->>>>>>> 18a19f3d
     df_lab_residuals = M.union_multiple_tables(
         tables=[
             df_lab_residuals,
@@ -563,14 +560,11 @@
         ]
     )
 
-<<<<<<< HEAD
     print("        -creating IQVIA only table")  # functional
     df_all_iqvia = M.union_multiple_tables(
         tables=[df_all_iqvia, none_record_df.filter(F.col(unique_id).isNull()).drop(*drop_list)]
     )
-=======
     df_all_iqvia = M.union_multiple_tables(tables=[df_all_iqvia, df.where(F.col("1tonone_" + merge_type).isNotNull())])
->>>>>>> 18a19f3d
 
     # window function count number of unique id
     window = Window.partitionBy("unique_participant_response_id")
