--- conflicted
+++ resolved
@@ -145,11 +145,7 @@
     failed_column_names = ["failed_1tom_", "failed_mto1_", "failed_mtom_"]
     failed_column_names_syntax = [column + merge_type for column in failed_column_names]
 
-<<<<<<< HEAD
-    match_type_columns_syntax = [element + "_" + merge_type for element in merge_type_list]
-=======
     match_type_columns_syntax = [column + "_" + merge_type for column in merge_type_list]
->>>>>>> 35e92976
 
     df = validate_merge_logic(
         df=df,
@@ -232,16 +228,12 @@
         group_by_column=barcode_column_name,
         ordering_columns=window_columns,
     )
-<<<<<<< HEAD
     print("mto1 output --> ")
     many_to_one_df.show()
 
     print("mtom input --> ")
     many_to_many_df.show()
     many_to_many_df = M.many_to_many_flag(  # UPDATE: window column correct ordering
-=======
-    many_to_many_df = M.many_to_many_flag(
->>>>>>> 35e92976
         df=many_to_many_df,
         drop_flag_column_name_to_assign="drop_flag_mtom_" + merge_type,
         group_by_column=barcode_column_name,
@@ -254,7 +246,6 @@
         process_type="swab",
         failed_flag_column_name_to_assign="failed_flag_mtom_" + merge_type,
     )
-<<<<<<< HEAD
     print("mtom output --> ")
     many_to_many_df.show()
 
@@ -265,24 +256,15 @@
 
     outer_df = merge_process_validation(
         df=outer_df,
-=======
-    unioned_df = M.union_multiple_tables(tables=[many_to_many_df, one_to_many_df, many_to_one_df, one_to_one_df])
-    unioned_df = merge_process_validation(
-        df=unioned_df,
->>>>>>> 35e92976
         merge_type="swab",
         barcode_column_name=barcode_column_name,
     )
 
-<<<<<<< HEAD
     print("main output --> ")
     outer_df.show(truncate=False)
 
     # DO: join with two columns the non needed dataframe part
     outer_df = outer_df.join(
-=======
-    return unioned_df.join(
->>>>>>> 35e92976
         df_non_specific_merge,
         on=["unique_participant_response_id", "unique_pcr_test_id"],
         how="left",
@@ -314,13 +296,8 @@
         barcode_column_name=barcode_column_name,
         visit_date_column_name=visit_date_column_name,
         received_date_column_name=received_date_column_name,
-<<<<<<< HEAD
-        merge_type_neccessary_columns=[
-            "barcode",
-=======
         merge_type_necessary_columns=[
             "blood_sample_barcode",
->>>>>>> 35e92976
             "unique_participant_response_id",
             "unique_antibody_test_id",
             "visit_date_string",
@@ -381,32 +358,22 @@
 
     unioned_df = M.union_multiple_tables(tables=[many_to_many_df, one_to_many_df, many_to_one_df, one_to_one_df])
 
-<<<<<<< HEAD
     print("main output pre validation --> ")
-    outer_df.show()
-
-    outer_df = merge_process_validation(
-        outer_df,
-=======
     unioned_df = merge_process_validation(
         unioned_df,
->>>>>>> 35e92976
         merge_type=merge_type,
         barcode_column_name=barcode_column_name,
     )
-
-<<<<<<< HEAD
+    unioned_df.show()
+
     print("main output --> ")
-    outer_df.show(truncate=False)
-
-    outer_df = outer_df.join(
-=======
-    return unioned_df.join(
->>>>>>> 35e92976
+
+    unioned_df = unioned_df.join(
         df_non_specific_merge,
         on=["unique_participant_response_id", "unique_antibody_test_id"],
         how="left",
     )
+    unioned_df.show(truncate=False)
 
 
 def merge_process_filtering(
