from typing import List

from pyspark.sql import DataFrame
from pyspark.sql import functions as F
from pyspark.sql.window import Window

import cishouseholds.merge as M
from cishouseholds.compare import prepare_for_union
from cishouseholds.validate import validate_merge_logic


def merge_process_preparation(
    survey_df: DataFrame,
    labs_df: DataFrame,
    merge_type: str,
    barcode_column_name: str,
    visit_date_column_name: str,
    received_date_column_name: str,
<<<<<<< HEAD
    merge_type_neccessary_columns: List[str],
=======
    merge_type_necessary_columns: List[str],
>>>>>>> 3ffb3dbd
) -> DataFrame:
    """
    Common function to either Swab/Antibody merge that executes the functions for assigning an unique identifier
    and count occurrence to decide whether it is 1 to many, many to one, or many to many.

    Parameters
    ----------
    survey_df
        iqvia dataframe
    labs_df
        swab or antibody unmerged dataframe
    merge_type
        either swab or antibody, no other value accepted.
    barcode_column_name
    visit_date_column_name
    received_date_column_name

    Note
    ----
    It is assumed that the barcode column name for survey and labs is the same.
    """
<<<<<<< HEAD
    # survey_df = M.assign_unique_identifier_column(
    #    survey_df, "unique_participant_response_id", ordering_columns=[barcode_column_name]
    # )
    survey_df = M.assign_count_of_occurrences_column(survey_df, barcode_column_name, "count_barcode_voyager")

    # labs_df = M.assign_unique_identifier_column(
    #    labs_df, "unique_id_" + merge_type, ordering_columns=[barcode_column_name]
    # )

=======
    survey_df = M.assign_count_of_occurrences_column(survey_df, barcode_column_name, "count_barcode_voyager")

>>>>>>> 3ffb3dbd
    labs_df = M.assign_count_of_occurrences_column(labs_df, barcode_column_name, "count_barcode_" + merge_type)

    outer_df = M.join_dataframes(survey_df, labs_df, barcode_column_name, "outer")

    if merge_type == "swab":
        interval_upper_bound = 480
        id_type = "unique_pcr_test_id"

    elif merge_type == "antibody":
        interval_upper_bound = 240
        id_type = "unique_antibody_test_id"

<<<<<<< HEAD
    print("necessary: ", merge_type_neccessary_columns)

    df = outer_df.select(*set(merge_type_neccessary_columns))

    merge_type_neccessary_columns.remove("unique_participant_response_id")
    merge_type_neccessary_columns.remove(id_type)

    df_non_specific_merge = outer_df.drop(*merge_type_neccessary_columns)
=======
    df = outer_df.select(*set(merge_type_necessary_columns))

    merge_type_necessary_columns.remove("unique_participant_response_id")
    merge_type_necessary_columns.remove(id_type)

    df_non_specific_merge = outer_df.drop(*merge_type_necessary_columns)
>>>>>>> 3ffb3dbd

    df = M.assign_time_difference_and_flag_if_outside_interval(
        df=df,
        column_name_outside_interval_flag="out_of_date_range_" + merge_type,
        column_name_time_difference="diff_vs_visit_hr",
        start_datetime_reference_column=visit_date_column_name,
        end_datetime_reference_column=received_date_column_name,
        interval_lower_bound=-24,
        interval_upper_bound=interval_upper_bound,
        interval_bound_format="hours",
    )
    df = M.assign_absolute_offset(
        df=df, column_name_to_assign="abs_offset_diff_vs_visit_hr", reference_column="diff_vs_visit_hr", offset=24
    )
    many_to_many_df, one_to_many_df, many_to_one_df, one_to_one_df = assign_merge_process_group_flags_and_filter(
        df=df, merge_type=merge_type
    )
    return many_to_many_df, one_to_many_df, many_to_one_df, one_to_one_df, df_non_specific_merge

<<<<<<< HEAD

def assign_merge_process_group_flags_and_filter(df: DataFrame, merge_type: str):
    """
    Assign all merge process group flag columns simultaneously and create separate
    into individual dataframes
    Parameters
    ----------
    df
    merge_types
    """
    match_types = {"mtom": [">1", ">1"], "1tom": ["==1", ">1"], "mto1": [">1", "==1"]}
    for name, condition in match_types.items():
        df = M.assign_merge_process_group_flag(
            df=df,
            column_name_to_assign=name,
            out_of_date_range_flag="out_of_date_range_" + merge_type,
            count_barcode_labs_column_name="count_barcode_" + merge_type,
            count_barcode_labs_condition=condition[0],
            count_barcode_voyager_column_name="count_barcode_voyager",
            count_barcode_voyager_condition=condition[1],
        )
    many_to_many_df = df.filter(F.col("mtom") == 1)
    one_to_many_df = df.filter(F.col("1tom") == 1)
    many_to_one_df = df.filter(F.col("mto1") == 1)
    one_to_one_df = df.filter((F.col("mtom").isNull()) & (F.col("1tom").isNull()) & (F.col("mto1").isNull()))

    # validate that only one match type exists at this point

    return many_to_many_df, one_to_many_df, many_to_one_df, one_to_one_df
=======
>>>>>>> 3ffb3dbd

def assign_merge_process_group_flags_and_filter(df: DataFrame, merge_type: str):
    """
    Assign all merge process group flag columns simultaneously and create separate
    into individual dataframes
    Parameters
    ----------
    df
    merge_types
    """
    match_types = {"mtom": [">1", ">1"], "1tom": ["==1", ">1"], "mto1": [">1", "==1"]}
    for name, condition in match_types.items():
        df = M.assign_merge_process_group_flag(
            df=df,
            column_name_to_assign=name,
            out_of_date_range_flag="out_of_date_range_" + merge_type,
            count_barcode_labs_column_name="count_barcode_" + merge_type,
            count_barcode_labs_condition=condition[0],
            count_barcode_voyager_column_name="count_barcode_voyager",
            count_barcode_voyager_condition=condition[1],
        )
    many_to_many_df = df.filter(F.col("mtom") == 1)
    one_to_many_df = df.filter(F.col("1tom") == 1)
    many_to_one_df = df.filter(F.col("mto1") == 1)
    one_to_one_df = df.filter((F.col("mtom").isNull()) & (F.col("1tom").isNull()) & (F.col("mto1").isNull()))

    # validate that only one match type exists at this point

    return many_to_many_df, one_to_many_df, many_to_one_df, one_to_one_df


def merge_process_validation(df: DataFrame, merge_type: str, barcode_column_name: str) -> DataFrame:
    """
    Once the merging, preparation and one_to_many, many_to_one and many_to_many functions are executed,
    this function will apply the validation function after identifying what type of merge it is.
    Parameters
    ----------
    df
    merge_type
        either swab or antibody, no other value accepted.
    barcode_column_name
    """
    merge_type_list = ["1tom", "mto1", "mtom"]
    count_barcode_labs_condition = ["==1", ">1", ">1"]
    count_barcode_voyager_condition = [">1", "==1", ">1"]

    for element in zip(merge_type_list, count_barcode_labs_condition, count_barcode_voyager_condition):
        df = M.assign_merge_process_group_flag(
            df=df,
            column_name_to_assign=element[0] + "_" + merge_type,
            out_of_date_range_flag="out_of_date_range_" + merge_type,
            count_barcode_labs_column_name="count_barcode_" + merge_type,
            count_barcode_labs_condition=element[1],
            count_barcode_voyager_column_name="count_barcode_voyager",
            count_barcode_voyager_condition=element[2],
        )
    flag_column_names = ["drop_flag_1tom_", "drop_flag_mto1_", "drop_flag_mtom_"]
    flag_column_names_syntax = [element + merge_type for element in flag_column_names]

    failed_column_names = ["failed_1tom_", "failed_mto1_", "failed_mtom_"]
    failed_column_names_syntax = [element + merge_type for element in failed_column_names]

    match_type_colums_syntax = [element + "_" + merge_type for element in merge_type_list]

    df = validate_merge_logic(
        df=df,
        flag_column_names=flag_column_names_syntax,
        failed_column_names=failed_column_names_syntax,
        match_type_columns=match_type_colums_syntax,
        group_by_column=barcode_column_name,
    )
    return df


def execute_merge_specific_swabs(
    survey_df: DataFrame,
    labs_df: DataFrame,
    barcode_column_name: str,
    visit_date_column_name: str,
    received_date_column_name: str,
    void_value: str = "void",
) -> DataFrame:
    """
    Specific high level function to execute the process for swab.
    Parameters
    ----------
    survey_df
    labs_df
    barcode_column_name
    visit_date_column_name
    received_date_column_name
    void_value
        by default is "void" but it is possible to specify what is considered as void in the PCR result test.
    """
    merge_type = "swab"
    many_to_many_df, one_to_many_df, many_to_one_df, one_to_one_df, df_non_specific_merge = merge_process_preparation(
        survey_df=survey_df,
        labs_df=labs_df,
        merge_type=merge_type,
        barcode_column_name=barcode_column_name,
        visit_date_column_name=visit_date_column_name,
        received_date_column_name=received_date_column_name,
<<<<<<< HEAD
        merge_type_neccessary_columns=[
=======
        merge_type_necessary_columns=[
>>>>>>> 3ffb3dbd
            "barcode",
            "unique_participant_response_id",
            "unique_pcr_test_id",
            "date_visit",
            "date_received",
            "pcr_result_recorded_datetime",
            "pcr_result_classification",
            "count_barcode_" + merge_type,
            "count_barcode_voyager",
        ],
    )

<<<<<<< HEAD
    print("1to1 df --> ")
    one_to_one_df.show()

=======
>>>>>>> 3ffb3dbd
    window_columns = [
        "abs_offset_diff_vs_visit_hr",
        "diff_vs_visit_hr",
        visit_date_column_name,
        # 4th here is uncleaned barcode from labs (used in the Stata pipeline)
    ]

<<<<<<< HEAD
    print("1tom input --> ")
    one_to_many_df.show()
=======
>>>>>>> 3ffb3dbd
    one_to_many_df = M.one_to_many_swabs(
        df=one_to_many_df,
        group_by_column=barcode_column_name,
        ordering_columns=window_columns,
        pcr_result_column_name="pcr_result_classification",
        void_value=void_value,
        flag_column_name="drop_flag_1tom_" + merge_type,
    )
<<<<<<< HEAD
    print("1tom output --> ")
    one_to_many_df.show()

    print("mto1 input --> ")
    many_to_one_df.show()
=======
>>>>>>> 3ffb3dbd
    many_to_one_df = M.many_to_one_swab_flag(
        df=many_to_one_df,
        column_name_to_assign="drop_flag_mto1_" + merge_type,
        group_by_column=barcode_column_name,
        ordering_columns=window_columns,
    )
<<<<<<< HEAD
    print("mto1 output --> ")
    many_to_one_df.show()

    print("mtom input --> ")
    many_to_many_df.show()
=======
>>>>>>> 3ffb3dbd
    many_to_many_df = M.many_to_many_flag(  # UPDATE: window column correct ordering
        df=many_to_many_df,
        drop_flag_column_name_to_assign="drop_flag_mtom_" + merge_type,
        group_by_column=barcode_column_name,
        ordering_columns=[
            "abs_offset_diff_vs_visit_hr",
            "diff_vs_visit_hr",
            "unique_participant_response_id",
            "unique_pcr_test_id",
        ],
        process_type="swab",
        failed_flag_column_name_to_assign="failed_flag_mtom_" + merge_type,
    )
<<<<<<< HEAD
    print("mtom output --> ")
    many_to_many_df.show()

    outer_df = M.union_multiple_tables(tables=[many_to_many_df, one_to_many_df, many_to_one_df, one_to_one_df])

    print("main output pre validation --> ")
    outer_df.show()

=======

    outer_df = M.union_multiple_tables(tables=[many_to_many_df, one_to_many_df, many_to_one_df, one_to_one_df])

>>>>>>> 3ffb3dbd
    outer_df = merge_process_validation(
        df=outer_df,
        merge_type="swab",
        barcode_column_name=barcode_column_name,
    )

<<<<<<< HEAD
    print("main output --> ")
    outer_df.show(truncate=False)

=======
>>>>>>> 3ffb3dbd
    # DO: join with two columns the non needed dataframe part
    outer_df = outer_df.join(
        df_non_specific_merge,
        on=["unique_participant_response_id", "unique_pcr_test_id"],
        how="inner",
    )
    return outer_df


def execute_merge_specific_antibody(
    survey_df: DataFrame,
    labs_df: DataFrame,
    barcode_column_name: str,
    visit_date_column_name: str,
    received_date_column_name: str,
) -> DataFrame:
    """
    Specific high level function to execute the process for Antibody.
    Parameters
    ----------
    survey_df
    labs_df
    barcode_column_name
    visit_date_column_name
    received_date_column_name
    """
    merge_type = "antibody"
    many_to_many_df, one_to_many_df, many_to_one_df, one_to_one_df, df_non_specific_merge = merge_process_preparation(
        survey_df=survey_df,
        labs_df=labs_df,
        merge_type=merge_type,
        barcode_column_name=barcode_column_name,
        visit_date_column_name=visit_date_column_name,
        received_date_column_name=received_date_column_name,
<<<<<<< HEAD
        merge_type_neccessary_columns=[
=======
        merge_type_necessary_columns=[
>>>>>>> 3ffb3dbd
            "barcode",
            "unique_participant_response_id",
            "unique_antibody_test_id",
            "date_visit",
            "date_received",
            "antibody_result_recorded_datetime",
            "antibody_test_result_classification",
            "count_barcode_antibody",
            "count_barcode_voyager",
            "assay_siemens",
        ],
    )

<<<<<<< HEAD
    print("1to1 df --> ")
    one_to_one_df.show()

    print("1tom input --> ")
    one_to_many_df.show()
=======
>>>>>>> 3ffb3dbd
    one_to_many_df = M.one_to_many_antibody_flag(
        df=one_to_many_df,
        column_name_to_assign="drop_flag_1tom_" + merge_type,
        group_by_column=barcode_column_name,
        diff_interval_hours="diff_vs_visit_hr",
        siemens_column="siemens_antibody_test_result_value",
        tdi_column="antibody_test_result_classification",
        visit_date=visit_date_column_name,
    )
<<<<<<< HEAD
    print("1tom output --> ")
    one_to_many_df.show()

    print("mto1 input --> ")
    many_to_one_df.show()
=======

>>>>>>> 3ffb3dbd
    many_to_one_df = M.many_to_one_antibody_flag(
        df=many_to_one_df,
        column_name_to_assign="drop_flag_mto1_" + merge_type,
        group_by_column=barcode_column_name,
    )
    print("mto1 output --> ")
    many_to_one_df.show()

    print("mtom input --> ")
    many_to_many_df.show()
    window_columns = [
        "abs_offset_diff_vs_visit_hr",
        "diff_vs_visit_hr",
        "unique_participant_response_id",
        "unique_antibody_test_id",
    ]
    many_to_many_df = M.many_to_many_flag(
        df=many_to_many_df,
        drop_flag_column_name_to_assign="drop_flag_mtom_" + merge_type,
        group_by_column=barcode_column_name,
        ordering_columns=window_columns,
        process_type=merge_type,
        failed_flag_column_name_to_assign="failed_flag_mtom_" + merge_type,
    )
<<<<<<< HEAD
    print("mtom output --> ")
    many_to_many_df.show()

    outer_df = M.union_multiple_tables(tables=[many_to_many_df, one_to_many_df, many_to_one_df, one_to_one_df])

    print("main output pre validation --> ")
    outer_df.show()

=======

    outer_df = M.union_multiple_tables(tables=[many_to_many_df, one_to_many_df, many_to_one_df, one_to_one_df])

>>>>>>> 3ffb3dbd
    outer_df = merge_process_validation(
        outer_df,
        merge_type=merge_type,
        barcode_column_name=barcode_column_name,
    )

<<<<<<< HEAD
    print("main output --> ")
    outer_df.show(truncate=False)

=======
>>>>>>> 3ffb3dbd
    outer_df = outer_df.join(
        df_non_specific_merge,
        on=["unique_participant_response_id", "unique_antibody_test_id"],
        how="inner",
    )
    return outer_df


def merge_process_filtering(
    df: DataFrame,
    merge_type: str,
    barcode_column_name: str,
    lab_columns_list: List[str],
    merge_combination: List[str] = ["1tom", "mto1", "mtom"],
):
    """
<<<<<<< HEAD
    Final filtering process of merging generating successful merges ...
=======
    Resolves all drop/failed flags created in the merging process to filter out
    successfully-matched records from unmatched lab records and failed records.

>>>>>>> 3ffb3dbd
    Parameters
    ----------
    df
        Input dataframe with drop, merge_type and failed to merge columns
    merge_type
        Must be swab or antibody
    lab_columns_list
        Names of all columns associated only with the lab input
    merge_combination
        Types of merges to resolve, accepted strings in list: 1tom, mto1, mtom

    Notes
    -----
    This function will return 3 dataframes:
    - Successfully matched df inclusive of all iqvia records
    - Residuals df (i.e. all lab records not matched)
    - Failed records df (records that have failed process)
    """
<<<<<<< HEAD
    # STEP 1 - RESOLVE FLAGS ---------------------------
    # include: failed_flag_mtom_swab
=======
>>>>>>> 3ffb3dbd

    df = (
        df.withColumn("best_match", F.lit(None).cast("integer"))
        .withColumn("not_best_match", F.lit(None).cast("integer"))
        .withColumn("failed_match", F.lit(None).cast("integer"))
    )

    df = df.withColumn(
        "not_best_match", F.when(F.col(f"out_of_date_range_{merge_type}") == 1, 1).otherwise(F.col("not_best_match"))
    )
    df = df.withColumn(
        "best_match",
        F.when(
            (F.col(f"out_of_date_range_{merge_type}").isNull())
            & (F.col(f"1tom_{merge_type}").isNull())
            & (F.col(f"mto1_{merge_type}").isNull())
            & (F.col(f"mtom_{merge_type}").isNull()),
            1,
        ).otherwise(F.col("best_match")),
    )

    for xtox in merge_combination:
        best_match_logic = (
            (F.col(xtox + "_" + merge_type) == 1)
            & (F.col("drop_flag_" + xtox + "_" + merge_type).isNull())
            & (F.col("failed_" + xtox + "_" + merge_type).isNull())
            & (F.col(f"out_of_date_range_{merge_type}").isNull())
        )
        not_best_match_logic = (
            (F.col(xtox + "_" + merge_type) == 1)
            & (F.col("drop_flag_" + xtox + "_" + merge_type) == 1)
            & (F.col("failed_" + xtox + "_" + merge_type).isNull())
        )
        failed_match_logic = (F.col(xtox + "_" + merge_type) == 1) & (F.col("failed_" + xtox + "_" + merge_type) == 1)

        df = df.withColumn("best_match", F.when(best_match_logic, 1).otherwise(F.col("best_match")))
        df = df.withColumn("not_best_match", F.when(not_best_match_logic, 1).otherwise(F.col("not_best_match")))
        df = df.withColumn("failed_match", F.when(failed_match_logic, 1).otherwise(F.col("failed_match")))

    if merge_type == "swab":
        df = df.withColumn(
            "failed_match", F.when(F.col("failed_flag_mtom_swab") == 1, 1).otherwise(F.col("failed_match"))
        )
    elif merge_type == "antibody":
        df = df.withColumn(
            "failed_match",
            F.when((F.col("failed_flag_mtom_antibody") == 1) | (F.col("failed_flag_1tom_antibody") == 1), 1).otherwise(
                F.col("failed_match")
            ),
        )

    df = df.withColumn(
        "best_match", F.when(F.col("failed_match") == 1, None).otherwise(F.col("best_match"))
    ).withColumn("not_best_match", F.when(F.col("failed_match") == 1, None).otherwise(F.col("not_best_match")))

    df_best_match = df.filter(F.col("best_match") == "1")
    df_not_best_match = df.filter(F.col("not_best_match") == "1")
    df_failed_records = df.filter(F.col("failed_match") == "1")

<<<<<<< HEAD
    # STEP 3 -
=======
    # Created for filtering purposes later on, to ensure a 'best_match' is chosen over a 'not_best_match' record
>>>>>>> 3ffb3dbd
    df_not_best_match = df_not_best_match.withColumn("not_best_match_for_union", F.lit(1).cast("integer"))

    df_lab_residuals = df_not_best_match.select(barcode_column_name, *lab_columns_list).distinct()
    df_lab_residuals = df_lab_residuals.join(df_best_match, on="unique_pcr_test_id", how="left_anti")

    drop_list_columns = [
        f"out_of_date_range_{merge_type}",
        f"1tom_{merge_type}",
        f"mto1_{merge_type}",
        f"mtom_{merge_type}",
        f"drop_flag_1tom_{merge_type}",
        f"drop_flag_mto1_{merge_type}",
        f"drop_flag_mtom_{merge_type}",
        f"failed_1tom_{merge_type}",
        f"failed_mto1_{merge_type}",
        f"failed_mtom_{merge_type}",
        f"failed_flag_mtom_{merge_type}",
        "best_match",
        "not_best_match",
        "failed_match",
    ]
    if merge_type == "antibody":
        drop_list_columns.append("failed_flag_1tom_antibody")

    df_not_best_match = df_not_best_match.drop(*lab_columns_list).drop(*drop_list_columns).distinct()
    df_failed_records_iqvia = df_failed_records.drop(*lab_columns_list).drop(*drop_list_columns).distinct()

    df_best_match, df_not_best_match = prepare_for_union(df_best_match, df_not_best_match)
    df_all_iqvia = df_best_match.unionByName(df_not_best_match)

    df_all_iqvia, df_failed_records_iqvia = prepare_for_union(df_all_iqvia, df_failed_records_iqvia)
    df_all_iqvia = df_all_iqvia.unionByName(df_failed_records_iqvia)

    # window function count number of unique id
    window = Window.partitionBy("unique_participant_response_id")
    df_all_iqvia = df_all_iqvia.withColumn("unique_id_count", F.count("unique_participant_response_id").over(window))
<<<<<<< HEAD

    df_all_iqvia = df_all_iqvia.filter(
        (F.col("not_best_match_for_union").isNull()) | (F.col("unique_id_count") == 1)
    )  # \
    # .drop('unique_id_count', 'not_best_match')
=======
>>>>>>> 3ffb3dbd

    df_all_iqvia = df_all_iqvia.filter((F.col("not_best_match_for_union").isNull()) | (F.col("unique_id_count") == 1))

    drop_list_columns.extend(["not_best_match_for_union", "unique_id_count"])
    return (
        df_all_iqvia.drop(*drop_list_columns),
        df_lab_residuals.drop(*drop_list_columns),
        df_failed_records.drop(*drop_list_columns),
    )<|MERGE_RESOLUTION|>--- conflicted
+++ resolved
@@ -16,11 +16,7 @@
     barcode_column_name: str,
     visit_date_column_name: str,
     received_date_column_name: str,
-<<<<<<< HEAD
-    merge_type_neccessary_columns: List[str],
-=======
     merge_type_necessary_columns: List[str],
->>>>>>> 3ffb3dbd
 ) -> DataFrame:
     """
     Common function to either Swab/Antibody merge that executes the functions for assigning an unique identifier
@@ -42,20 +38,8 @@
     ----
     It is assumed that the barcode column name for survey and labs is the same.
     """
-<<<<<<< HEAD
-    # survey_df = M.assign_unique_identifier_column(
-    #    survey_df, "unique_participant_response_id", ordering_columns=[barcode_column_name]
-    # )
     survey_df = M.assign_count_of_occurrences_column(survey_df, barcode_column_name, "count_barcode_voyager")
 
-    # labs_df = M.assign_unique_identifier_column(
-    #    labs_df, "unique_id_" + merge_type, ordering_columns=[barcode_column_name]
-    # )
-
-=======
-    survey_df = M.assign_count_of_occurrences_column(survey_df, barcode_column_name, "count_barcode_voyager")
-
->>>>>>> 3ffb3dbd
     labs_df = M.assign_count_of_occurrences_column(labs_df, barcode_column_name, "count_barcode_" + merge_type)
 
     outer_df = M.join_dataframes(survey_df, labs_df, barcode_column_name, "outer")
@@ -68,23 +52,12 @@
         interval_upper_bound = 240
         id_type = "unique_antibody_test_id"
 
-<<<<<<< HEAD
-    print("necessary: ", merge_type_neccessary_columns)
-
-    df = outer_df.select(*set(merge_type_neccessary_columns))
-
-    merge_type_neccessary_columns.remove("unique_participant_response_id")
-    merge_type_neccessary_columns.remove(id_type)
-
-    df_non_specific_merge = outer_df.drop(*merge_type_neccessary_columns)
-=======
     df = outer_df.select(*set(merge_type_necessary_columns))
 
     merge_type_necessary_columns.remove("unique_participant_response_id")
     merge_type_necessary_columns.remove(id_type)
 
     df_non_specific_merge = outer_df.drop(*merge_type_necessary_columns)
->>>>>>> 3ffb3dbd
 
     df = M.assign_time_difference_and_flag_if_outside_interval(
         df=df,
@@ -104,7 +77,6 @@
     )
     return many_to_many_df, one_to_many_df, many_to_one_df, one_to_one_df, df_non_specific_merge
 
-<<<<<<< HEAD
 
 def assign_merge_process_group_flags_and_filter(df: DataFrame, merge_type: str):
     """
@@ -134,37 +106,6 @@
     # validate that only one match type exists at this point
 
     return many_to_many_df, one_to_many_df, many_to_one_df, one_to_one_df
-=======
->>>>>>> 3ffb3dbd
-
-def assign_merge_process_group_flags_and_filter(df: DataFrame, merge_type: str):
-    """
-    Assign all merge process group flag columns simultaneously and create separate
-    into individual dataframes
-    Parameters
-    ----------
-    df
-    merge_types
-    """
-    match_types = {"mtom": [">1", ">1"], "1tom": ["==1", ">1"], "mto1": [">1", "==1"]}
-    for name, condition in match_types.items():
-        df = M.assign_merge_process_group_flag(
-            df=df,
-            column_name_to_assign=name,
-            out_of_date_range_flag="out_of_date_range_" + merge_type,
-            count_barcode_labs_column_name="count_barcode_" + merge_type,
-            count_barcode_labs_condition=condition[0],
-            count_barcode_voyager_column_name="count_barcode_voyager",
-            count_barcode_voyager_condition=condition[1],
-        )
-    many_to_many_df = df.filter(F.col("mtom") == 1)
-    one_to_many_df = df.filter(F.col("1tom") == 1)
-    many_to_one_df = df.filter(F.col("mto1") == 1)
-    one_to_one_df = df.filter((F.col("mtom").isNull()) & (F.col("1tom").isNull()) & (F.col("mto1").isNull()))
-
-    # validate that only one match type exists at this point
-
-    return many_to_many_df, one_to_many_df, many_to_one_df, one_to_one_df
 
 
 def merge_process_validation(df: DataFrame, merge_type: str, barcode_column_name: str) -> DataFrame:
@@ -198,13 +139,13 @@
     failed_column_names = ["failed_1tom_", "failed_mto1_", "failed_mtom_"]
     failed_column_names_syntax = [element + merge_type for element in failed_column_names]
 
-    match_type_colums_syntax = [element + "_" + merge_type for element in merge_type_list]
+    match_type_columns_syntax = [element + "_" + merge_type for element in merge_type_list]
 
     df = validate_merge_logic(
         df=df,
         flag_column_names=flag_column_names_syntax,
         failed_column_names=failed_column_names_syntax,
-        match_type_columns=match_type_colums_syntax,
+        match_type_columns=match_type_columns_syntax,
         group_by_column=barcode_column_name,
     )
     return df
@@ -238,11 +179,7 @@
         barcode_column_name=barcode_column_name,
         visit_date_column_name=visit_date_column_name,
         received_date_column_name=received_date_column_name,
-<<<<<<< HEAD
-        merge_type_neccessary_columns=[
-=======
         merge_type_necessary_columns=[
->>>>>>> 3ffb3dbd
             "barcode",
             "unique_participant_response_id",
             "unique_pcr_test_id",
@@ -255,12 +192,9 @@
         ],
     )
 
-<<<<<<< HEAD
     print("1to1 df --> ")
     one_to_one_df.show()
 
-=======
->>>>>>> 3ffb3dbd
     window_columns = [
         "abs_offset_diff_vs_visit_hr",
         "diff_vs_visit_hr",
@@ -268,11 +202,8 @@
         # 4th here is uncleaned barcode from labs (used in the Stata pipeline)
     ]
 
-<<<<<<< HEAD
     print("1tom input --> ")
     one_to_many_df.show()
-=======
->>>>>>> 3ffb3dbd
     one_to_many_df = M.one_to_many_swabs(
         df=one_to_many_df,
         group_by_column=barcode_column_name,
@@ -281,28 +212,22 @@
         void_value=void_value,
         flag_column_name="drop_flag_1tom_" + merge_type,
     )
-<<<<<<< HEAD
     print("1tom output --> ")
     one_to_many_df.show()
 
     print("mto1 input --> ")
     many_to_one_df.show()
-=======
->>>>>>> 3ffb3dbd
     many_to_one_df = M.many_to_one_swab_flag(
         df=many_to_one_df,
         column_name_to_assign="drop_flag_mto1_" + merge_type,
         group_by_column=barcode_column_name,
         ordering_columns=window_columns,
     )
-<<<<<<< HEAD
     print("mto1 output --> ")
     many_to_one_df.show()
 
     print("mtom input --> ")
     many_to_many_df.show()
-=======
->>>>>>> 3ffb3dbd
     many_to_many_df = M.many_to_many_flag(  # UPDATE: window column correct ordering
         df=many_to_many_df,
         drop_flag_column_name_to_assign="drop_flag_mtom_" + merge_type,
@@ -316,7 +241,6 @@
         process_type="swab",
         failed_flag_column_name_to_assign="failed_flag_mtom_" + merge_type,
     )
-<<<<<<< HEAD
     print("mtom output --> ")
     many_to_many_df.show()
 
@@ -325,23 +249,15 @@
     print("main output pre validation --> ")
     outer_df.show()
 
-=======
-
-    outer_df = M.union_multiple_tables(tables=[many_to_many_df, one_to_many_df, many_to_one_df, one_to_one_df])
-
->>>>>>> 3ffb3dbd
     outer_df = merge_process_validation(
         df=outer_df,
         merge_type="swab",
         barcode_column_name=barcode_column_name,
     )
 
-<<<<<<< HEAD
     print("main output --> ")
     outer_df.show(truncate=False)
 
-=======
->>>>>>> 3ffb3dbd
     # DO: join with two columns the non needed dataframe part
     outer_df = outer_df.join(
         df_non_specific_merge,
@@ -376,11 +292,7 @@
         barcode_column_name=barcode_column_name,
         visit_date_column_name=visit_date_column_name,
         received_date_column_name=received_date_column_name,
-<<<<<<< HEAD
         merge_type_neccessary_columns=[
-=======
-        merge_type_necessary_columns=[
->>>>>>> 3ffb3dbd
             "barcode",
             "unique_participant_response_id",
             "unique_antibody_test_id",
@@ -394,14 +306,11 @@
         ],
     )
 
-<<<<<<< HEAD
     print("1to1 df --> ")
     one_to_one_df.show()
 
     print("1tom input --> ")
     one_to_many_df.show()
-=======
->>>>>>> 3ffb3dbd
     one_to_many_df = M.one_to_many_antibody_flag(
         df=one_to_many_df,
         column_name_to_assign="drop_flag_1tom_" + merge_type,
@@ -411,15 +320,11 @@
         tdi_column="antibody_test_result_classification",
         visit_date=visit_date_column_name,
     )
-<<<<<<< HEAD
     print("1tom output --> ")
     one_to_many_df.show()
 
     print("mto1 input --> ")
     many_to_one_df.show()
-=======
-
->>>>>>> 3ffb3dbd
     many_to_one_df = M.many_to_one_antibody_flag(
         df=many_to_one_df,
         column_name_to_assign="drop_flag_mto1_" + merge_type,
@@ -444,7 +349,6 @@
         process_type=merge_type,
         failed_flag_column_name_to_assign="failed_flag_mtom_" + merge_type,
     )
-<<<<<<< HEAD
     print("mtom output --> ")
     many_to_many_df.show()
 
@@ -453,23 +357,15 @@
     print("main output pre validation --> ")
     outer_df.show()
 
-=======
-
-    outer_df = M.union_multiple_tables(tables=[many_to_many_df, one_to_many_df, many_to_one_df, one_to_one_df])
-
->>>>>>> 3ffb3dbd
     outer_df = merge_process_validation(
         outer_df,
         merge_type=merge_type,
         barcode_column_name=barcode_column_name,
     )
 
-<<<<<<< HEAD
     print("main output --> ")
     outer_df.show(truncate=False)
 
-=======
->>>>>>> 3ffb3dbd
     outer_df = outer_df.join(
         df_non_specific_merge,
         on=["unique_participant_response_id", "unique_antibody_test_id"],
@@ -486,13 +382,7 @@
     merge_combination: List[str] = ["1tom", "mto1", "mtom"],
 ):
     """
-<<<<<<< HEAD
     Final filtering process of merging generating successful merges ...
-=======
-    Resolves all drop/failed flags created in the merging process to filter out
-    successfully-matched records from unmatched lab records and failed records.
-
->>>>>>> 3ffb3dbd
     Parameters
     ----------
     df
@@ -511,11 +401,8 @@
     - Residuals df (i.e. all lab records not matched)
     - Failed records df (records that have failed process)
     """
-<<<<<<< HEAD
     # STEP 1 - RESOLVE FLAGS ---------------------------
     # include: failed_flag_mtom_swab
-=======
->>>>>>> 3ffb3dbd
 
     df = (
         df.withColumn("best_match", F.lit(None).cast("integer"))
@@ -575,11 +462,7 @@
     df_not_best_match = df.filter(F.col("not_best_match") == "1")
     df_failed_records = df.filter(F.col("failed_match") == "1")
 
-<<<<<<< HEAD
-    # STEP 3 -
-=======
     # Created for filtering purposes later on, to ensure a 'best_match' is chosen over a 'not_best_match' record
->>>>>>> 3ffb3dbd
     df_not_best_match = df_not_best_match.withColumn("not_best_match_for_union", F.lit(1).cast("integer"))
 
     df_lab_residuals = df_not_best_match.select(barcode_column_name, *lab_columns_list).distinct()
@@ -616,14 +499,6 @@
     # window function count number of unique id
     window = Window.partitionBy("unique_participant_response_id")
     df_all_iqvia = df_all_iqvia.withColumn("unique_id_count", F.count("unique_participant_response_id").over(window))
-<<<<<<< HEAD
-
-    df_all_iqvia = df_all_iqvia.filter(
-        (F.col("not_best_match_for_union").isNull()) | (F.col("unique_id_count") == 1)
-    )  # \
-    # .drop('unique_id_count', 'not_best_match')
-=======
->>>>>>> 3ffb3dbd
 
     df_all_iqvia = df_all_iqvia.filter((F.col("not_best_match_for_union").isNull()) | (F.col("unique_id_count") == 1))
 
