from typing import List

from pyspark.sql import DataFrame
from pyspark.sql import functions as F
from pyspark.sql.window import Window

import cishouseholds.merge as M
from cishouseholds.compare import prepare_for_union
from cishouseholds.validate import check_singular_match


def merge_process_preparation(
    survey_df: DataFrame,
    labs_df: DataFrame,
    merge_type: str,
    barcode_column_name: str,
    visit_date_column_name: str,
    received_date_column_name: str,
    merge_type_necessary_columns: List[str],
) -> DataFrame:
    """
    Common function to either Swab/Antibody merge that executes the functions for assigning an unique identifier
    and count occurrence to decide whether it is 1 to many, many to one, or many to many.

    Parameters
    ----------
    survey_df
        iqvia dataframe
    labs_df
        swab or antibody unmerged dataframe
    merge_type
        either swab or antibody, no other value accepted.
    barcode_column_name
    visit_date_column_name
    received_date_column_name

    Note
    ----
    It is assumed that the barcode column name for survey and labs is the same.
    """
    print("        -preparing tables for merge")  # functional

    survey_df = M.assign_count_of_occurrences_column(survey_df, barcode_column_name, "count_barcode_voyager")
    labs_df = M.assign_count_of_occurrences_column(labs_df, barcode_column_name, "count_barcode_" + merge_type)

    outer_df = survey_df.join(labs_df, on=barcode_column_name, how="outer")

    if merge_type == "swab":
        interval_upper_bound = 480

    elif merge_type == "antibody":
        interval_upper_bound = 240

    outer_df = assign_master_unique_id(outer_df, "master_unique_id")

    df = outer_df.select(*merge_type_necessary_columns)

    merge_type_necessary_columns.remove("master_unique_id")

    df_non_specific_merge = outer_df.drop(*merge_type_necessary_columns).distinct()

    df = M.assign_time_difference_and_flag_if_outside_interval(
        df=df,
        column_name_outside_interval_flag="out_of_date_range_" + merge_type,
        column_name_time_difference="diff_vs_visit_hr_" + merge_type,
        start_datetime_reference_column=visit_date_column_name,
        end_datetime_reference_column=received_date_column_name,
        interval_lower_bound=-24,
        interval_upper_bound=interval_upper_bound,
        interval_bound_format="hours",
    )

    df = M.assign_absolute_offset(
        df=df,
        column_name_to_assign="abs_offset_diff_vs_visit_hr_" + merge_type,
        reference_column="diff_vs_visit_hr_" + merge_type,
        offset=24,
    )

    (
        many_to_many_df,
        one_to_many_df,
        many_to_one_df,
        one_to_one_df,
        no_merge_df,
    ) = assign_merge_process_group_flags_and_filter(df=df, merge_type=merge_type)
    return many_to_many_df, one_to_many_df, many_to_one_df, one_to_one_df, no_merge_df, df_non_specific_merge


def assign_master_unique_id(df: DataFrame, column_name_to_assign):
    """
    Assign a unique ID which is independent of any other column value
    """
    return df.withColumn(column_name_to_assign, F.monotonically_increasing_id())


def assign_merge_process_group_flags_and_filter(df: DataFrame, merge_type: str):
    """
    Assign all merge process group flag columns simultaneously and create separate
    into individual dataframes
    Parameters
    ----------
    df
    merge_types
    """
    match_types = {"1to1": ["==1", "==1"], "mtom": [">1", ">1"], "1tom": ["==1", ">1"], "mto1": [">1", "==1"]}
    for name, condition in match_types.items():
        df = M.assign_merge_process_group_flag(
            df=df,
            column_name_to_assign=name + "_" + merge_type,
            out_of_date_range_flag="out_of_date_range_" + merge_type,
            count_barcode_labs_column_name="count_barcode_" + merge_type,
            count_barcode_labs_condition=condition[0],
            count_barcode_voyager_column_name="count_barcode_voyager",
            count_barcode_voyager_condition=condition[1],
        )
    one_to_one_df = df.filter(F.col("1to1" + "_" + merge_type) == 1)
    many_to_many_df = df.filter(F.col("mtom" + "_" + merge_type) == 1)
    one_to_many_df = df.filter(F.col("1tom" + "_" + merge_type) == 1)
    many_to_one_df = df.filter(F.col("mto1" + "_" + merge_type) == 1)
    no_merge_df = df.filter(
        (F.col("mtom" + "_" + merge_type).isNull())
        & (F.col("1tom" + "_" + merge_type).isNull())
        & (F.col("mto1" + "_" + merge_type).isNull())
        & (F.col("1to1" + "_" + merge_type).isNull())
    )
    no_merge_df = no_merge_df.withColumn(
        "noneto1_" + merge_type, F.when((F.col("count_barcode_voyager").isNull()), 1).otherwise(None)
    )
    no_merge_df = no_merge_df.withColumn(
        "1tonone_" + merge_type, F.when((F.col("count_barcode_" + merge_type).isNull()), 1).otherwise(None)
    )

    # validate that only one match type exists at this point

    return many_to_many_df, one_to_many_df, many_to_one_df, one_to_one_df, no_merge_df


def merge_process_validation(
    one_to_many_df: DataFrame,
    many_to_one_df: DataFrame,
    many_to_many_df: DataFrame,
    merge_type: str,
    barcode_column_name: str,
) -> DataFrame:
    """
    Once the merging, preparation and one_to_many, many_to_one and many_to_many functions are executed,
    this function will apply the validation function after identifying what type of merge it is.
    Parameters
    ----------
    one_to_many_df
    many_to_one_df
    many_to_many_df
    merge_type
        either swab or antibody, no other value accepted.
    barcode_column_name
    """
    input_dfs = [one_to_many_df, many_to_one_df, many_to_many_df]
    output_dfs = []

    flag_column_names = ["drop_flag_1tom_", "drop_flag_mto1_", "drop_flag_mtom_"]
    flag_column_names_syntax = [column + merge_type for column in flag_column_names]

    failed_column_names = ["failed_1tom_", "failed_mto1_", "failed_mtom_"]
    failed_column_names_syntax = [column + merge_type for column in failed_column_names]

    for df, flag_column, failed_column in zip(input_dfs, flag_column_names_syntax, failed_column_names_syntax):
        df = check_singular_match(
            df=df,
            flag_column_name=flag_column,
            failure_column_name=failed_column,
            group_by_column=barcode_column_name,
        )
        output_dfs.append(df)
    return tuple(output_dfs)


def execute_merge_specific_swabs(
    survey_df: DataFrame,
    labs_df: DataFrame,
    barcode_column_name: str,
    visit_date_column_name: str,
    received_date_column_name: str,
    void_value: str = "void",
) -> DataFrame:
    """
    Specific high level function to execute the process for swab.
    Parameters
    ----------
    survey_df
    labs_df
    barcode_column_name
    visit_date_column_name
    received_date_column_name
    void_value
        by default is "void" but it is possible to specify what is considered as void in the PCR result test.
    """
    merge_type = "swab"
    (
        many_to_many_df,
        one_to_many_df,
        many_to_one_df,
        one_to_one_df,
        no_merge_df,
        df_non_specific_merge,
    ) = merge_process_preparation(
        survey_df=survey_df,
        labs_df=labs_df,
        merge_type=merge_type,
        barcode_column_name=barcode_column_name,
        visit_date_column_name=visit_date_column_name,
        received_date_column_name=received_date_column_name,
        merge_type_necessary_columns=[
            "master_unique_id",
            "swab_sample_barcode",
            "unique_participant_response_id",
            "unique_pcr_test_id",
            "visit_datetime",
            "pcr_datetime",
            "pcr_result_classification",
            "count_barcode_" + merge_type,
            "count_barcode_voyager",
        ],
    )

    window_columns = [
        "abs_offset_diff_vs_visit_hr_swab",
        "diff_vs_visit_hr_swab",
        visit_date_column_name,
        # Stata also uses uncleaned barcode from labs
    ]
    print("        -executing one to many swabs")  # functional
    one_to_many_df = M.one_to_many_swabs(
        df=one_to_many_df,
        group_by_column=barcode_column_name,
        ordering_columns=window_columns,
        pcr_result_column_name="pcr_result_classification",
        void_value=void_value,
        flag_column_name="drop_flag_1tom_" + merge_type,
    )
    print("        -executing many to one swabs")  # functional
    many_to_one_df = M.many_to_one_swab_flag(
        df=many_to_one_df,
        column_name_to_assign="drop_flag_mto1_" + merge_type,
        group_by_column=barcode_column_name,
        ordering_columns=window_columns,
    )
    print("        -executing many to many swabs")  # functional
    many_to_many_df = M.many_to_many_flag(
        df=many_to_many_df,
        drop_flag_column_name_to_assign="drop_flag_mtom_" + merge_type,
        group_by_column=barcode_column_name,
        ordering_columns=[
            "abs_offset_diff_vs_visit_hr_swab",
            "diff_vs_visit_hr_swab",
            "unique_participant_response_id",
            "unique_pcr_test_id",
        ],
        process_type="swab",
        failed_flag_column_name_to_assign="failed_flag_mtom_" + merge_type,
    )
    print("        -validating swab merge process")  # functional
    one_to_many_df, many_to_one_df, many_to_many_df = merge_process_validation(
        one_to_many_df=one_to_many_df,
        many_to_one_df=many_to_one_df,
        many_to_many_df=many_to_many_df,
        merge_type="swab",
        barcode_column_name=barcode_column_name,
    )
    print("        -combining swab tables")  # functional
    unioned_df = M.union_multiple_tables(
        tables=[many_to_many_df, one_to_many_df, many_to_one_df, one_to_one_df, no_merge_df]
    )

    df_non_specific_merge = df_non_specific_merge.withColumnRenamed(
        "unique_pcr_test_id", "unique_pcr_test_id_right"
    ).withColumnRenamed("unique_participant_response_id", "unique_participant_response_id_right")
    unioned_df = unioned_df.join(
        df_non_specific_merge,
<<<<<<< HEAD
        on="master_unique_id",
        how="left",
    )
    unioned_df.drop("master_unique_id")
=======
        on=(
            (unioned_df["unique_participant_response_id"] == df_non_specific_merge["unique_participant_response_id"])
            & unioned_df["unique_pcr_test_id"].eqNullSafe(df_non_specific_merge["unique_pcr_test_id"])
        ),
        how="left",
    ).drop("unique_participant_response_id_right", "unique_pcr_test_id_right")
>>>>>>> 51651fc9
    return unioned_df


def execute_merge_specific_antibody(
    survey_df: DataFrame,
    labs_df: DataFrame,
    barcode_column_name: str,
    visit_date_column_name: str,
    received_date_column_name: str,
) -> DataFrame:
    """
    Specific high level function to execute the process for Antibody.
    Parameters
    ----------
    survey_df
    labs_df
    barcode_column_name
    visit_date_column_name
    received_date_column_name
    """
    merge_type = "antibody"
    (
        many_to_many_df,
        one_to_many_df,
        many_to_one_df,
        one_to_one_df,
        no_merge_df,
        df_non_specific_merge,
    ) = merge_process_preparation(
        survey_df=survey_df,
        labs_df=labs_df,
        merge_type=merge_type,
        barcode_column_name=barcode_column_name,
        visit_date_column_name=visit_date_column_name,
        received_date_column_name=received_date_column_name,
        merge_type_necessary_columns=[
            "master_unique_id",
            "blood_sample_barcode",
            "unique_participant_response_id",
            "unique_antibody_test_id",
            "visit_date_string",
            "blood_sample_received_date_s_protein",
            "antibody_test_result_recorded_date_s_protein",
            "antibody_test_result_classification_s_protein",
            "count_barcode_antibody",
            "count_barcode_voyager",
            "siemens_antibody_test_result_value_s_protein",
        ],
    )

    print("        -executing one to many antibody")  # functional
    one_to_many_df = M.one_to_many_antibody_flag(
        df=one_to_many_df,
        column_name_to_assign="drop_flag_1tom_" + merge_type,
        group_by_column=barcode_column_name,
        diff_interval_hours="diff_vs_visit_hr_antibody",
        siemens_column="siemens_antibody_test_result_value_s_protein",
        tdi_column="antibody_test_result_classification_s_protein",
        visit_date=visit_date_column_name,
    )
    print("        -executing many to one antibody")  # functional
    many_to_one_df = M.many_to_one_antibody_flag(
        df=many_to_one_df,
        column_name_to_assign="drop_flag_mto1_" + merge_type,
        group_by_column=barcode_column_name,
    )
    window_columns = [
        "abs_offset_diff_vs_visit_hr_antibody",
        "diff_vs_visit_hr_antibody",
        "unique_participant_response_id",
        "unique_antibody_test_id",
    ]
    print("        -executing many to many antibody")  # functional
    many_to_many_df = M.many_to_many_flag(
        df=many_to_many_df,
        drop_flag_column_name_to_assign="drop_flag_mtom_" + merge_type,
        group_by_column=barcode_column_name,
        ordering_columns=window_columns,
        process_type=merge_type,
        failed_flag_column_name_to_assign="failed_flag_mtom_" + merge_type,
    )

    print("        -validating antibody merge process")  # functional
    one_to_many_df, many_to_one_df, many_to_many_df = merge_process_validation(
        one_to_many_df=one_to_many_df,
        many_to_one_df=many_to_one_df,
        many_to_many_df=many_to_many_df,
        merge_type=merge_type,
        barcode_column_name=barcode_column_name,
    )

    print("        -combining antibody tables")  # functional
    unioned_df = M.union_multiple_tables(
        tables=[many_to_many_df, one_to_many_df, many_to_one_df, one_to_one_df, no_merge_df]
    )
<<<<<<< HEAD
    unioned_df = unioned_df.join(
        df_non_specific_merge,
        on="master_unique_id",
        how="left",
    )
    unioned_df.drop("master_unique_id")
=======

    df_non_specific_merge = df_non_specific_merge.withColumnRenamed(
        "unique_antibody_test_id", "unique_antibody_test_id_right"
    ).withColumnRenamed("unique_participant_response_id", "unique_participant_response_id_right")
    unioned_df = unioned_df.join(
        df_non_specific_merge,
        on=(
            (
                unioned_df["unique_participant_response_id"]
                == df_non_specific_merge["unique_participant_response_id_right"]
            )
            & unioned_df["unique_antibody_test_id"].eqNullSafe(df_non_specific_merge["unique_antibody_test_id_right"])
        ),
        how="left",
    ).drop("unique_participant_response_id_right", "unique_antibody_test_id_right")
>>>>>>> 51651fc9
    return unioned_df


def merge_process_filtering(
    df: DataFrame,
    merge_type: str,
    barcode_column_name: str,
    lab_columns_list: List[str],
    merge_combination: List[str] = ["1tom", "mto1", "mtom"],
):
    """
    Resolves all drop/failed flags created in the merging process to filter out
    successfully-matched records from unmatched lab records and failed records.

    Parameters
    ----------
    df
        Input dataframe with drop, merge_type and failed to merge columns
    merge_type
        Must be swab or antibody
    lab_columns_list
        Names of all columns associated only with the lab input
    merge_combination
        Types of merges to resolve, accepted strings in list: 1tom, mto1, mtom

    Notes
    -----
    This function will return 3 dataframes:
    - Successfully matched df inclusive of all iqvia records
    - Residuals df (i.e. all lab records not matched)
    - Failed records df (records that have failed process)
    """
    print("        -filtering antibody merge result")  # functional
    df = df.withColumn("failed_match", F.lit(None).cast("integer"))

    df = df.withColumn("not_best_match", F.when(F.col(f"out_of_date_range_{merge_type}") == 1, 1))
    df = df.withColumn(
        "best_match",
        F.when(
            (F.col(f"out_of_date_range_{merge_type}").isNull() & (F.col(f"1to1_{merge_type}") == 1)),
            1,
        ),
    )

    for xtox in merge_combination:
        best_match_logic = (
            (F.col(xtox + "_" + merge_type) == 1)
            & (F.col("drop_flag_" + xtox + "_" + merge_type).isNull())
            & (F.col("failed_" + xtox + "_" + merge_type).isNull())
            & (F.col(f"out_of_date_range_{merge_type}").isNull())
        )
        not_best_match_logic = (
            (F.col(xtox + "_" + merge_type) == 1)
            & (F.col("drop_flag_" + xtox + "_" + merge_type) == 1)
            & (F.col("failed_" + xtox + "_" + merge_type).isNull())
        )
        failed_match_logic = (F.col(xtox + "_" + merge_type) == 1) & (F.col("failed_" + xtox + "_" + merge_type) == 1)

        df = df.withColumn("best_match", F.when(best_match_logic, 1).otherwise(F.col("best_match")))
        df = df.withColumn("not_best_match", F.when(not_best_match_logic, 1).otherwise(F.col("not_best_match")))
        df = df.withColumn("failed_match", F.when(failed_match_logic, 1).otherwise(F.col("failed_match")))

    if merge_type == "swab":
        df = df.withColumn(
            "failed_match", F.when(F.col("failed_flag_mtom_swab") == 1, 1).otherwise(F.col("failed_match"))
        )
        lab_record_id = "unique_pcr_test_id"
    elif merge_type == "antibody":
        df = df.withColumn(
            "failed_match",
            F.when((F.col("failed_flag_mtom_antibody") == 1) | (F.col("failed_flag_1tom_antibody") == 1), 1).otherwise(
                F.col("failed_match")
            ),
        )
        lab_record_id = "unique_antibody_test_id"

    df = df.withColumn(
        "best_match", F.when(F.col("failed_match") == 1, None).otherwise(F.col("best_match"))
    ).withColumn("not_best_match", F.when(F.col("failed_match") == 1, None).otherwise(F.col("not_best_match")))

    df_best_match = df.filter(F.col("best_match") == "1")
    df_not_best_match = df.filter(F.col("not_best_match") == "1")
    df_failed_records = df.filter(F.col("failed_match") == "1")

    # Created for filtering purposes later on, to ensure a 'best_match' is chosen over a 'not_best_match' record
    df_not_best_match = df_not_best_match.withColumn("not_best_match_for_union", F.lit(1).cast("integer"))

    df_lab_residuals = df_not_best_match.select(barcode_column_name, *lab_columns_list).distinct()
    df_lab_residuals = df_lab_residuals.join(df_best_match, on=lab_record_id, how="left_anti")

    drop_list_columns = [
        f"out_of_date_range_{merge_type}",
        f"1tom_{merge_type}",
        f"mto1_{merge_type}",
        f"mtom_{merge_type}",
        f"drop_flag_1tom_{merge_type}",
        f"drop_flag_mto1_{merge_type}",
        f"drop_flag_mtom_{merge_type}",
        f"failed_1tom_{merge_type}",
        f"failed_mto1_{merge_type}",
        f"failed_mtom_{merge_type}",
        f"failed_flag_mtom_{merge_type}",
        f"1to1_{merge_type}",
        f"1tonone_{merge_type}",
        f"noneto1_{merge_type}",
        "best_match",
        "not_best_match",
        "failed_match",
    ]
    if merge_type == "antibody":
        drop_list_columns.append("failed_flag_1tom_antibody")

    df_not_best_match = df_not_best_match.drop(*lab_columns_list).drop(*drop_list_columns).distinct()
    df_failed_records_iqvia = df_failed_records.drop(*lab_columns_list).drop(*drop_list_columns).distinct()

    df_best_match, df_not_best_match = prepare_for_union(df_best_match, df_not_best_match)
    df_all_iqvia = df_best_match.unionByName(df_not_best_match)

    df_all_iqvia, df_failed_records_iqvia = prepare_for_union(df_all_iqvia, df_failed_records_iqvia)
    df_all_iqvia = df_all_iqvia.unionByName(df_failed_records_iqvia)

    print("        -creating residuals table")  # functional
    df_lab_residuals = M.union_multiple_tables(
        tables=[
            df_lab_residuals,
            df.where(F.col("noneto1_" + merge_type).isNotNull()).select(barcode_column_name, *lab_columns_list),
        ]
    )

    print("        -creating IQVIA only table")  # functional
    df_all_iqvia = M.union_multiple_tables(tables=[df_all_iqvia, df.where(F.col("1tonone_" + merge_type).isNotNull())])

    # window function count number of unique id
    window = Window.partitionBy("unique_participant_response_id")
    df_all_iqvia = df_all_iqvia.withColumn("unique_id_count", F.count("unique_participant_response_id").over(window))

    df_all_iqvia = df_all_iqvia.filter((F.col("not_best_match_for_union").isNull()) | (F.col("unique_id_count") == 1))

    drop_list_columns.extend(["not_best_match_for_union", "unique_id_count"])
    return (
        df_all_iqvia.drop(*drop_list_columns),
        df_lab_residuals.drop(*drop_list_columns),
        df_failed_records.drop(*drop_list_columns),
    )<|MERGE_RESOLUTION|>--- conflicted
+++ resolved
@@ -47,15 +47,16 @@
 
     if merge_type == "swab":
         interval_upper_bound = 480
+        unique_id = "unique_pcr_test_id"
 
     elif merge_type == "antibody":
         interval_upper_bound = 240
-
-    outer_df = assign_master_unique_id(outer_df, "master_unique_id")
+        unique_id = "unique_antibody_test_id"
 
     df = outer_df.select(*merge_type_necessary_columns)
 
-    merge_type_necessary_columns.remove("master_unique_id")
+    merge_type_necessary_columns.remove("unique_participant_response_id")
+    merge_type_necessary_columns.remove(unique_id)
 
     df_non_specific_merge = outer_df.drop(*merge_type_necessary_columns).distinct()
 
@@ -85,13 +86,6 @@
         no_merge_df,
     ) = assign_merge_process_group_flags_and_filter(df=df, merge_type=merge_type)
     return many_to_many_df, one_to_many_df, many_to_one_df, one_to_one_df, no_merge_df, df_non_specific_merge
-
-
-def assign_master_unique_id(df: DataFrame, column_name_to_assign):
-    """
-    Assign a unique ID which is independent of any other column value
-    """
-    return df.withColumn(column_name_to_assign, F.monotonically_increasing_id())
 
 
 def assign_merge_process_group_flags_and_filter(df: DataFrame, merge_type: str):
@@ -277,19 +271,12 @@
     ).withColumnRenamed("unique_participant_response_id", "unique_participant_response_id_right")
     unioned_df = unioned_df.join(
         df_non_specific_merge,
-<<<<<<< HEAD
-        on="master_unique_id",
-        how="left",
-    )
-    unioned_df.drop("master_unique_id")
-=======
         on=(
             (unioned_df["unique_participant_response_id"] == df_non_specific_merge["unique_participant_response_id"])
             & unioned_df["unique_pcr_test_id"].eqNullSafe(df_non_specific_merge["unique_pcr_test_id"])
         ),
         how="left",
     ).drop("unique_participant_response_id_right", "unique_pcr_test_id_right")
->>>>>>> 51651fc9
     return unioned_df
 
 
@@ -385,14 +372,6 @@
     unioned_df = M.union_multiple_tables(
         tables=[many_to_many_df, one_to_many_df, many_to_one_df, one_to_one_df, no_merge_df]
     )
-<<<<<<< HEAD
-    unioned_df = unioned_df.join(
-        df_non_specific_merge,
-        on="master_unique_id",
-        how="left",
-    )
-    unioned_df.drop("master_unique_id")
-=======
 
     df_non_specific_merge = df_non_specific_merge.withColumnRenamed(
         "unique_antibody_test_id", "unique_antibody_test_id_right"
@@ -408,7 +387,6 @@
         ),
         how="left",
     ).drop("unique_participant_response_id_right", "unique_antibody_test_id_right")
->>>>>>> 51651fc9
     return unioned_df
 
 
