--- conflicted
+++ resolved
@@ -75,14 +75,8 @@
     def validate_column(self, operations):
         # operations : {"column_name": "method"(function or string)}
         for column_name, method in operations.items():
-<<<<<<< HEAD
-            if type(method) == str:
-                check = self.functions[method]
-                self.execute_check(check["function"], check["error_message"], column_name)
-=======
             if column_name not in self.dataframe.columns:
                 print(f"Validation rule references {column_name} column and it is not in the dataframe.")  # functional
->>>>>>> 73924e41
             else:
                 check = self.functions[list(method.keys())[0]]
                 self.execute_check(check["function"], check["error_message"], column_name, list(method.values())[0])
