--- conflicted
+++ resolved
@@ -17,18 +17,11 @@
     df_dweights
     df_country
     """
-    import pdb
-
-    pdb.set_trace()
-
     df = df_survey.join(
         df_dweights,
         on="ons_household_id",
         how="left",
     )
-    import pdb
-
-    pdb.set_trace()
     # TEMPORARY
     for column_name in ["ever_never_swab", "ever_never_antibodies", "longcovid", "14_days", "28_days", "42_days"]:
         df = df.withColumn(column_name, F.lit(1))
@@ -46,12 +39,6 @@
     df = calculate_non_response_factors(df, n_decimals=3)
     df = adjust_design_weight_by_non_response_factor(df)
     df = adjusted_design_weights_to_population_totals(df)
-<<<<<<< HEAD
-=======
-    import pdb
-
-    pdb.set_trace()
->>>>>>> 8f856a7c
     df = grouping_from_lookup(df)
     df = create_calibration_var(df)
     return df
@@ -96,9 +83,7 @@
     # STEP 4 - merge hh_samples_df (36 processing step) and household level extract (69 processing step)
     # TODO: check if population_by_country comes by country separated or together
     df_extract_by_country = df_extract_by_country.withColumnRenamed("country_name_12", "country_name_12_right")
-    import pdb
-
-    pdb.set_trace()
+
     df = df.join(
         df_extract_by_country,
         (
@@ -107,9 +92,6 @@
         ),
         how="left",
     ).drop("country_name_12" + "_right")
-    import pdb
-
-    pdb.set_trace()
 
     # TODO: is there a possibility that population_country_swab and population_country_antibodies values
     # are kept in the same record?
