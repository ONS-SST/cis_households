from typing import List
from typing import Union

from pyspark.sql import DataFrame
from pyspark.sql import functions as F
from pyspark.sql import SparkSession
from pyspark.sql.window import Window

from cishouseholds.derive import assign_from_lookup
from cishouseholds.derive import assign_named_buckets
from cishouseholds.weights.weights import DesignWeightError
from cishouseholds.weights.weights import validate_design_weights

# from cishouseholds.derive import assign_ethnicity_white


def pre_calibration_high_level(
    df_survey: DataFrame,
    df_design_weights: DataFrame,
    df_country: DataFrame,
    pre_calibration_config: dict,
) -> DataFrame:
    """
    Parameters
    ----------
    df_survey
    df_design_weights
    df_country
    """
    df = df_survey.join(
        df_design_weights,
        on=df_survey.ons_household_id == df_design_weights.ons_household_id,
        how="left",
    )
    df = dataset_generation(
        df=df,
        cutoff_date_swab=pre_calibration_config["cut_off_dates"]["cutoff_date_swab"],
        cutoff_date_antibodies=pre_calibration_config["cut_off_dates"]["cutoff_date_antibodies"],
        cutoff_date_longcovid=pre_calibration_config["cut_off_dates"]["cutoff_date_longcovid"],
        column_test_result_swab="pcr_result_classification",
        column_test_result_antibodies="antibody_test_result_classification",
        column_test_result_longcovid="think_have_long_covid",
        patient_id_column="participant_id",
        visit_date_column="visit_date_string",
        age_column="age_at_visit",
    )
    df = survey_extraction_household_data_response_factor(
        df=df,
        df_extract_by_country=df_country,
        required_extracts_column_list=["ons_household_id", "participant_id", "sex", "ethnicity_white", "age_at_visit"],
    )
    df = derive_index_multiple_deprivation_group(df)
    df = derive_total_responded_and_sampled_households(df)
    df = calculate_non_response_factors(df, n_decimals=3)
    df = adjust_design_weight_by_non_response_factor(df)
    df = adjusted_design_weights_to_population_totals(df)
    df = grouping_from_lookup(df)
    df = create_calibration_var(df)

    validate_design_weights(
        df=df,
        num_households_by_cis_column="number_of_households_by_cis_area",
        num_households_by_country_column="number_of_households_by_country",
        swab_weight_column="scaled_design_weight_adjusted_swab",
        antibody_weight_column="scaled_design_weight_adjusted_antibody",
        cis_area_column="cis_area_code_20",
        country_column="country_code_12",
<<<<<<< HEAD
        group_by_columns=["index_multiple_deprivation", "sample_source_name", "cis_area_code_20"],
=======
        swab_group_by_columns=["index_multiple_deprivation", "sample_source_name", "cis_area_code_20"],
        antibody_group_by_columns=["index_multiple_deprivation", "sample_source_name", "cis_area_code_20"],
>>>>>>> ffecc064
    )
    return df


def dataset_flag_generation_evernever_OR_longcovid(
    df: DataFrame,
    column_test_result: str,
    patient_id_column: str,
    visit_date_column: str,
    age_column: str,
    dataset_flag_column: str,
    type_test: str,
    positive_case: str,
    negative_case: str,
    cutoff_days: bool = False,
    cutoff_days_column: str = "",
) -> DataFrame:
    """
    This function will carry forward last observation of antibodies,
    swab or longcovid result prioritising positive cases and age of patient.
    Parameters
    ----------
    df
    column_test_result
    patient_id_column
    visit_date_column
    age_column
    dataset_flag_column
    type_test
    positive_case
    negative_case
    cutoff_days
    cutoff_days_column
    """
    if type_test == "antibodies":
        df = df.withColumn("antibodies_date_change", F.lit("2021-11-27"))
        df = df.withColumn(
            "min_age",
            F.when(F.datediff(F.col(visit_date_column), F.col("antibodies_date_change")) > 0, 8).otherwise(16),
        )
    elif (type_test == "swab") or (type_test == "longcovid"):
        df = df.withColumn("min_age", F.lit(2))

    window = Window.partitionBy(patient_id_column, column_test_result).orderBy(F.desc(visit_date_column))

    for result_type, result_flag in zip(
        [positive_case, negative_case], ["latest_known_positive", "latest_known_negative"]
    ):
        df = df.withColumn(result_flag, F.when(F.col(column_test_result) == result_type, F.row_number().over(window)))

        df = df.withColumn(
            result_flag,
            F.when((F.col(result_flag) != 1) | (F.col(age_column) < F.col("min_age")), None).otherwise(
                F.col(result_flag)
            ),
        )

    window_positive = Window.partitionBy(patient_id_column).orderBy()

    df = df.withColumn("any_positive_result", F.max(F.col("latest_known_positive")).over(window_positive))
    df = df.withColumn(
        "latest_known_negative",
        F.when(F.col("any_positive_result") == 1, None).otherwise(F.col("latest_known_negative")),
    )
    df = df.withColumn(
        dataset_flag_column, F.coalesce(F.col("latest_known_positive"), F.col("latest_known_negative"))
    ).drop("any_positive_result", "latest_known_positive", "latest_known_negative", "antibodies_date_change", "min_age")

    if cutoff_days:
        df = df.withColumn(
            dataset_flag_column,
            F.when(F.col(cutoff_days_column).isNotNull(), F.col(dataset_flag_column)).otherwise(None),
        )
    return df


def cutoff_day_to_ever_never(df, days, cutoff_date):
    """
    This function will flag the visit_dates coming after a cutoff_date provided after days
    Parameters
    ----------
    df
    days
    cutoff_date
    """
    df = df.withColumn("date_cutoff", F.lit(cutoff_date))
    df = df.withColumn("diff_visit_cutoff", F.datediff(F.col("date_cutoff"), F.col("visit_date")))
    df = df.withColumn(
        f"{days}_days",
        F.when((F.col("diff_visit_cutoff") > 0) & (F.col("diff_visit_cutoff") <= days), 1).otherwise(None),
    ).drop("date_cutoff", "diff_visit_cutoff")
    return df


def dataset_generation(
    df: DataFrame,
    cutoff_date_swab: str,
    cutoff_date_antibodies: str,
    cutoff_date_longcovid: str,
    column_test_result_swab: str,
    column_test_result_antibodies: str,
    column_test_result_longcovid: str,
    patient_id_column: str,
    visit_date_column: str,
    age_column: str,
) -> DataFrame:
    """
    Function wraps the ever_never_OR_longcovid and cutoff dates to generate the following datasets:
        - swab ever never
        - swab 14 days
        - swab 7 days
        - antibodies ever never
        - antibodies 28 days
        - long covid 28 days
        - long covid 42 days
    Parameters
    ----------
    df
    cutoff_date_swab
    cutoff_date_antibodies
    cutoff_date_longcovid
    column_test_result_swab
    column_test_result_antibodies
    column_test_result_longcovid
    patient_id_column
    visit_date_column
    age_column
    """
    # 1- swab_ever_never
    df = dataset_flag_generation_evernever_OR_longcovid(
        df=df,
        column_test_result=column_test_result_swab,
        patient_id_column=patient_id_column,
        visit_date_column=visit_date_column,
        age_column=age_column,
        dataset_flag_column="ever_never_swab",
        type_test="swab",
        positive_case="positive",
        negative_case="negative",
    )
    # 2- swab_7_days swab_14_days
    for days in [7, 14]:

        df = cutoff_day_to_ever_never(
            df=df,
            days=days,
            cutoff_date=cutoff_date_swab,
        )
        df = dataset_flag_generation_evernever_OR_longcovid(
            df=df,
            column_test_result=column_test_result_swab,
            patient_id_column=patient_id_column,
            visit_date_column=visit_date_column,
            age_column=age_column,
            dataset_flag_column=f"swab_{days}_days",
            type_test="swab",
            positive_case="positive",
            negative_case="negative",
            cutoff_days=True,
            cutoff_days_column=f"{days}_days",
        )
    # 3- antibodies_ever_never
    df = dataset_flag_generation_evernever_OR_longcovid(
        df=df,
        column_test_result=column_test_result_antibodies,
        patient_id_column=patient_id_column,
        visit_date_column=visit_date_column,
        age_column=age_column,
        dataset_flag_column="ever_never_antibodies",
        type_test="antibodies",
        positive_case="positive",
        negative_case="negative",
    )
    # 4- antibodies_28_days
    df = cutoff_day_to_ever_never(
        df=df,
        days=28,
        cutoff_date=cutoff_date_antibodies,
    )
    df = dataset_flag_generation_evernever_OR_longcovid(
        df=df,
        column_test_result=column_test_result_antibodies,
        patient_id_column=patient_id_column,
        visit_date_column=visit_date_column,
        age_column=age_column,
        dataset_flag_column="antibodies_28_days",
        type_test="antibodies",
        positive_case="positive",
        negative_case="negative",
        cutoff_days=True,
        cutoff_days_column="28_days",
    )
    # 5- longcovid_28_days, longcovid_42_days
    for days in [28, 42]:

        df = cutoff_day_to_ever_never(
            df=df,
            days=days,
            cutoff_date=cutoff_date_longcovid,
        )
        df = dataset_flag_generation_evernever_OR_longcovid(
            df=df,
            column_test_result=column_test_result_longcovid,
            patient_id_column=patient_id_column,
            visit_date_column=visit_date_column,
            age_column=age_column,
            dataset_flag_column=f"longcovid_{days}_days",
            type_test="longcovid",
            positive_case="yes",
            negative_case="no",
            cutoff_days=True,
            cutoff_days_column=f"{days}_days",
        )
    return df.drop("7_days", "14_days", "28_days", "42_days")


# 1178
def survey_extraction_household_data_response_factor(
    df: DataFrame,
    df_extract_by_country: DataFrame,
    required_extracts_column_list: List[str],
) -> DataFrame:
    """
    Parameters
    ----------
    hh_samples_df
    df_extract_by_country
    table_name
    required_extracts_column_list
    mandatory_extracts_column_list
    population_join_column: Only swab/antibodies
    """
    # STEP 1 - create: extract_dataset as per requirements - TODO can we test this?
    # (i.e extract dataset for calibration from survey_data dataset (individual level))
    # df = extract_from_table(table_name).select(*required_extracts_column_list) TODO temporarily disabled
    # will be added once the mock pytest is enabled

    # STEP 2 -  check there are no missing values
    df = df.withColumn("check_if_missing", F.lit(None))
    for var in required_extracts_column_list:
        df = df.withColumn(
            "check_if_missing", F.when(F.col(var).isNull(), 1).otherwise(F.col("check_if_missing"))
        )  # TODO: check if multiple columns are needed

    # STEP 3 -  create household level of the extract to be used in calculation of non response factor
    df = (
        df.withColumn("response_indicator", F.when(F.col("participant_id").isNotNull(), 1).otherwise(None))
        # .drop("participant_id") # ?
        # .dropDuplicates("ons_household_id") # ?
    )

    # STEP 4 - merge hh_samples_df (36 processing step) and household level extract (69 processing step)
    # TODO: check if population_by_country comes by country separated or together
    df_extract_by_country = df_extract_by_country.withColumnRenamed("country_name_12", "country_name_12_right")

    df = df.join(
        df_extract_by_country,
        (
            (df["country_name_12"] == df_extract_by_country["country_name_12_right"])
            & ((df["ever_never_antibodies"] == 1) | ((df["ever_never_swab"] == 1) | (df["longcovid"] == 1)))
        ),
        how="left",
    ).drop("country_name_12" + "_right")

    # TODO: is there a possibility that population_country_swab and population_country_antibodies values
    # are kept in the same record?
    df = df.withColumn(
        "population_country_swab",
        F.when((F.col("ever_never_swab") == 1) | (F.col("longcovid") == 1), F.col("population_country_swab")).otherwise(
            None
        ),
    )
    df = df.withColumn(
        "population_country_antibodies",
        F.when((F.col("ever_never_antibodies") == 1), F.col("population_country_antibodies")).otherwise(None),
    )
    return df


# 1179 part1
def derive_index_multiple_deprivation_group(df: DataFrame):
    """
    Parameters
    ----------
    df
    """
    # A.1 group households  considering  values to index of multiple deprivation
    map_index_multiple_deprivation_group_country = {
        "england": {0: 1, 6570: 2, 13139: 3, 19708: 4, 26277: 5},
        "wales": {0: 1, 383: 2, 765: 3, 1147: 4, 1529: 5},
        "scotland": {0: 1, 1396: 2, 2791: 3, 4186: 4, 5581: 5},
        "northern_ireland": {0: 1, 179: 2, 357: 3, 535: 4, 713: 5},
    }
    for country in map_index_multiple_deprivation_group_country.keys():
        df = assign_named_buckets(
            df=df,
            reference_column="index_multiple_deprivation",
            column_name_to_assign=f"index_multiple_deprivation_group_{country}",
            map=map_index_multiple_deprivation_group_country[country],
        )
    df = df.withColumn(
        "index_multiple_deprivation_group",
        (
            F.when(F.lower(F.col("country_name_12")) == "wales", F.col("index_multiple_deprivation_group_wales"))
            .when(F.lower(F.col("country_name_12")) == "england", F.col("index_multiple_deprivation_group_england"))
            .when(F.lower(F.col("country_name_12")) == "scotland", F.col("index_multiple_deprivation_group_scotland"))
            .when(
                F.lower(F.col("country_name_12")) == "northern ireland",
                F.col("index_multiple_deprivation_group_northern_ireland"),
            )
        ),
    )

    for country in map_index_multiple_deprivation_group_country.keys():
        df = df.drop(f"index_multiple_deprivation_group_{country}")
    return df


# 1179 part2
def derive_total_responded_and_sampled_households(df: DataFrame) -> DataFrame:
    """
    A.2/3 create a variable to indicate for each country, how many households are in the sample,
          create a variable to indicate for each country, how many households participated to the survey
    Parameters
    ----------
    df
    country_column: For northen_ireland, use country, otherwise use cis_area_code_20
    """
    df = df.withColumn("country_name_lower", F.lower(F.col("country_name_12")))

    window_list_nni = ["sample_addressbase_indicator", "cis_area_code_20", "index_multiple_deprivation_group"]
    window_list_ni = ["sample_addressbase_indicator", "country_name_lower", "index_multiple_deprivation_group"]

    w1_nni = Window.partitionBy(*window_list_nni)
    w1_ni = Window.partitionBy(*window_list_ni)

    df = df.withColumn(
        "total_sampled_households_cis_imd_addressbase",
        F.when(
            F.lower(F.col("country_name_12")) != "northern ireland",
            F.count(F.col("ons_household_id")).over(w1_nni).cast("int"),
        ).otherwise(F.count(F.col("ons_household_id")).over(w1_ni).cast("int")),
    )
    w2_nni = Window.partitionBy(*window_list_nni, "response_indicator")
    w2_ni = Window.partitionBy(*window_list_ni, "response_indicator")
    df = df.withColumn(
        "total_responded_households_cis_imd_addressbase",
        F.when(
            F.lower(F.col("country_name_12")) != "northern ireland",
            F.count(F.col("ons_household_id")).over(w2_nni).cast("int"),
        ).otherwise(F.count(F.col("ons_household_id")).over(w2_ni).cast("int")),
    )
    df = df.withColumn(
        "total_responded_households_cis_imd_addressbase",
        F.when(F.col("response_indicator") != 1, 0).otherwise(F.col("total_responded_households_cis_imd_addressbase")),
    )
    df = df.withColumn(
        "auxiliary",
        F.when(
            F.lower(F.col("country_name_12")) != "northern ireland",
            F.max(F.col("total_responded_households_cis_imd_addressbase")).over(w1_nni),
        ).otherwise(F.max(F.col("total_responded_households_cis_imd_addressbase")).over(w1_ni)),
    )
    df = df.withColumn("total_responded_households_cis_imd_addressbase", F.col("auxiliary")).drop(
        "auxiliary", "country_name_lower"
    )
    return df


# 1179 part 3
def calculate_non_response_factors(df: DataFrame, n_decimals: int = 2) -> DataFrame:
    """
    B.1 calculate raw non_response_factor by dividing total_sampled_households_cis_imd_addressbase
        total_responded_households_cis_imd_addressbase (derived in previous steps)
    B.2 calculate scaled non_response_factor by dividing raw_non_response_factor to the mean
        of raw_non_response_factor
    B.3 calculate bounded non_response_factor by adjusting the values of the scaled non_response
        factor to be contained in a certain, pre-defined range
    Parameters
    ----------
    df
    """
    df = df.withColumn(
        "raw_non_response_factor",
        F.round(
            F.col("total_sampled_households_cis_imd_addressbase")
            / F.col("total_responded_households_cis_imd_addressbase"),
            1,
        ).cast("double"),
    )

    w_country = Window.partitionBy("country_name_12")

    df = df.withColumn(
        "mean_raw_non_response_factor",
        F.round(F.mean(F.col("raw_non_response_factor")).over(w_country), n_decimals),
    )

    df = df.withColumn(
        "scaled_non_response_factor",
        F.round(F.col("raw_non_response_factor") / F.col("mean_raw_non_response_factor"), n_decimals),
    )

    df = df.withColumn(
        "bounded_non_response_factor",
        F.when(F.col("scaled_non_response_factor") < 0.5, 0.6)
        .when(F.col("scaled_non_response_factor") > 2.0, 1.8)
        .otherwise(None),
    )

    return df


# 1179 Part 4
def adjust_design_weight_by_non_response_factor(df: DataFrame) -> DataFrame:
    """
    C1. adjust design weights by the non_response_factor by multiplying the design
    weights with the non_response factor
    """

    df = df.withColumn(
        "household_level_design_weight_adjusted_swab",
        F.when(
            F.col("response_indicator") == 1,
            F.round(F.col("scaled_design_weight_swab_non_adjusted") * F.col("bounded_non_response_factor"), 1),
        ),
    )

    df = df.withColumn(
        "household_level_design_weight_adjusted_antibodies",
        F.when(
            F.col("response_indicator") == 1,
            F.round(F.col("scaled_design_weight_antibodies_non_adjusted") * F.col("bounded_non_response_factor"), 1),
        ),
    )

    return df


# 1179 Part 5
def adjusted_design_weights_to_population_totals(df: DataFrame) -> DataFrame:
    """
    D.1 calculate the scaling factor and then apply the scaling factor the
    design weights adjusted by the non response factor.
    If there is a swab or long covid type dataset, then use the population
    totlas for swab and the naming will have "swab" incorporated.
    Same for antibodies type dataset
    sum_adjusted_design_weight_swab or antibodies
    """
    w_country = Window.partitionBy("country_name_12")

    test_type_list = ["antibodies", "swab"]

    for test_type in test_type_list:
        df = df.withColumn(
            "sum_adjusted_design_weight_" + test_type,
            F.when(
                F.col("response_indicator") == 1,
                F.round(F.sum(F.col(f"household_level_design_weight_adjusted_{test_type}")).over(w_country), 1),
            ),
        )

        df = df.withColumn(
            "scaling_factor_adjusted_design_weight_" + test_type,
            F.when(
                F.col("response_indicator") == 1,
                F.round(F.col(f"population_country_{test_type}") / F.col(f"sum_adjusted_design_weight_{test_type}"), 1),
            ),
        )

        # scaled_design_weight_adjusted_swab or antibodies
        df = df.withColumn(
            "scaled_design_weight_adjusted_" + test_type,
            F.when(
                F.col("response_indicator") == 1,
                F.round(
                    F.col(f"scaling_factor_adjusted_design_weight_{test_type}")
                    * F.col(f"household_level_design_weight_adjusted_{test_type}"),
                    1,
                ),
            ),
        )

    return df


def precalibration_checkpoints(
    df: DataFrame,
    scaled_design_weight_adjusted: str,
    design_weight_list: List[str],
    grouping_list: List[str],
    country_col: Union[str, None] = None,
    total_population: str = "number_of_households_by_cis_area",
) -> DataFrame:
    """
    Parameters
    ----------
    df
    population_totals
    design_weight_list
    """
    if isinstance(country_col, str):
        window = Window.partitionBy(country_col, *grouping_list)
    else:
        window = Window.partitionBy(*grouping_list)

    # check_1: The design weights are adding up to total population
    df = df.withColumn("check_1", F.sum(F.col(scaled_design_weight_adjusted)).over(window))
    df = df.withColumn("check_1", F.when(F.col(total_population) != F.col("check_1"), 1))
    check_1_passed = 1 not in df.select("check_1").toPandas()["check_1"].values.tolist()

    # check_2: The  design weights are all are positive
    df = df.withColumn("not_positive", F.lit(None))
    for design_weight in design_weight_list:
        df = df.withColumn(
            "not_positive",
            F.when(F.col(design_weight) < 0, 1).otherwise(F.col("not_positive")),
        )
    check_2_passed = 0 == len(df.distinct().where(F.col("not_positive") == 1).select("not_positive").collect())

    # check_3: check there are no missing design weights
    df = df.withColumn("not_null", F.lit(None))
    for design_weight in design_weight_list:
        df = df.withColumn(
            "not_null",
            F.when(F.col(design_weight).isNull(), 1).otherwise(F.col("not_null")),
        )
    check_3_passed = 0 == len(df.distinct().where(F.col("not_positive") == 1).select("not_positive").collect())

    # check_4: if they are the same across cis_area_code_20 by sample groups (by sample_source)
    # TODO: testdata - create a column done for sampling then filter out to extract the singular samplings.
    # These should have the same design_weights when window function is applied.
    window = Window.partitionBy(*grouping_list)
    check_4_passed = True
    for design_weight in design_weight_list:
        df = df.withColumn("temp", F.first(design_weight).over(window))
        df = df.withColumn("temp", F.when(F.col(design_weight) != F.col("temp"), 1).otherwise(None))
        check_4_passed = check_4_passed and (1 not in df.select("temp").toPandas()["temp"].values.tolist())

    if not check_1_passed:
        raise DesignWeightError("check_1: The design weights are NOT adding up to total population.")
    if not check_2_passed:
        raise DesignWeightError("check_2: The design weights are NOT all are positive.")
    if not check_3_passed:
        raise DesignWeightError("check_3 There are no missing design weights.")
    if not check_4_passed:
        raise DesignWeightError("check_4: There are weights that are NOT the same across sample groups.")

    df = df.drop("not_positive", "not_null", "temp")
    return check_1_passed, check_2_passed, check_3_passed, check_4_passed


# 1180
def grouping_from_lookup(df):
    """
    Parameters
    ----------
    df
    """
    # A.1 re-code the region_code values, by replacing the alphanumeric code with numbers from 1 to 12
    spark = SparkSession.builder.getOrCreate()
    region_code_lookup_df = spark.createDataFrame(
        data=[
            ("E12000001", 1),
            ("E12000002", 2),
            ("E12000003", 3),
            ("E12000004", 4),
            ("E12000005", 5),
            ("E12000006", 6),
            ("E12000007", 7),
            ("E12000008", 8),
            ("E12000009", 9),
            ("W99999999", 10),
            ("S99999999", 11),
            ("N99999999", 12),
        ],
        schema="region_code string, interim_region_code integer",
    )
    df = assign_from_lookup(
        df=df,
        column_name_to_assign="interim_region_code",
        reference_columns=["region_code"],
        lookup_df=region_code_lookup_df,
    )

    # A.2 re-code sex variable replacing string with integers
    sex_code_lookup_df = spark.createDataFrame(
        data=[
            ("male", 1),
            ("female", 2),
        ],
        schema="sex string, interim_sex integer",
    )
    df = assign_from_lookup(
        df=df,
        column_name_to_assign="interim_sex",
        reference_columns=["sex"],
        lookup_df=sex_code_lookup_df,
    )

    # A.3 create age groups considering certain age boundaries,
    # as needed for calibration weighting of swab data
    map_age_at_visit_swab = {2: 1, 12: 2, 17: 3, 25: 4, 35: 5, 50: 6, 70: 7}
    df = assign_named_buckets(
        df=df,
        column_name_to_assign="age_group_swab",
        reference_column="age_at_visit",
        map=map_age_at_visit_swab,
    )

    # A.4 create age groups considering certain age boundaries,
    # needed for calibration weighting of antibodies data
    map_age_at_visit_antibodies = {16: 1, 25: 2, 35: 3, 50: 4, 70: 5}
    df = assign_named_buckets(
        df=df,
        column_name_to_assign="age_group_antibodies",
        reference_column="age_at_visit",
        map=map_age_at_visit_antibodies,
    )

    # A.5 Creating first partition(p1)/calibration variable
    return df


# 1180
def create_calibration_var(
    df: DataFrame,
) -> DataFrame:
    """
    Parameters
    ----------
    df
    dataset
    calibration_type:
        allowed values:
            p1_swab_longcovid_england
            p1_swab_longcovid_wales_scot_ni
            p1_for_antibodies_evernever_engl
            p1_for_antibodies_28daysto_engl
            p1_for_antibodies_wales_scot_ni
            p2_for_antibodies
            p3_for_antibodies_28daysto_engl
    dataset_type - allowed values:
        swab_evernever
        swab_14days
        longcovid_24days
        longcovid_42days
        longcovid_24days
        antibodies_evernever
        antibodies_28daysto
    """
    calibration_dic = {
        "p1_swab_longcovid_england": {
            "dataset": [
                "swab_evernever",
                "swab_14days",
                "longcovid_24days",
                "longcovid_42days",
            ],
            "condition": ((F.col("country_name_12") == "england"))
            & (
                ((F.col("ever_never_swab") == 1) | (F.col("14_days") == 1))
                | (
                    (F.col("longcovid") == 1) & ((F.col("28_days") == 1) | (F.col("42_days") == 1))
                )  # assumed to be OR(28, 42_days)
            ),
            "operation": (
                (F.col("interim_region_code") - 1) * 14 + (F.col("interim_sex") - 1) * 7 + F.col("age_group_swab")
            ),
        },
        "p1_swab_longcovid_wales_scot_ni": {
            "dataset": [
                "longcovid_24days",
                "longcovid_42days",
                "swab_evernever",
            ],
            "condition": (
                (F.col("country_name_12") == "wales")
                | (F.col("country_name_12") == "scotland")
                | (F.col("country_name_12") == "northern_ireland")  # TODO: double-check name
            )
            & (
                ((F.col("ever_never_swab") == 1) & (F.col("14_days") == 1))
                | ((F.col("longcovid") == 1) & ((F.col("28_days") == 1) | (F.col("42_days") == 1)))
            ),
            "operation": ((F.col("interim_sex") - 1) * 7 + F.col("age_group_swab")),
        },
        "p1_for_antibodies_evernever_engl": {
            "dataset": ["antibodies_evernever"],
            "condition": (F.col("country_name_12") == "england") & (F.col("ever_never_antibodies") == 1),
            "operation": (
                (F.col("interim_region_code") - 1) * 10 + (F.col("interim_sex") - 1) * 5 + F.col("age_group_antibodies")
            ),
        },
        "p1_for_antibodies_28daysto_engl": {
            "dataset": ["antibodies_28daysto"],
            "condition": (F.col("country_name_12") == "england")
            & (F.col("ever_never_antibodies") == 1)
            & (F.col("28_days") == 1),
            "operation": (F.col("interim_sex") - 1) * 5 + F.col("age_group_antibodies"),
        },
        "p1_for_antibodies_wales_scot_ni": {
            "dataset": ["antibodies_evernever", "antibodies_28daysto"],
            "condition": (
                (F.col("country_name_12") == "wales")
                | (F.col("country_name_12") == "scotland")
                | (F.col("country_name_12") == "northern_ireland")  # TODO: double-check name
            )
            & ((F.col("ever_never_antibodies") == 1) & (F.col("28_days") == 1)),
            "operation": ((F.col("interim_sex") - 1) * 5 + F.col("age_group_antibodies")),
        },
        "p2_for_antibodies": {
            "dataset": [
                "antibodies_evernever",
                "antibodies_28daysto",
            ],
            "condition": ((F.col("country_name_12") == "wales") | (F.col("country_name_12") == "england"))
            & ((F.col("ever_never_antibodies") == 1) | (F.col("28_days") == 1)),
            "operation": (F.col("ethnicity_white") + 1),
        },
        "p3_for_antibodies_28daysto_engl": {
            "dataset": ["antibodies_28daysto"],
            "condition": (
                (F.col("country_name_12") == "england")
                & (F.col("age_at_visit") >= 16)  # TODO: age of visit to be put as input?
                & (F.col("ever_never_antibodies") == 1)
                & (F.col("28_days") == 1)
            ),
            "operation": (F.col("interim_region_code")),
        },
    }
    # TODO-QUESTION: are the dataframes organised by country so that column country isnt needed?

    # A.6 Create second partition (p2)/calibration variable

    dataset_column = [
        "swab_evernever",
        "swab_14days",
        "longcovid_24days",
        "longcovid_42days",
        "antibodies_evernever",
        "antibodies_28daysto",
    ]
    for column in dataset_column:
        df = df.withColumn(column, F.lit(None))

    for calibration_type in calibration_dic.keys():
        df = df.withColumn(
            calibration_type,
            F.when(
                calibration_dic[calibration_type]["condition"],
                calibration_dic[calibration_type]["operation"],
            ),
        )
        for column_dataset in calibration_dic[calibration_type]["dataset"]:
            df = df.withColumn(
                column_dataset,
                F.when(calibration_dic[calibration_type]["condition"], F.lit(1)).otherwise(F.col(column_dataset)),
            )
    return df<|MERGE_RESOLUTION|>--- conflicted
+++ resolved
@@ -65,12 +65,8 @@
         antibody_weight_column="scaled_design_weight_adjusted_antibody",
         cis_area_column="cis_area_code_20",
         country_column="country_code_12",
-<<<<<<< HEAD
-        group_by_columns=["index_multiple_deprivation", "sample_source_name", "cis_area_code_20"],
-=======
         swab_group_by_columns=["index_multiple_deprivation", "sample_source_name", "cis_area_code_20"],
         antibody_group_by_columns=["index_multiple_deprivation", "sample_source_name", "cis_area_code_20"],
->>>>>>> ffecc064
     )
     return df
 
