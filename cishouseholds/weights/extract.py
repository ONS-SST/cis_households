import csv
import re
from io import StringIO
from operator import add
from typing import Union

from pyspark import RDD
from pyspark.sql import DataFrame
from pyspark.sql import SparkSession
from pyspark.sql.types import StructType

from cishouseholds.edit import update_column_values_from_map
from cishouseholds.pyspark_utils import get_or_create_spark_session


spark_session = get_or_create_spark_session()

lookup_variable_name_maps = {
    "address_lookup": {
        "uprn": "unique_property_reference_code",
        "postcode": "postcode",
        "town_name": "town_name",
        "ctry18nm": "crtry18nm",
        "la_code": "la_code",
        "ew": "ew",
        "address_type": "address_type",
        "council_tax": "council_tax",
        "address_base_postal": "address_base_postal",
    },
    "postcode_lookup": {"pcd": "postcode", "lsoa11": "lower_super_output_area_code_11", "ctry": "country_code_12"},
    "cis_phase_lookup": {
        "LSOA11CD": "lower_super_output_area_code_11",
        "CIS20CD": "cis_area_code_20",
        "LSOA11NM": "LSOA11NM",
        "RGN19CD": "RGN19CD",
    },
    "country_lookup": {
        "CTRY20CD": "country_code_12",
        "CTRY20NM": "country_name_12",
        "LAD20CD": "LAD20CD",
        "LAD20NM": "LAD20NM",
    },
    "old_sample_file_new_sample_file": {
        "UAC": "ons_household_id",
        "lsoa_11": "lower_super_output_area_code_11",
        "lsoa11": "lower_super_output_area_code_11",
        "cis20cd": "cis_area_code_20",
        "CIS20CD": "cis_area_code_20",
        "ctry12": "country_code_12",
        "ctry_name12": "country_name_12",
        "sample": "sample_source",
        "sample_direct": "sample_addressbase_indicator",
<<<<<<< HEAD
        "dweight_hh": "household_level_designweight_swab",
        "dweight_hh_atb": "household_level_designweight_antibodies",
        "rgngor9d": "region_code",
=======
        "hh_dweight_swab": "household_level_designweight_swab",
        "hh_dweight_atb": "household_level_designweight_antibodies",
        "rgn/gor9d": "region_code",
>>>>>>> 27ed7e57
        "laua": "local_authority_unity_authority_code",
        "oa11oac11": "output_area_code_11_census_output_area_classification_11",
        "msoa11": "middle_super_output_area_code_11",
        "ru11ind": "rural_urban_classification_11",
        "imd": "index_multiple_deprivation",
        "date_sample_created": "date_sample_created",
        "batch_number": "batch_number",
    },
    "tranche": {
        "UAC": "ons_household_id",
        "lsoa_11": "lower_super_output_area_code_11",
        "cis20cd": "cis_area_code_20",
        "ctry12": "country_code_12",
        "ctry_name12": "country_name_12",
        "enrolment_date": "enrolment_date",
        "tranche": "tranche",
    },
    "population_projection_previous_population_projection_current": {
        "laua": "local_authority_unitary_authority_code",
        "rgn": "region_code",
        "ctry": "country_code_12",
        "ctry_name": "country_name_12",
    },
    "aps_lookup": {
        "caseno": "person_id_aps",
        "country": "country_name",
        "ethgbeul": "ethnicity_aps_engl_wales_scot",
        "eth11ni": "ethnicity_aps_northen_ireland",
        "pwta18": "person_level_weight_aps_18",
    },
}

numeric_column_pattern_map = {
    "^losa_\d{1,}": "lower_super_output_area_code_{}",  # noqa:W605
    "^lsoa\d{1,}": "lower_super_output_area_code_{}",  # noqa:W605
    "^CIS\d{1,}CD": "cis_area_code_{}",  # noqa:W605
    "^cis\d{1,}cd": "cis_area_code_{}",  # noqa:W605
}


aps_value_map = {
    "country_name": {
        1: "England",
        2: "Wales",
        3: "Scotland",
        4: "Scotland",
        5: "Northen Ireland",
    },
    "ethnicity_aps_engl_wales_scot": {
        1: "white british",
        2: "white irish",
        3: "other white",
        4: "mixed/multiple ethnic groups",
        5: "indian",
        6: "pakistani",
        7: "bangladeshi",
        8: "chinese",
        9: "any other asian  background",
        10: "black/ african /caribbean /black/ british",
        11: "other ethnic group",
    },
    "ethnicity_aps_northen_ireland": {
        1: "white",
        2: "irish traveller",
        3: "mixed/multiple ethnic groups",
        4: "asian/asian british",
        5: "black/ african/ caribbean /black british",
        6: "chinese",
        7: "arab",
        8: "other ethnic group",
    },
}
# fmt: on

# basic local csv reading----------------------


class InvalidFileError(Exception):
    pass


def validate_csv_fields(text_file: RDD, delimiter: str = ","):
    """
    Function to validate the number of fields within records of a csv file.
    Parameters
    ----------
    text_file
        A text file (csv) that has been ready by spark context
    delimiter
        Delimiter used in csv file, default as ','
    """

    def count_fields_in_row(delimiter, row):
        f = StringIO(row)
        reader = csv.reader(f, delimiter=delimiter)
        n_fields = len(next(reader))
        return n_fields

    header = text_file.first()
    number_of_columns = count_fields_in_row(delimiter, header)
    error_count = text_file.map(lambda row: count_fields_in_row(delimiter, row) != number_of_columns).reduce(add)
    return True if error_count == 0 else False


def validate_csv_header(text_file: RDD, expected_header: str):
    """
    Function to validate header in csv file matches expected header.
    Parameters
    ----------
    text_file
        A text file (csv) that has been ready by spark context
    expected_header
        Exact header expected in csv file
    """
    header = text_file.first()
    return expected_header == header


def read_csv_to_pyspark_df(
    spark_session: SparkSession,
    csv_file_path: Union[str, list],
    expected_raw_header_row: str,
    schema: StructType,
    sep: str = ",",
    **kwargs,
) -> DataFrame:
    """
    Validate and read a csv file into a PySpark DataFrame.
    Parameters
    ----------
    csv_file_path
        file to read to dataframe
    expected_raw_header_row
        expected first line of file
    schema
        schema to use for returned dataframe, including desired column names
    Takes keyword arguments from ``pyspark.sql.DataFrameReader.csv``,
    for example ``timestampFormat="yyyy-MM-dd HH:mm:ss 'UTC'"``.
    """
    spark_session = get_or_create_spark_session()
    if not isinstance(csv_file_path, list):
        csv_file_path = [csv_file_path]

    for csv_file in csv_file_path:
        text_file = spark_session.sparkContext.textFile(csv_file)
        csv_header = validate_csv_header(text_file, expected_raw_header_row)
        csv_fields = validate_csv_fields(text_file, delimiter=sep)

        if not csv_header:
            raise InvalidFileError(
                f"Header of {csv_file} ({text_file.first()}) "
                f"does not match expected header: {expected_raw_header_row}"
            )

        if not csv_fields:
            raise InvalidFileError(
                f"Number of fields in {csv_file} does not match expected number of columns from header"
            )

    return spark_session.read.csv(
        csv_file_path,
        header=True,
        schema=schema,
        ignoreLeadingWhiteSpace=True,
        ignoreTrailingWhiteSpace=True,
        sep=sep,
        **kwargs,
    )


def prepare_auxillary_data(auxillary_dfs: dict):
    auxillary_dfs = rename_and_remove_columns(auxillary_dfs)
    if "aps_lookup" in auxillary_dfs:
        auxillary_dfs["aps_lookup"] = recode_column_values(auxillary_dfs["aps_lookup"], aps_value_map)
    return auxillary_dfs


def recode_column_patterns(df: DataFrame):
    for curent_pattern, new_prefix in numeric_column_pattern_map.items():
        col = list(filter(re.compile(curent_pattern).match, df.columns))
        if len(col) > 0:
            col = col[0]
            new_col = new_prefix.format(re.findall(r"\d+$", col)[0])  # type: ignore
            df = df.withColumnRenamed(col, new_col)
    return df


def rename_and_remove_columns(auxillary_dfs: dict):
    """
    iterate over keys in name map dictionary and use name map if name of df is in key.
    break out of name checking loop once a compatible name map has been found.
    """
    for name in auxillary_dfs.keys():
        if auxillary_dfs[name] is not None:
            auxillary_dfs[name] = recode_column_patterns(auxillary_dfs[name])
            for name_list_str in lookup_variable_name_maps.keys():
                if name in name_list_str:
                    auxillary_dfs[name] = auxillary_dfs[name].drop(
                        *[
                            col
                            for col in auxillary_dfs[name].columns
                            if col not in lookup_variable_name_maps[name_list_str].keys()
                        ]
                    )
                    for old_name, new_name in lookup_variable_name_maps[name_list_str].items():
                        auxillary_dfs[name] = auxillary_dfs[name].withColumnRenamed(old_name, new_name)
                    break
    return auxillary_dfs


def recode_column_values(df: DataFrame, lookup: dict):
    for column_name, map in lookup.items():
        df = update_column_values_from_map(df, column_name, map)
    return df<|MERGE_RESOLUTION|>--- conflicted
+++ resolved
@@ -50,15 +50,9 @@
         "ctry_name12": "country_name_12",
         "sample": "sample_source",
         "sample_direct": "sample_addressbase_indicator",
-<<<<<<< HEAD
-        "dweight_hh": "household_level_designweight_swab",
-        "dweight_hh_atb": "household_level_designweight_antibodies",
-        "rgngor9d": "region_code",
-=======
         "hh_dweight_swab": "household_level_designweight_swab",
         "hh_dweight_atb": "household_level_designweight_antibodies",
         "rgn/gor9d": "region_code",
->>>>>>> 27ed7e57
         "laua": "local_authority_unity_authority_code",
         "oa11oac11": "output_area_code_11_census_output_area_classification_11",
         "msoa11": "middle_super_output_area_code_11",
