import re

from pyspark.sql import DataFrame

from cishouseholds.edit import update_column_values_from_map
from cishouseholds.pyspark_utils import get_or_create_spark_session

spark_session = get_or_create_spark_session()

sample_file_column_map = {
    "UAC": "ons_household_id",
    "uac": "ons_household_id",
    "lsoa_11": "lower_super_output_area_code_11",
    "lsoa11": "lower_super_output_area_code_11",
    "cis20cd": "cis_area_code_20",
    "CIS20CD": "cis_area_code_20",
    "ctry12": "country_code_12",
    "ctry": "country_code_12",
    "ctry_name12": "country_name_12",
    "sample": "sample_source",
    "sample_direct": "sample_addressbase_indicator",
    "rgn/gor9d": "region_code",
    "rgn": "region_code",
    "gor9d": "region_code",
    "laua": "local_authority_unity_authority_code",
    "oa11oac11": "output_area_code_11_census_output_area_classification_11",
    "oa11": "output_area_code_11_census_output_area_classification_11",
    "msoa11": "middle_super_output_area_code_11",
    "ru11ind": "rural_urban_classification_11",
    "imd": "index_multiple_deprivation",
    "date_sample_created": "date_sample_created",
    "batch_number": "batch_number",
}

projections_column_map = {
    "laua": "local_authority_unitary_authority_code",
    "rgn": "region_code",
    "ctry": "country_code_12",
    "ctry_name": "country_name_12",
    # TODO: check these names are correctly mapped
    "laname_21": "local_authority_unitary_authority_name",
    "ladcode_21": "local_authority_unitary_authority_code",
    "region9charcode": "region_code",
    "regionname": "region_name",
    "country9charcode_09": "country_code_12",
    "countryname_09": "country_name_12",
}

lookup_variable_name_maps = {
    "address_lookup": {
        "uprn": "unique_property_reference_code",
        "postcode": "postcode",
        "town_name": "town_name",
        "ctry18nm": "country_name_18",
        "la_code": "local_authority_code",
        "ew": "ew",
        "address_type": "address_type",
        "council_tax": "council_tax",
        "address_base_postal": "addressbase_postal",
        "UPRN": "unique_property_reference_code",
        "POSTCODE": "postcode",
        "TOWN_NAME": "town_name",
        "CTRY18NM": "country_name_18",
        "LA_CODE": "local_authority_code",
        "EW": "ew",
        "ADDRESS_TYPE": "address_type",
        "COUNCIL_TAX": "council_tax",
        "ADDRESSBASE_POSTAL": "addressbase_postal",
    },
    "postcode_lookup": {"pcd": "postcode", "lsoa11": "lower_super_output_area_code_11", "ctry": "country_code_12"},
    "lsoa_cis_lookup": {
        "LSOA11CD": "lower_super_output_area_code_11",
        "CIS20CD": "cis_area_code_20",
        "LSOA11NM": "lower_super_output_area_name_11",
        "RGN19CD": "region_code_19",
    },
    "country_lookup": {
        "CTRY20CD": "country_code_12",
        "CTRY20NM": "country_name_12",
        "LAD20CD": "local_authority_unitary_authority_code",
        "LAD20NM": "local_authority_unitary_authority_name",
    },
    "old_sample_file": {
        **sample_file_column_map,
        **{
            "hh_dweight_swab": "household_level_designweight_swab",
            "dweight_hh": "household_level_designweight_swab",
            "dweight_hh_atb": "household_level_designweight_antibodies",
            "hh_dweight_atb": "household_level_designweight_antibodies",
            "tranche": "tranche",
        },
    },
    "new_sample_file": sample_file_column_map,
    "tranche": {
        "UAC": "ons_household_id",
        "lsoa_11": "lower_super_output_area_code_11",
        "cis20cd": "cis_area_code_20",
        "ctry12": "country_code_12",
        "ctry_name12": "country_name_12",
        "enrolment_date": "enrolment_date",
        "tranche": "tranche",
    },
<<<<<<< HEAD
    "population_projection_previous": projections_column_map,
    "population_projection_current": projections_column_map,
=======
    "population_projection_previous_population_projection_current": {
        "laua": "local_authority_unitary_authority_code",
        "rgn": "region_code",
        "ctry": "country_code_12",
        "ctry_name": "country_name_12",
        "laname_21": "local_authority_unitary_authority_name",
        "ladcode_21": "local_authority_unitary_authority_code",
        "region9charcode": "region_code",
        "regionname": "region_name",
        "country9charcode_09": "country_code_12",
        "countryname_09": "country_name_12",
    },
>>>>>>> f4b5dc67
    "aps_lookup": {
        "caseno": "person_id_aps",
        "country": "country_name",
        "ethgbeul": "ethnicity_aps_england_wales_scotland",
        "eth11ni": "ethnicity_aps_northen_ireland",
        "pwta18": "person_level_weight_aps_18",
        "age": "age",
    },
}

numeric_column_pattern_map = {
    "^losa_\d{1,}": "lower_super_output_area_code_{}",  # noqa:W605
    "^lsoa\d{1,}": "lower_super_output_area_code_{}",  # noqa:W605
    "^CIS\d{1,}CD": "cis_area_code_{}",  # noqa:W605
    "^cis\d{1,}cd": "cis_area_code_{}",  # noqa:W605
}


aps_value_map = {
    "country_name": {
        1: "England",
        2: "Wales",
        3: "Scotland",
        4: "Scotland",
        5: "Northen Ireland",
    },
    "ethnicity_aps_england_wales_scotland": {
        1: "white british",
        2: "white irish",
        3: "other white",
        4: "mixed/multiple ethnic groups",
        5: "indian",
        6: "pakistani",
        7: "bangladeshi",
        8: "chinese",
        9: "any other asian  background",
        10: "black/ african /caribbean /black/ british",
        11: "other ethnic group",
    },
    "ethnicity_aps_northen_ireland": {
        1: "white",
        2: "irish traveller",
        3: "mixed/multiple ethnic groups",
        4: "asian/asian british",
        5: "black/ african/ caribbean /black british",
        6: "chinese",
        7: "arab",
        8: "other ethnic group",
    },
}
# fmt: on


def prepare_auxillary_data(auxillary_dfs: dict):
    auxillary_dfs = rename_and_remove_columns(auxillary_dfs)
    if "aps_lookup" in auxillary_dfs:
        auxillary_dfs["aps_lookup"] = recode_column_values(auxillary_dfs["aps_lookup"], aps_value_map)
    return auxillary_dfs


def recode_column_patterns(df: DataFrame):
    for curent_pattern, new_prefix in numeric_column_pattern_map.items():
        col = list(filter(re.compile(curent_pattern).match, df.columns))
        if len(col) > 0:
            col = col[0]
            new_col = new_prefix.format(re.findall(r"\d{1,}", col)[0])  # type: ignore
            df = df.withColumnRenamed(col, new_col)
    return df


def rename_and_remove_columns(auxillary_dfs: dict):
    """
    iterate over keys in name map dictionary and use name map if name of df is in key.
    break out of name checking loop once a compatible name map has been found.
    """
    for name in auxillary_dfs.keys():
        if auxillary_dfs[name] is not None:
            if name not in ["population_projection_current", "population_projection_previous"]:
                auxillary_dfs[name] = auxillary_dfs[name].drop(
                    *[col for col in auxillary_dfs[name].columns if col not in lookup_variable_name_maps[name].keys()]
                )
            for old_name, new_name in lookup_variable_name_maps[name].items():
                auxillary_dfs[name] = auxillary_dfs[name].withColumnRenamed(old_name, new_name)
    validate_columns(auxillary_dfs)
    return auxillary_dfs


def validate_columns(dfs: DataFrame):
    for name, df in dfs.items():
        cols = list(dict.fromkeys(lookup_variable_name_maps[name].values()))
        if df is not None and not all(item in df.columns for item in cols):
            non_exist = [col for col in cols if col not in df.columns]
            raise ImportError(f"input dataframe {name} is missing columns {non_exist}")


def recode_column_values(df: DataFrame, lookup: dict):
    for column_name, map in lookup.items():
        df = update_column_values_from_map(df, column_name, map)
    return df<|MERGE_RESOLUTION|>--- conflicted
+++ resolved
@@ -17,6 +17,8 @@
     "ctry12": "country_code_12",
     "ctry": "country_code_12",
     "ctry_name12": "country_name_12",
+    "pcd": "postcode",
+    "postcode": "postcode",
     "sample": "sample_source",
     "sample_direct": "sample_addressbase_indicator",
     "rgn/gor9d": "region_code",
@@ -28,7 +30,7 @@
     "msoa11": "middle_super_output_area_code_11",
     "ru11ind": "rural_urban_classification_11",
     "imd": "index_multiple_deprivation",
-    "date_sample_created": "date_sample_created",
+    # "date_sample_created": "date_sample_created", # this column is derived from cis phase join table
     "batch_number": "batch_number",
 }
 
@@ -74,6 +76,11 @@
         "LSOA11NM": "lower_super_output_area_name_11",
         "RGN19CD": "region_code_19",
     },
+    "cis_phase_lookup": {
+        "phase_sample": "sample_source",
+        "country": "country_name_12",
+        "issued_wc": "date_sample_created",
+    },
     "country_lookup": {
         "CTRY20CD": "country_code_12",
         "CTRY20NM": "country_name_12",
@@ -91,6 +98,22 @@
         },
     },
     "new_sample_file": sample_file_column_map,
+    "master_sample_file": {
+        "ons_household_id": "ons_household_id",
+        "FULL_NAME": "full_name",
+        "ADDRESS_LINE_1": "address_line_1",
+        "ADDRESS_LINE_2": "address_line_2",
+        "ADDRESS_LINE_3": "address_line_3",
+        "POSTCODE": "postcode",
+        "REGION": "region",
+        "COUNTRY": "country",
+        "BLOODS": "bloods",
+        "WEEK": "week",
+        "SAMPLE_TYPE": "sample_type",
+        "UPRN": "uprn",
+        "UDPRN": "udprn",
+        "TOWN_NAME": "town_name",
+    },
     "tranche": {
         "UAC": "ons_household_id",
         "lsoa_11": "lower_super_output_area_code_11",
@@ -100,23 +123,8 @@
         "enrolment_date": "enrolment_date",
         "tranche": "tranche",
     },
-<<<<<<< HEAD
     "population_projection_previous": projections_column_map,
     "population_projection_current": projections_column_map,
-=======
-    "population_projection_previous_population_projection_current": {
-        "laua": "local_authority_unitary_authority_code",
-        "rgn": "region_code",
-        "ctry": "country_code_12",
-        "ctry_name": "country_name_12",
-        "laname_21": "local_authority_unitary_authority_name",
-        "ladcode_21": "local_authority_unitary_authority_code",
-        "region9charcode": "region_code",
-        "regionname": "region_name",
-        "country9charcode_09": "country_code_12",
-        "countryname_09": "country_name_12",
-    },
->>>>>>> f4b5dc67
     "aps_lookup": {
         "caseno": "person_id_aps",
         "country": "country_name",
@@ -196,7 +204,15 @@
         if auxillary_dfs[name] is not None:
             if name not in ["population_projection_current", "population_projection_previous"]:
                 auxillary_dfs[name] = auxillary_dfs[name].drop(
-                    *[col for col in auxillary_dfs[name].columns if col not in lookup_variable_name_maps[name].keys()]
+                    *[
+                        col
+                        for col in auxillary_dfs[name].columns
+                        if col
+                        not in [
+                            *list(lookup_variable_name_maps[name].keys()),
+                            *list(lookup_variable_name_maps[name].values()),
+                        ]
+                    ]
                 )
             for old_name, new_name in lookup_variable_name_maps[name].items():
                 auxillary_dfs[name] = auxillary_dfs[name].withColumnRenamed(old_name, new_name)
