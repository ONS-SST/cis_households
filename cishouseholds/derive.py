--- conflicted
+++ resolved
@@ -9,7 +9,6 @@
 from pyspark.sql import Window
 
 
-<<<<<<< HEAD
 def assign_column_given_proportion(
     df: DataFrame,
     column_name_to_assign: str,
@@ -21,16 +20,21 @@
     Assign a column boolean 1, 0 when the proportion of values meeting a condition is above 0.3
     """
     window = Window.partitionBy(groupby_column)
-    assign_tr
+    assign_true_if_any(
+        df=df, column_name_to_assign="TEMP", reference_columns=reference_columns, true_false_values=[1, 0]
+    )
     df = df.withColumn(
         column_name_to_assign,
         F.when(
-            F.sum(F.when(F.col(reference_column).isin(count_if), F.lit(1)).otherwise(F.lit(0))).over(window)
-            / F.sum(F.lit(1)).over(window)
+            F.sum(F.when(F.col("TEMP").isin(count_if), F.lit(1)).otherwise(F.lit(0))).over(window)
+            / F.sum(F.when(F.col("TEMP").isNotNull(), F.lit(1)).otherwise(0)).over(window)
             >= 0.3,
             1,
         ).otherwise(0),
-=======
+    )
+    return df
+
+
 def count_true_row_wise(
     df: DataFrame, column_name_to_assign: str, selection_columns: List[str], count_if_value: Union[str, int]
 ):
@@ -72,13 +76,10 @@
             | (F.lag(symptoms_bool_column, -1).over(window) == "Yes"),
             "Yes",
         ).otherwise("No"),
->>>>>>> 6a63742c
-    )
-    return df
-
-
-<<<<<<< HEAD
-=======
+    )
+    return df
+
+
 def assign_true_if_any(
     df: DataFrame,
     column_name_to_assign: str,
@@ -100,7 +101,6 @@
     return df
 
 
->>>>>>> 6a63742c
 def assign_proportion_column(
     df: DataFrame, column_name_to_assign: str, numerator_column: str, denominator_column: str, numerator_selector: str
 ):
