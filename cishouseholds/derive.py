--- conflicted
+++ resolved
@@ -20,27 +20,13 @@
 
 
 def assign_column_value_from_multiple_column_map(
-<<<<<<< HEAD
-    df: DataFrame, column_name_to_assign: str, column_name_to_map: List[List[Any]], column_names: List[str]
-=======
     df: DataFrame, column_name_to_assign: str, value_to_condition_map: List[List[Any]], column_names: List[str]
->>>>>>> 14b88bb2
 ):
     """
     assign column value based on values of any number of columns in a dictionary
     Parameters
     ----------
     column_name_to_assign
-<<<<<<< HEAD
-    column_name_to_map
-        a list of column value options to map to each resultant value in the 'column_name_to_assign'.
-        multiple sublists are optional within this input and denote the option to have multiple optional values.
-    column_names
-        a list of column names in the same order as the values expressed in the 'column_name_to_map' input
-    """
-    df = df.withColumn(column_name_to_assign, F.lit(None))
-    for row in column_name_to_map:
-=======
     value_to_condition_map
         a list of column value options to map to each resultant value in the 'column_name_to_assign'.
         multiple sublists are optional within this input and denote the option to have multiple optional values.
@@ -66,7 +52,6 @@
     """
     df = df.withColumn(column_name_to_assign, F.lit(None))
     for row in value_to_condition_map:
->>>>>>> 14b88bb2
         mapped_value = row[0]
         values = row[1]
         logic = []
