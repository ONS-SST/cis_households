import re
from itertools import chain
from typing import List
from typing import Union

from pyspark.ml.feature import Bucketizer
from pyspark.sql import DataFrame
from pyspark.sql import functions as F
from pyspark.sql import Window


def assign_first_visit(df: DataFrame, column_name_to_assign: str, id_column: str, visit_date_column: str) -> DataFrame:
    """
    Assign a column to contain only the first date a participant visited
    Parameters
    ----------
    df
    column_name_to_assign
    id_column
    visit_date_column
    """
    window = Window.partitionBy(id_column).orderBy(visit_date_column)
    return df.withColumn(column_name_to_assign, F.first(visit_date_column).over(window))


def assign_last_visit(
    df: DataFrame, column_name_to_assign: str, id_column: str, visit_date_column: str, visit_status_column: str
) -> DataFrame:
    """
    Assign a column to contain only the last date a participant completed a visited
    Parameters
    ----------
    df
    column_name_to_assign
    id_column
    visit_date_column
    visit_status_column
    """
    window = Window.partitionBy(id_column).orderBy(F.desc(visit_date_column))
    df = df.withColumn(
        column_name_to_assign,
        F.first(
            F.when(~F.col(visit_status_column).isin("Cancelled", "Patient did not attend"), F.col(visit_date_column)),
            ignorenulls=True,
        ).over(window),
    )
    return df


def assign_column_given_proportion(
    df: DataFrame,
    column_name_to_assign: str,
    groupby_column: str,
    reference_columns: List[str],
    count_if: List[Union[str, int]],
) -> DataFrame:
    """
    Assign a column boolean 1, 0 when the proportion of values meeting a condition is above 0.3
    """
    window = Window.partitionBy(groupby_column)
    df = assign_true_if_any(
        df=df, column_name_to_assign="TEMP", reference_columns=reference_columns, true_false_values=[1, 0]
    )
    df = df.withColumn(
        column_name_to_assign,
        F.when(
            F.sum(F.when(F.col("TEMP").isin(count_if), F.lit(1)).otherwise(F.lit(0))).over(window)
            / F.sum(F.when(F.col("TEMP").isNotNull(), F.lit(1)).otherwise(0)).over(window)
            >= 0.3,
            1,
        ).otherwise(0),
    )
    return df.drop("TEMP")


def count_value_occurrences_in_column_subset_row_wise(
    df: DataFrame, column_name_to_assign: str, selection_columns: List[str], count_if_value: Union[str, int]
) -> DataFrame:
    """
    Assign a column to be the count of cells in selection row where condition is true
    Parameters
    ---------
    df
    column_name_to_assign
    selection_columns
    count_if_value
    """
    df = (
        df.withColumn(column_name_to_assign, F.array([F.col(col) for col in selection_columns]))
        .withColumn(column_name_to_assign, F.array_remove(column_name_to_assign, count_if_value))
        .withColumn(column_name_to_assign, F.lit(len(selection_columns) - F.size(F.col(column_name_to_assign))))
    )
    return df


def assign_any_symptoms_around_visit(
    df: DataFrame,
    column_name_to_assign: str,
    symptoms_bool_column: str,
    id_column: str,
    visit_date_column: str,
    visit_id_column: str,
) -> DataFrame:
    """
    Assign a column with boolean (Yes, No) if sympoms present around visit, derived
    from if symtoms bool columns reported any true values -1 +1 from time window
    """
    window = Window.partitionBy(id_column).orderBy(visit_date_column, visit_id_column)
    df = df.withColumn(
        column_name_to_assign,
        F.when(
            (F.col(symptoms_bool_column) == "Yes")
            | (F.lag(symptoms_bool_column, 1).over(window) == "Yes")
            | (F.lag(symptoms_bool_column, -1).over(window) == "Yes"),
            "Yes",
        ).otherwise("No"),
    )
    return df


def assign_true_if_any(
    df: DataFrame,
    column_name_to_assign: str,
    reference_columns: List[str],
    true_false_values: List[Union[str, int, bool]],
) -> DataFrame:
    """
    Assign column the second value of a list containing values for false and true
    if either of a list of reference columns are true
    column_name_to_assign is assigned initially to all false then assigned true when value found
    in any of the reference columns
    """
    df = df.withColumn(column_name_to_assign, F.lit(true_false_values[1]))
    for col in reference_columns:
        df = df.withColumn(
            column_name_to_assign,
            F.when(
                F.col(col).eqNullSafe(true_false_values[0]),
                true_false_values[0],
            ).otherwise(F.col(column_name_to_assign)),
        )
    return df


def assign_proportion_column(
    df: DataFrame, column_name_to_assign: str, numerator_column: str, denominator_column: str, numerator_selector: str
) -> DataFrame:
    """
    Assign a column as the result of a division operation on total of select values from numerator column
    divided by grouped by another selector
    Parameters
    ----------
    df
    numerator_column
    denominator_column
    numerator_selector
    denominator_selector
    """
    window = Window.partitionBy(denominator_column)

    return df.withColumn(
        column_name_to_assign,
        (F.sum(F.when(F.col(numerator_column) == numerator_selector, 1).otherwise(0)).over(window))
        / (F.count(denominator_column).over(window)),
    )


def assign_work_social_column(
    df: DataFrame, column_name_to_assign: str, work_sector_colum: str, care_home_column: str, direct_contact_column: str
) -> DataFrame:
    """
    Assign column for work social with standard string values depending on 3 given reference inputs
    Parameters
    ----------
    df
    column_name_to_assign
    work_sector_column
    care_home_column
    direct_contact_column
    """
    df = df.withColumn(
        column_name_to_assign,
        F.when(F.col(work_sector_colum).isNull(), None)
        .when(F.col(work_sector_colum) != "Furloughed (temporarily not working)", "No")
        .when(
            (F.col(care_home_column) == "Yes") & (F.col(direct_contact_column) == "Yes"),
            "Yes, care/residential home, resident-facing",
        )
        .when(
            ((F.col(care_home_column) == "No") | (F.col(care_home_column).isNull()))
            & (F.col(direct_contact_column) == "Yes"),
            "Yes, other social care, resident-facing",
        )
        .when(
            ((F.col(direct_contact_column) == "No") | (F.col(direct_contact_column).isNull()))
            & (F.col(care_home_column) == "Yes"),
            "Yes, care/residential home, non-resident-facing",
        )
        .when(
            ((F.col(care_home_column) == "No") | (F.col(care_home_column).isNull()))
            & ((F.col(direct_contact_column) == "No") | (F.col(direct_contact_column).isNull())),
            "Yes, other social care, non-resident-facing",
        ),
    )
    return df


def assign_unique_id_column(df: DataFrame, column_name_to_assign: str, concat_columns: List[str]) -> DataFrame:
    """
    Assign a unique column from concatenating multiple input columns
    Parameters
    ----------
    concat_columns
    """
    return df.withColumn(column_name_to_assign, F.concat_ws("-", *concat_columns))


def assign_has_been_to_column(
    df: DataFrame, column_name_to_assign: str, contact_participant_column: str, contact_other_column: str
) -> DataFrame:
    """
    Assign a column to evidence whether a relevant party has been to a given place using the 2 input
    contact columns as reference and standardized output string column values
    Parameters
    ----------
    df
    column_name_to_assign
    contact_participant_column
    contact_other_column
    """
    df = df.withColumn(
        column_name_to_assign,
        F.when(
            (F.col(contact_participant_column) == "No") & (F.col(contact_other_column) == "No"),
            "No, no one in my household has",
        )
        .when(F.col(contact_participant_column) == "Yes", "Yes, I have")
        .when(
            (F.col(contact_participant_column) == "No") & (F.col(contact_other_column) == "Yes"),
            "No I haven't, but someone else in my household has",
        )
        .otherwise(None),
    )
    return df


def assign_covid_contact_status(
    df: DataFrame, column_name_to_assign: str, known_column: str, suspect_column: str
) -> DataFrame:
    """
    Assign column for possibility of having covid-19
    Parameters
    ----------
    known_column
    suspect_column
    """
    df = df.withColumn(
        column_name_to_assign,
        F.when((F.col(known_column) == "Yes") | (F.col(suspect_column) == "Yes"), "Yes").otherwise("No"),
    )
    return df


def assign_filename_column(df: DataFrame, column_name_to_assign: str) -> DataFrame:
    """
    Use inbuilt pyspark function to get name of the file used in the current spark task
    Regular expression removes unnecessary characters to allow checks for processed files
    Parameters
    ----------
    df
    column_name_to_assign
    """
    return df.withColumn(
        column_name_to_assign, F.regexp_replace(F.input_file_name(), r"(?<=:\/{2})(\w+|\d+)(?=\/{1})", "")
    )


def assign_column_from_mapped_list_key(
    df: DataFrame, column_name_to_assign: str, reference_column: str, map: dict
) -> DataFrame:
    """
    Assing a specific column value using a dictionary of values to assign as keys and
    the list criteria corresponding to when that value should be assign as a value
    Parameters
    ----------
    df
    column_name_to_assign
    reference_column
    map
    """
    df = df.withColumn(column_name_to_assign, F.lit(None))
    for val, key_list in map.items():
        df = df.withColumn(
            column_name_to_assign,
            F.when(F.col(reference_column).isin(*key_list), val).otherwise(F.col(column_name_to_assign)),
        )
    return df


def assign_test_target(df: DataFrame, column_name_to_assign: str, filename_column: str) -> DataFrame:
    """
    Assign a column for the appropriate test target type corresponding
    to that contained within the filename column (S, N)
    of visit
    Parameters
    ----------
    df
    column_name_to_assign
    filename_column
    """
    df = df.withColumn(
        column_name_to_assign,
        F.when(F.col(filename_column).contains("S"), "S")
        .when(F.col(filename_column).contains("N"), "N")
        .otherwise(None),
    )
    return df


def assign_school_year_september_start(
    df: DataFrame, dob_column: str, visit_date: str, column_name_to_assign: str
) -> DataFrame:
    """
    Assign a column for the approximate school year of an individual given their age at the time
    of visit
    Parameters
    ----------
    df
    age_column
    """
    df = df.withColumn(
        column_name_to_assign,
        F.when(
            ((F.month(F.col(visit_date))) >= 9) & ((F.month(F.col(dob_column))) < 9),
            (F.year(F.col(visit_date))) - (F.year(F.col(dob_column))) - 3,
        )
        .when(
            (F.month(F.col(visit_date)) >= 9) | ((F.month(F.col(dob_column))) >= 9),
            (F.year(F.col(visit_date))) - (F.year(F.col(dob_column))) - 4,
        )
        .otherwise((F.year(F.col(visit_date))) - (F.year(F.col(dob_column))) - 5),
    )
    df = df.withColumn(
        column_name_to_assign,
        F.when((F.col(column_name_to_assign) <= 0) | (F.col(column_name_to_assign) > 13), None).otherwise(
            F.col(column_name_to_assign)
        ),
    )
    return df


def assign_work_patient_facing_now(
    df: DataFrame, column_name_to_assign: str, age_column: str, work_healthcare_column: str
) -> DataFrame:
    """
    Assign column for work person facing depending on values of given input reference
    columns mapped to a list of outputs
    Parameters
    ----------
    df
    column_name_to_assign
    age_column
    work_healthcare_column
    """
    df = assign_column_from_mapped_list_key(
        df,
        column_name_to_assign,
        work_healthcare_column,
        {
            "Yes": [
                "Yes",
                "Yes, primary care, patient-facing",
                "Yes, secondary care, patient-facing",
                "Yes, other healthcare, patient-facing",
            ],
            "No": [
                "No",
                "Yes, primary care, non-patient-facing",
                "Yes, secondary care, non-patient-facing",
                "Yes, other healthcare, non-patient-facing",
            ],
        },
    )
    df = assign_named_buckets(
        df, age_column, column_name_to_assign, {0: "<=15y", 16: F.col(column_name_to_assign), 75: ">=75y"}
    )
    return df


def assign_work_person_facing_now(
    df: DataFrame,
    column_name_to_assign: str,
    work_patient_facing_now_column: str,
    work_social_care_column: str,
) -> DataFrame:
    """
    Assign column for work patient facing depending on values of given input reference
    columns mapped to a list of outputs
    Parameters
    ----------
    df
    work_patient_facing_now_column
    work_social_care_column
    column_name_to_assign
    """
    df = assign_column_from_mapped_list_key(
        df,
        column_name_to_assign,
        work_social_care_column,
        {
            "Yes": ["Yes, care/residential home, resident-facing", "Yes, other social care, resident-facing"],
            "No": [
                "No",
                "Yes, care/residential home, non-resident-facing",
                "Yes, other social care, non-resident-facing",
            ],
        },
    )
    df = df.withColumn(
        column_name_to_assign,
        F.when(F.col(work_patient_facing_now_column) == "Yes", "Yes")
        .when(
            ~(F.col(work_patient_facing_now_column).isin("Yes", "No") | F.col(work_patient_facing_now_column).isNull()),
            F.col(work_patient_facing_now_column),
        )
        .otherwise(F.col(column_name_to_assign)),
    )
    return df


def assign_named_buckets(
    df: DataFrame, reference_column: str, column_name_to_assign: str, map: dict, use_current_values=False
) -> DataFrame:
    """
    Assign a new column with named ranges for given integer ranges contianed within a reference column
    Parameters
    ----------
    df
    reference_column
    column_name_to_assign
    map
        dictionary containing the map of minimum value in given range (inclusive) to range label string
    use_current_values
        boolean operation preset to False to specify if current values in column_name_to_assign should be carried
        forward if not in range of lookup buckets specified in map
    """
    bucketizer = Bucketizer(
        splits=[float("-Inf"), *list(map.keys()), float("Inf")], inputCol=reference_column, outputCol="buckets"
    )
    dfb = bucketizer.setHandleInvalid("keep").transform(df)

    bucket_dic = {0.0: F.col(column_name_to_assign) if use_current_values else None}
    for i, value in enumerate(map.values()):
        bucket_dic[float(i + 1)] = value

    mapping_expr = F.create_map([F.lit(x) for x in chain(*bucket_dic.items())])  # type: ignore

    dfb = dfb.withColumn(column_name_to_assign, mapping_expr[dfb["buckets"]])
    return dfb.drop("buckets")


def assign_age_group_school_year(
    df: DataFrame, country_column: str, age_column: str, school_year_column: str, column_name_to_assign: str
) -> DataFrame:
    """
    Assign column_age_group_school_year using multiple references column values in a specific pattern
    to determin a string coded representation of school year
    Parameters
    ----------
    df:
    country_column
    age_column
    school_year_column
    column_name_to_assign
    """
    df = df.withColumn(
        column_name_to_assign,
        F.when((F.col(age_column) >= 2) & (F.col(age_column) <= 12) & (F.col(school_year_column) <= 6), "02-6SY")
        .when(
            ((F.col(school_year_column) >= 7) & (F.col(school_year_column) <= 11))
            | (
                (F.col(country_column).isin("England", "Wales"))
                & ((F.col(age_column) >= 12) & (F.col(age_column) <= 15))
                & (((F.col(school_year_column) <= 6) | (F.col(school_year_column).isNull())))
            )
            | (
                (F.col(country_column).isin("Scotland", "NI"))
                & ((F.col(age_column) >= 12) & (F.col(age_column) <= 14))
                & (((F.col(school_year_column) <= 6) | (F.col(school_year_column).isNull())))
            ),
            "07SY-11SY",
        )
        .when(
            (
                (F.col(country_column).isin("England", "Wales"))
                & ((F.col(age_column) >= 16) & (F.col(age_column) <= 24))
                & (F.col(school_year_column) >= 12)
            )
            | (
                (F.col(country_column).isin("Scotland", "NI"))
                & ((F.col(age_column) >= 15) & (F.col(age_column) <= 24))
                & (F.col(school_year_column) >= 12)
            ),
            "12SY-24",
        )
        .otherwise(None),
    )
    df = assign_named_buckets(
        df, age_column, column_name_to_assign, {25: "25-34", 35: "35-49", 50: "50-69", 70: "70+"}, True
    )
    return df


<<<<<<< HEAD
def assign_taken_column(df: DataFrame, column_name_to_assign: str, reference_column: str):
=======
def assign_ethnicity_white(df: DataFrame, column_name_to_assign: str, ethnicity_group_column_name: str):
    """
    Assign string variable for ethnicity white / non-white based on the 5 major ethnicity groups
    """

    df = df.withColumn(
        column_name_to_assign, F.when(F.col(ethnicity_group_column_name) == "White", "White").otherwise("Non-White")
    )
    return df


def assign_taken_column(df: DataFrame, column_name_to_assign: str, reference_column: str) -> DataFrame:
>>>>>>> f6edc3dc
    """
    Uses references column value to assign a taken column "yes" or "no" depending on whether
    reference is Null
    Parameters
    ----------
    df
    column_name_to_assign
    reference_column
    """
    df = df.withColumn(column_name_to_assign, F.when(F.col(reference_column).isNull(), "no").otherwise("yes"))

    return df


def assign_outward_postcode(df: DataFrame, column_name_to_assign: str, reference_column: str) -> DataFrame:
    """
    Assign column outer postcode with cleaned data from reference postcode column.
    take only left part of postcode and capitalise
    Parameters
    ----------
    df
    column_name_to_assign
    reference_column
    """
    df = df.withColumn(column_name_to_assign, F.upper(F.split(reference_column, " ").getItem(0)))
    df = df.withColumn(
        column_name_to_assign, F.when(F.length(column_name_to_assign) > 4, None).otherwise(F.col(column_name_to_assign))
    )

    return df


def assign_column_from_coalesce(df: DataFrame, column_name_to_assign: str, *args) -> DataFrame:
    """
    Assign new column with values from coalesced columns.
    From households_aggregate_processes.xlsx, derivation number 6.
    D6: V1, or V2 if V1 is missing

    Parameters
    ----------
    df: pyspark.sql.DataFrame
    column_name_to_assign: string
    *args: string
        name of columns to coalesce

    Return
    ------
    df: pyspark.sql.DataFrame

    """
    return df.withColumn(colName=column_name_to_assign, col=F.coalesce(*args))


def assign_substring(
    df: DataFrame, column_name_to_assign, column_to_substring, start_position, substring_length
) -> DataFrame:
    """
    Criteria - returns data with new column which is a substring
    of an existing variable
    Parameters
    ----------
    df: pyspark.sql.DataFrame
    new_column_name: string
    column_to_substr: string
    start_position: integer
    len_of_substr: integer

    Return
    ------
    df: pyspark.sql.DataFrame

    """
    df = df.withColumn(column_name_to_assign, F.substring(column_to_substring, start_position, substring_length))

    return df


def assign_school_year(
    df: DataFrame,
    column_name_to_assign: str,
    reference_date_column: str,
    dob_column: str,
    country_column: str,
    school_year_lookup: DataFrame,
) -> DataFrame:
    """
    Assign school year based on date of birth and visit date, accounting for schooling differences by DA.
    From households_aggregate_processes.xlsx, derivation number 31.
    Parameters
    ----------
    df
    column_name_to_assign
        Name of column to be created
    reference_date_column
        Name of column to calculate school year with respect to that point in time
    dob_column
        Name of column specifying date of birth
    country_column
        Name of column specifying country
    school_year_lookup:
        Lookup table defining the school year start day/month and the school year
        reference day/month (which year participant in by dob) by country
    """

    df = (
        df.join(F.broadcast(school_year_lookup), on=country_column, how="left")
        .withColumn(
            "school_start_date",
            F.when(
                (F.month(dob_column) > F.col("school_year_ref_month"))
                | (
                    (F.month(dob_column) == F.col("school_year_ref_month"))
                    & (F.dayofmonth(dob_column) >= F.col("school_year_ref_day"))
                ),
                F.to_date(
                    F.concat(F.year(dob_column) + 5, F.col("school_start_month"), F.col("school_start_day")),
                    format="yyyyMMdd",
                ),
            ).otherwise(
                F.to_date(
                    F.concat(F.year(dob_column) + 4, F.col("school_start_month"), F.col("school_start_day")),
                    format="yyyyMMdd",
                )
            ),
        )
        .withColumn(
            column_name_to_assign,
            F.floor(F.datediff(F.col(reference_date_column), F.col("school_start_date")) / 365.25).cast("integer"),
        )
        # Below statement is to recreate Stata code (school years in DAs don't follow the same pattern),
        #  though need to confirm if this is accurate
        # .withColumn(column_name_to_assign, F.when((F.col(country_column)==F.lit("NI")) /
        # | (F.col(country_column)==F.lit("Scotland")), F.col(column_name_to_assign)+1)
        #                                     .otherwise(F.col(column_name_to_assign)))
        .withColumn(
            column_name_to_assign,
            F.when(
                (F.col(column_name_to_assign) >= F.lit(14)) | (F.col(column_name_to_assign) <= F.lit(0)), None
            ).otherwise(F.col(column_name_to_assign)),
        )
        .drop(
            "school_start_month",
            "school_start_day",
            "school_year_ref_month",
            "school_year_ref_day",
            "school_start_date",
        )
    )

    return df


def derive_cq_pattern(df: DataFrame, column_names, spark_session) -> DataFrame:
    """
    Derive a new column containing string of pattern in
    ["N only", "OR only", "S only", "OR+N", "OR+S", "N+S", "OR+N+S", NULL]
    indicating which ct_* columns indicate a positive result.
    From households_aggregate_processes.xlsx, derivation number 7.

    Parameters
    ----------
    df: pyspark.sql.DataFrame
    column_names: list of string
    spark_session: pyspark.sql.SparkSession

    Return
    ------
    df: pyspark.sql.DataFrame
    """
    assert len(column_names) == 3

    indicator_list = ["indicator_" + column_name for column_name in column_names]

    lookup_df = spark_session.createDataFrame(
        data=[
            (0, 0, 0, None),
            (1, 0, 0, "OR only"),
            (0, 1, 0, "N only"),
            (0, 0, 1, "S only"),
            (1, 1, 0, "OR+N"),
            (1, 0, 1, "OR+S"),
            (0, 1, 1, "N+S"),
            (1, 1, 1, "OR+N+S"),
        ],
        schema=indicator_list + ["cq_pattern"],
    )

    for column_name in column_names:
        df = df.withColumn("indicator_" + column_name, F.when(F.col(column_name) > 0, 1).otherwise(0))

    df = df.join(F.broadcast(lookup_df), on=indicator_list, how="left").drop(*indicator_list)

    return df


def mean_across_columns(df: DataFrame, new_column_name: str, column_names: list) -> DataFrame:
    """
    Create a new column containing the mean of multiple existing columns.

    # Caveat:
    # 0 values are treated as nulls.

    Parameters
    ----------
    df
    new_column_name
        name of column to be created
    column_names
        list of column names to calculate mean across
    """
    columns = [F.col(name) for name in column_names]

    df = df.withColumn("temporary_column_count", F.lit(0))
    for column in column_names:
        df = df.withColumn(
            "temporary_column_count",
            F.when((F.col(column) > 0), F.col("temporary_column_count") + 1).otherwise(F.col("temporary_column_count")),
        )

    # Sum with NULL values removed
    average_expression = sum(F.coalesce(column, F.lit(0)) for column in columns) / F.col("temporary_column_count")
    df = df.withColumn(new_column_name, average_expression)
    df = df.drop("temporary_column_count")
    return df


def assign_date_difference(
    df: DataFrame, column_name_to_assign: str, start_reference_column: str, end_reference_column: str
) -> DataFrame:
    """
    Calculate the difference in days between two dates.
    From households_aggregate_processes.xlsx, derivation number 27.

    Parameters
    ----------
    df
    column_name_to_assign
        Name of column to be assigned
    start_reference_column
        First date column name.
    end_reference_column
        Second date column name.

    Return
    ------
    pyspark.sql.DataFrame
    """
    return df.withColumn(
        column_name_to_assign, F.datediff(end=F.col(end_reference_column), start=F.col(start_reference_column))
    )


def assign_column_uniform_value(df: DataFrame, column_name_to_assign: str, uniform_value) -> DataFrame:
    """
    Assign a column with a uniform value.
    From households_aggregate_processes.xlsx, derivation number 11.

    Parameters
    ----------
    df
    column_name_to_assign
        Name of column to be assigned
    uniform_value
        Value to be set in column.

    Return
    ------
    pyspark.sql.DataFrame


    Notes
    -----
    uniform_value will work as int, float, bool, str, datetime -
            iterables/collections raise errors.
    """
    return df.withColumn(column_name_to_assign, F.lit(uniform_value))


def assign_column_regex_match(
    df: DataFrame, column_name_to_assign: str, reference_column: str, pattern: str
) -> DataFrame:
    """
    Assign a boolean column based on a regex match on reference column.
    From households_aggregate_processes.xlsx, derivation number 12.

    Parameters
    ----------
    df
    column_name_to_assign
        Name of column to be assigned
    reference_column
        Name of column that will be matched
    pattern
        Regular expression pattern as a string
        Needs to be a raw string literal (preceeded by r"")

    Returns
    -------
    pyspark.sql.DataFrame
    """
    return df.withColumn(column_name_to_assign, F.col(reference_column).rlike(pattern))


def assign_consent_code(df: DataFrame, column_name_to_assign: str, reference_columns: list) -> DataFrame:
    """
    Assign new column of value for the maximum consent version.
    From households_aggregate_processes.xlsx, derivation number 19.

    Parameters
    ----------
    df
    column_name_to_assign
        Name of column to be assigned
    reference_columns list[str]
        Consent columns with 1,0 values used to determine
        consent value.

    Returns
    -------
    pyspark.sql.DataFrame

    Notes
    -----
    Extracts digit value from column name using r'\\d+' pattern.
    """
    assert len(set(reference_columns).difference(set(df.schema.names))) == 0, "Reference columns not in df"

    # assumes only one match in the pattern
    consent_digit_values = [int(re.findall(r"\d+", column)[-1]) for column in reference_columns]

    temp_column_names = [column + "_temp" for column in reference_columns]

    consent_triplets = zip(reference_columns, temp_column_names, consent_digit_values)

    for consent_column, temp_consent_column, consent_value in consent_triplets:
        df = df.withColumn(temp_consent_column, (F.col(consent_column) * F.lit(consent_value)))

    return df.withColumn(column_name_to_assign, F.greatest(*temp_column_names)).drop(*temp_column_names)


def assign_column_to_date_string(df: DataFrame, column_name_to_assign: str, reference_column: str) -> DataFrame:
    """
    Assign a column with a TimeStampType to a formatted date string.
    Does not use a DateType object, as this is incompatible with out HIVE tables.
    From households_aggregate_processes.xlsx, derivation number 13.
    Parameters
    ----------
    df
    column_name_to_assign
        Name of column to be assigned
    reference_column
        Name of column of TimeStamp type to be converted

    Returns
    -------
    pyspark.sql.DataFrame
    """

    return df.withColumn(column_name_to_assign, F.date_format(F.col(reference_column), "yyyy-MM-dd"))


def assign_single_column_from_split(
    df: DataFrame, column_name_to_assign: str, reference_column: str, split_on: str = " ", item_number: int = 0
):
    """
    Assign a single column with the values from an item within a reference column that has been split.
    Can specify the split string and item number.

    Gets the first item after splitting on single space (" ") by default.

    Returns null when the specified item does not exist in the split.

    From households_aggregate_processes.xlsx, derivation number 14.
        Column of TimeStamp type to be converted

    Parameters
    ----------
    df
    column_name_to_assign
        Name of column to be assigned
    reference_column
        Name of column to be
    split_on, optional
        Pattern to split reference_column on
    item_number, optional
        0-indexed number of the item to be selected from the split

    Returns
    -------
    pyspark.sql.DataFrame
    """

    return df.withColumn(column_name_to_assign, F.split(F.col(reference_column), split_on).getItem(item_number))


def assign_isin_list(
    df: DataFrame, column_name_to_assign: str, reference_column_name: str, values_list: list
) -> DataFrame:
    """
    Create a new column containing either 1 or 0 derived from values in a list, matched
    with existing values in the database (null values will be carried forward as null)
    From households_aggregate_processes.xlsx, derivation number 10.

    Parameters
    ----------
    df
    column_name_to _assign
        new or existing
    reference_column_name
        name of column to check for list values
    values_list
        list of values to check against reference column

    Return
    ------
    pyspark.sql.DataFrame
    """
    return df.withColumn(
        column_name_to_assign,
        F.when((F.col(reference_column_name).isin(values_list)), 1)
        .when((~F.col(reference_column_name).isin(values_list)), 0)
        .otherwise(None),
    )


def assign_from_lookup(
    df: DataFrame, column_name_to_assign: str, reference_columns: list, lookup_df: DataFrame
) -> DataFrame:
    """
    Assign a new column based on values from a lookup DF (null values will be carried forward as null)
    From households_aggregate_processes.xlsx, derivation number 10

    Parameters
    ----------
    pyspark.sql.DataFrame
    column_name_to_assign
    reference_columns
    lookup_df

    Return
    ------
    pyspark.sql.DataFrame
    """

    not_in_df = [reference_column for reference_column in reference_columns if reference_column not in df.columns]

    if not_in_df:
        raise ValueError(f"Columns don't exist in Dataframe: {', '.join(not_in_df)}")

    not_in_lookup = [
        reference_column for reference_column in reference_columns if reference_column not in lookup_df.columns
    ]

    if not_in_lookup:
        raise ValueError(f"Columns don't exist in Lookup: {', '.join(not_in_lookup)}")

    if column_name_to_assign not in lookup_df.columns:
        raise ValueError(f"Column to assign does not exist in lookup: {column_name_to_assign}")

    filled_columns = [
        F.when(F.col(column_name).isNull(), F.lit("_")).otherwise(F.col(column_name))
        for column_name in reference_columns
    ]

    df = df.withColumn("concat_columns", F.concat(*filled_columns))

    lookup_df = lookup_df.withColumn("concat_columns", F.concat(*filled_columns))

    lookup_df = lookup_df.drop(*reference_columns)

    return df.join(F.broadcast(lookup_df), df.concat_columns.eqNullSafe(lookup_df.concat_columns), how="left").drop(
        "concat_columns"
    )


def assign_age_at_date(df: DataFrame, column_name_to_assign: str, base_date, date_of_birth) -> DataFrame:
    """
    Assign a new column containing age at a specified date
    Assume that parameters will be in date format
    The function will not correctly account for leap years

    Parameters
    ----------
    pyspark.sql.DataFrame
    base_date
    date_of_birth

    Return
    ------
    pyspark.sql.DataFrame
    """

    df = df.withColumn("date_diff", F.datediff(base_date, date_of_birth)).withColumn(
        column_name_to_assign, F.floor(F.col("date_diff") / 365.25)
    )

    return df.drop("date_diff")


def assign_correct_age_at_date(df: DataFrame, column_name_to_assign, reference_date, date_of_birth) -> DataFrame:
    """
    Uses correct logic to calculate complete years elapsed between 2 dates
    """
    df = df.withColumn(
        "month_more",
        F.when(F.month(F.col(reference_date)) > F.month(F.col(date_of_birth)), 2).otherwise(
            F.when(F.month(F.col(reference_date)) == F.month(F.col(date_of_birth)), 1).otherwise(0)
        ),
    )
    df = df.withColumn(
        "day_more",
        F.when(F.date_format(F.col(reference_date), "d") >= F.date_format(F.col(date_of_birth), "d"), 1).otherwise(0),
    )
    df = df.withColumn(
        column_name_to_assign,
        F.year(F.col(reference_date))
        - F.year(F.col(date_of_birth))
        - F.lit(1)
        + F.round((F.col("month_more") + F.col("day_more")) / 3, 0).cast("int"),
    )
    return df.drop("month_more", "day_more")


def assign_raw_copies(df: DataFrame, reference_columns: list) -> DataFrame:
    """Create a copy of each column in a list, with a '_raw' suffix."""
    for column in reference_columns:
        df = df.withColumn(column + "_raw", F.col(column).cast(df.schema[column].dataType))
    return df


def assign_work_health_care(
    df, column_name_to_assign, direct_contact_column, reference_health_care_column, other_health_care_column
) -> DataFrame:
    """
    Combine the different versions of work health care responses.
    Uses direct contact status to edit these.

    Parameters
    ----------
    df
    column_name_to_assign
    direct_contact_column
        Column indicating direct contact as Yes/No
    reference_health_care_column
        Column to coalesce with, having desired answer format
    other_health_care_column
        Column to be edited to match the reference answer format
    """
    health_care_map = {
        "Yes, in primary care, e.g. GP, dentist": "Yes, primary care",
        "Yes, in secondary care, e.g. hospital": "Yes, secondary care",
        "Yes, in other healthcare settings, e.g. mental health": "Yes, other healthcare",
    }
    value_map = F.create_map([F.lit(x) for x in chain(*health_care_map.items())])
    patient_facing_text = F.when(F.col(direct_contact_column) == "Yes", ", patient-facing").otherwise(
        ", non-patient-facing"
    )
    edited_other_health_care_column = F.when(
        (F.col(other_health_care_column) != "No") & F.col(other_health_care_column).isNotNull(),
        F.concat(value_map[F.col(other_health_care_column)], patient_facing_text),
    ).otherwise(F.col(other_health_care_column))
    df = df.withColumn(
        column_name_to_assign, F.coalesce(F.col(reference_health_care_column), edited_other_health_care_column)
    )
    return df<|MERGE_RESOLUTION|>--- conflicted
+++ resolved
@@ -511,9 +511,6 @@
     return df
 
 
-<<<<<<< HEAD
-def assign_taken_column(df: DataFrame, column_name_to_assign: str, reference_column: str):
-=======
 def assign_ethnicity_white(df: DataFrame, column_name_to_assign: str, ethnicity_group_column_name: str):
     """
     Assign string variable for ethnicity white / non-white based on the 5 major ethnicity groups
@@ -526,7 +523,6 @@
 
 
 def assign_taken_column(df: DataFrame, column_name_to_assign: str, reference_column: str) -> DataFrame:
->>>>>>> f6edc3dc
     """
     Uses references column value to assign a taken column "yes" or "no" depending on whether
     reference is Null
