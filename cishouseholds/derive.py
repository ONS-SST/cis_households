--- conflicted
+++ resolved
@@ -19,7 +19,6 @@
 from cishouseholds.pyspark_utils import get_or_create_spark_session
 
 
-<<<<<<< HEAD
 def assign_date_from_filename(df: DataFrame, column_name_to_assign: str, filename_column: str):
     """
     Populate a pyspark date column with the date contained in the filename column
@@ -32,11 +31,10 @@
     return df
 
 
-def assign_visit_order(df: DataFrame, column_name_to_assign: str, visit_date_column: str, id_column: str):
-=======
-def assign_datetime_from_group(
+def assign_datetime_from_coalesced_columns_and_log_source(
     df: DataFrame,
     column_name_to_assign: str,
+    source_reference_column_name: str,
     ordered_columns: List[str],
     date_format: str,
     time_format: str,
@@ -45,21 +43,26 @@
     """
     Assign a timestamp column from coalesced list of columns with a default timestamp if timestamp missing in column
     """
+    columns_to_coalesce = []
+    source_columns = []
     for col in ordered_columns:
         check_distinct = df.agg(F.countDistinct(col).alias("c")).collect()[0][0] == 1
-        df = df.withColumn(
-            col,
-            F.when(
-                (F.date_format(col, time_format) == "00:00:00") & F.lit(check_distinct),
-                F.concat_ws(" ", F.date_format(col, date_format), F.lit(default_timestamp)),
-            ).otherwise(F.col(col)),
-        )
-    df = df.withColumn(column_name_to_assign, F.coalesce(*ordered_columns))
-    return df
-
-
-def assign_visit_order_from_digital(df: DataFrame, column_name_to_assign: str, visit_date_column: str, id_column: str):
->>>>>>> 00eaddde
+        columns_to_coalesce.append(
+            F.to_timestamp(
+                F.when(
+                    (F.date_format(col, time_format) == "00:00:00") & F.lit(check_distinct),
+                    F.concat_ws(" ", F.date_format(col, date_format), F.lit(default_timestamp)),
+                ).otherwise(F.col(col)),
+                format=f"{date_format} {time_format}",
+            )
+        )
+        source_columns.append(F.when(F.col(col).isNull(), None).otherwise(col))
+    df = df.withColumn(column_name_to_assign, F.coalesce(*columns_to_coalesce))
+    df = df.withColumn(source_reference_column_name, F.coalesce(*source_columns))
+    return df
+
+
+def assign_visit_order(df: DataFrame, column_name_to_assign: str, visit_date_column: str, id_column: str):
     """
     assign an incremental count to each participants visit
 
