--- conflicted
+++ resolved
@@ -21,7 +21,6 @@
 from cishouseholds.pyspark_utils import get_or_create_spark_session
 
 
-<<<<<<< HEAD
 def assign_visit_order_from_digital(df: DataFrame, column_name_to_assign: str, visit_date_column: str, id_column: str):
     """
     assign an incremental count to each participants visit
@@ -31,7 +30,8 @@
     visit_order_map = {v: k for k, v in category_maps["iqvia_raw_category_map"]["visit_order"].items()}
     df = update_column_values_from_map(df, column_name_to_assign, visit_order_map)
     return df
-=======
+
+
 def map_options_to_bool_columns(df: DataFrame, reference_column: str, value_column_name_map: dict, sep: str):
     """
     map column containing multiple value options to new columns containing true/false based on if their
@@ -47,7 +47,6 @@
     for val, col in value_column_name_map.items():
         df = df.withColumn(col, F.when(F.array_contains(reference_column, val), "Yes"))
     return df.withColumn(reference_column, F.array_join(reference_column, sep))
->>>>>>> a0eff2b1
 
 
 def assign_column_value_from_multiple_column_map(
