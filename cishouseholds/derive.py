import re

from pyspark.sql import DataFrame
from pyspark.sql import functions as F


<<<<<<< HEAD
def assign_ethnicity_white(df: DataFrame, white_bool_column: str, column_name_to_assign: str):
    """
    Assign string variable for ethnicity white / non-white depending on bool value 0 / 1
    Parameters
    ----------
    df
    white_bool_column
    """
    df = df.withColumn(column_name_to_assign, F.when(F.col(white_bool_column) == 1, "white").otherwise("non-white"))
    return df


def assign_column_from_coalesce(df, column_name_to_assign, *args):
=======
def assign_taken_column(df: DataFrame, column_name_to_assign: str, reference_column: str):
    """
    Uses references column value to assign a taken column "yes" or "no" depending on whether
    reference is Null
    Parameters
    ----------
    df
    column_name_to_assign
    reference_column
    """
    df = df.withColumn(column_name_to_assign, F.when(F.col(reference_column).isNull(), "no").otherwise("yes"))

    return df


def assign_outward_postcode(df: DataFrame, column_name_to_assign: str, reference_colum: str):
    """
    Assign column outer postcode with cleaned data from reference postcode column.
    take only left part of postcode and capitalise
    Parameters
    ----------
    df
    column_name_to_assign
    reference_column
    """
    df = df.withColumn(column_name_to_assign, F.upper(F.split(reference_colum, " ").getItem(0)))
    df = df.withColumn(
        column_name_to_assign, F.when(F.length(column_name_to_assign) > 4, None).otherwise(F.col(column_name_to_assign))
    )

    return df


def assign_column_from_coalesce(df: DataFrame, column_name_to_assign: str, *args):
>>>>>>> 81aad0be
    """
    Assign new column with values from coalesced columns.
    From households_aggregate_processes.xlsx, derivation number 6.
    D6: V1, or V2 if V1 is missing

    Parameters
    ----------
    df: pyspark.sql.DataFrame
    column_name_to_assign: string
    *args: string
        name of columns to coalesce

    Return
    ------
    df: pyspark.sql.DataFrame

    """
    return df.withColumn(colName=column_name_to_assign, col=F.coalesce(*args))


def substring_column(df: DataFrame, new_column_name, column_to_substr, start_position, len_of_substr):
    """
    Criteria - returns data with new column which is a substring
    of an existing variable
    Parameters
    ----------
    df: pyspark.sql.DataFrame
    new_column_name: string
    column_to_substr: string
    start_position: integer
    len_of_substr: integer

    Return
    ------
    df: pyspark.sql.DataFrame

    """
    df = df.withColumn(new_column_name, F.substring(column_to_substr, start_position, len_of_substr))

    return df


def assign_school_year(
    df: DataFrame,
    column_name_to_assign: str,
    reference_date_column: str,
    dob_column: str,
    country_column: str,
    school_year_lookup: DataFrame,
) -> DataFrame:
    """
    Assign school year based on date of birth and visit date, accounting for schooling differences by DA.
    From households_aggregate_processes.xlsx, derivation number 31.
    Parameters
    ----------
    df
    column_name_to_assign
        Name of column to be created
    reference_date_column
        Name of column to calculate school year with respect to that point in time
    dob_column
        Name of column specifying date of birth
    country_column
        Name of column specifying country
    school_year_lookup:
        Lookup table defining the school year start day/month and the school year
        reference day/month (which year participant in by dob) by country
    """

    df = (
        df.join(F.broadcast(school_year_lookup), on=country_column, how="left")
        .withColumn(
            "school_start_date",
            F.when(
                (F.month(dob_column) > F.col("school_year_ref_month"))
                | (
                    (F.month(dob_column) == F.col("school_year_ref_month"))
                    & (F.dayofmonth(dob_column) >= F.col("school_year_ref_day"))
                ),
                F.to_date(
                    F.concat(F.year(dob_column) + 5, F.col("school_start_month"), F.col("school_start_day")),
                    format="yyyyMMdd",
                ),
            ).otherwise(
                F.to_date(
                    F.concat(F.year(dob_column) + 4, F.col("school_start_month"), F.col("school_start_day")),
                    format="yyyyMMdd",
                )
            ),
        )
        .withColumn(
            column_name_to_assign,
            F.floor(F.datediff(F.col(reference_date_column), F.col("school_start_date")) / 365.25).cast("integer"),
        )
        # Below statement is to recreate Stata code (school years in DAs don't follow the same pattern),
        #  though need to confirm if this is accurate
        # .withColumn(column_name_to_assign, F.when((F.col(country_column)==F.lit("NI")) /
        # | (F.col(country_column)==F.lit("Scotland")), F.col(column_name_to_assign)+1)
        #                                     .otherwise(F.col(column_name_to_assign)))
        .withColumn(
            column_name_to_assign,
            F.when(
                (F.col(column_name_to_assign) >= F.lit(14)) | (F.col(column_name_to_assign) <= F.lit(0)), None
            ).otherwise(F.col(column_name_to_assign)),
        )
        .drop(
            "school_start_month",
            "school_start_day",
            "school_year_ref_month",
            "school_year_ref_day",
            "school_start_date",
        )
    )

    return df


def derive_ctpattern(df: DataFrame, column_names, spark_session):
    """
    Derive a new column containing string of pattern in
    ["N only", "OR only", "S only", "OR+N", "OR+S", "N+S", "OR+N+S", NULL]
    indicating which ct_* columns indicate a positive result.
    From households_aggregate_processes.xlsx, derivation number 7.

    Parameters
    ----------
    df: pyspark.sql.DataFrame
    column_names: list of string
    spark_session: pyspark.sql.SparkSession

    Return
    ------
    df: pyspark.sql.DataFrame
    """
    assert len(column_names) == 3

    indicator_list = ["indicator_" + column_name for column_name in column_names]

    lookup_df = spark_session.createDataFrame(
        data=[
            (0, 0, 0, None),
            (1, 0, 0, "OR only"),
            (0, 1, 0, "N only"),
            (0, 0, 1, "S only"),
            (1, 1, 0, "OR+N"),
            (1, 0, 1, "OR+S"),
            (0, 1, 1, "N+S"),
            (1, 1, 1, "OR+N+S"),
        ],
        schema=indicator_list + ["ctpattern"],
    )

    for column_name in column_names:
        df = df.withColumn("indicator_" + column_name, F.when(F.col(column_name) > 0, 1).otherwise(0))

    df = df.join(F.broadcast(lookup_df), on=indicator_list, how="left").drop(*indicator_list)

    return df


def mean_across_columns(df: DataFrame, new_column_name: str, column_names: list):
    """
    Create a new column containing the mean of multiple existing columns.

    # Caveat:
    # 0 values are treated as nulls.

    Parameters
    ----------
    df
    new_column_name
        name of column to be created
    column_names
        list of column names to calculate mean across
    """
    columns = [F.col(name) for name in column_names]

    df = df.withColumn("temporary_column_count", F.lit(0))
    for column in column_names:
        df = df.withColumn(
            "temporary_column_count",
            F.when((F.col(column) > 0), F.col("temporary_column_count") + 1).otherwise(F.col("temporary_column_count")),
        )

    # Sum with NULL values removed
    average_expression = sum(F.coalesce(column, F.lit(0)) for column in columns) / F.col("temporary_column_count")
    df = df.withColumn(new_column_name, average_expression)
    df = df.drop("temporary_column_count")
    return df


def assign_date_difference(
    df: DataFrame, column_name_to_assign: str, start_reference_column: str, end_reference_column: str
):
    """
    Calculate the difference in days between two dates.
    From households_aggregate_processes.xlsx, derivation number 27.

    Parameters
    ----------
    df
    column_name_to_assign
        Name of column to be assigned
    start_reference_column
        First date column name.
    end_reference_column
        Second date column name.

    Return
    ------
    pyspark.sql.DataFrame
    """
    return df.withColumn(
        column_name_to_assign, F.datediff(end=F.col(end_reference_column), start=F.col(start_reference_column))
    )


def assign_column_uniform_value(df: DataFrame, column_name_to_assign: str, uniform_value):
    """
    Assign a column with a uniform value.
    From households_aggregate_processes.xlsx, derivation number 11.

    Parameters
    ----------
    df
    column_name_to_assign
        Name of column to be assigned
    uniform_value
        Value to be set in column.

    Return
    ------
    pyspark.sql.DataFrame


    Notes
    -----
    uniform_value will work as int, float, bool, str, datetime -
            iterables/collections raise errors.
    """
    return df.withColumn(column_name_to_assign, F.lit(uniform_value))


def assign_column_regex_match(df: DataFrame, column_name_to_assign: str, reference_column: str, pattern: str):
    """
    Assign a boolean column based on a regex match on reference column.
    From households_aggregate_processes.xlsx, derivation number 12.

    Parameters
    ----------
    df
    column_name_to_assign
        Name of column to be assigned
    reference_column
        Name of column that will be matched
    pattern
        Regular expression pattern as a string
        Needs to be a raw string literal (preceeded by r"")

    Returns
    -------
    pyspark.sql.DataFrame
    """
    return df.withColumn(column_name_to_assign, F.col(reference_column).rlike(pattern))


def assign_consent_code(df: DataFrame, column_name_to_assign: str, reference_columns: list):
    """
    Assign new column of value for the maximum consent version.
    From households_aggregate_processes.xlsx, derivation number 19.

    Parameters
    ----------
    df
    column_name_to_assign
        Name of column to be assigned
    reference_columns list[str]
        Consent columns with 1,0 values used to determine
        consent value.

    Returns
    -------
    pyspark.sql.DataFrame

    Notes
    -----
    Extracts digit value from column name using r'\\d+' pattern.
    """
    assert len(set(reference_columns).difference(set(df.schema.names))) == 0, "Reference columns not in df"

    # assumes only one match in the pattern
    consent_digit_values = [int(re.findall(r"\d+", column)[-1]) for column in reference_columns]

    temp_column_names = [column + "_temp" for column in reference_columns]

    consent_triplets = zip(reference_columns, temp_column_names, consent_digit_values)

    for consent_column, temp_consent_column, consent_value in consent_triplets:
        df = df.withColumn(temp_consent_column, (F.col(consent_column) * F.lit(consent_value)))

    return df.withColumn(column_name_to_assign, F.greatest(*temp_column_names)).drop(*temp_column_names)


def assign_column_convert_to_date(df: DataFrame, column_name_to_assign: str, reference_column: str):
    """
    Assign a column with a TimeStamp to a DateType
    From households_aggregate_processes.xlsx, derivation number 13.
    Parameters
    ----------
    df
    column_name_to_assign
        Name of column to be assigned
    reference_column
        Name of column of TimeStamp type to be converted

    Returns
    -------
    pyspark.sql.DataFrame

    Notes
    -----
    Expects reference column to be a timestamp and therefore castable.
    """

    return df.withColumn(column_name_to_assign, F.to_date(F.col(reference_column)))


def assign_single_column_from_split(
    df: DataFrame, column_name_to_assign: str, reference_column: str, split_on: str = " ", item_number: int = 0
):
    """
    Assign a single column with the values from an item within a reference column that has been split.
    Can specify the split string and item number.

    Gets the first item after splitting on single space (" ") by default.

    Returns null when the specified item does not exist in the split.

    From households_aggregate_processes.xlsx, derivation number 14.
        Column of TimeStamp type to be converted

    Parameters
    ----------
    df
    column_name_to_assign
        Name of column to be assigned
    reference_column
        Name of column to be
    split_on, optional
        Pattern to split reference_column on
    item_number, optional
        0-indexed number of the item to be selected from the split

    Returns
    -------
    pyspark.sql.DataFrame
    """

    return df.withColumn(column_name_to_assign, F.split(F.col(reference_column), split_on).getItem(item_number))


def assign_isin_list(df: DataFrame, column_name_to_assign: str, reference_column_name: str, values_list: list):
    """
    Create a new column containing either 1 or 0 derived from values in a list, matched
    with existing values in the database (null values will be carried forward as null)
    From households_aggregate_processes.xlsx, derivation number 10.

    Parameters
    ----------
    df
    column_name_to _assign
        new or existing
    reference_column_name
        name of column to check for list values
    values_list
        list of values to check against reference column

    Return
    ------
    pyspark.sql.DataFrame
    """
    return df.withColumn(
        column_name_to_assign,
        F.when((F.col(reference_column_name).isin(values_list)), 1)
        .when((~F.col(reference_column_name).isin(values_list)), 0)
        .otherwise(None),
    )


def assign_from_lookup(df: DataFrame, column_name_to_assign: str, reference_columns: list, lookup_df: DataFrame):
    """
    Assign a new column based on values from a lookup DF (null values will be carried forward as null)
    From households_aggregate_processes.xlsx, derivation number 10

    Parameters
    ----------
    pyspark.sql.DataFrame
    column_name_to_assign
    reference_columns
    lookup_df

    Return
    ------
    pyspark.sql.DataFrame
    """

    not_in_df = [reference_column for reference_column in reference_columns if reference_column not in df.columns]

    if not_in_df:
        raise ValueError(f"Columns don't exist in Dataframe: {', '.join(not_in_df)}")

    not_in_lookup = [
        reference_column for reference_column in reference_columns if reference_column not in lookup_df.columns
    ]

    if not_in_lookup:
        raise ValueError(f"Columns don't exist in Lookup: {', '.join(not_in_lookup)}")

    if column_name_to_assign not in lookup_df.columns:
        raise ValueError(f"Column to assign does not exist in lookup: {column_name_to_assign}")

    filled_columns = [
        F.when(F.col(column_name).isNull(), F.lit("_")).otherwise(F.col(column_name))
        for column_name in reference_columns
    ]

    df = df.withColumn("concat_columns", F.concat(*filled_columns))

    lookup_df = lookup_df.withColumn("concat_columns", F.concat(*filled_columns))

    lookup_df = lookup_df.drop(*reference_columns)

    return df.join(F.broadcast(lookup_df), df.concat_columns.eqNullSafe(lookup_df.concat_columns), how="left").drop(
        "concat_columns"
    )


def assign_age_at_date(df: DataFrame, column_name_to_assign: str, base_date, date_of_birth):
    """
    Assign a new column containing age at a specified date
    Assume that parameters will be in date format
    The function will not correctly account for leap years

    Parameters
    ----------
    pyspark.sql.DataFrame
    base_date
    date_of_birth

    Return
    ------
    pyspark.sql.DataFrame
    """

    df = df.withColumn("date_diff", F.datediff(base_date, date_of_birth)).withColumn(
        column_name_to_assign, F.floor(F.col("date_diff") / 365.25)
    )

    return df.drop("date_diff")


def assign_correct_age_at_date(df: DataFrame, column_name_to_assign, reference_date, date_of_birth):
    """
    Uses correct logic to calculate complete years elapsed between 2 dates
    """
    df = df.withColumn(
        "month_more",
        F.when(F.month(F.col(reference_date)) > F.month(F.col(date_of_birth)), 2).otherwise(
            F.when(F.month(F.col(reference_date)) == F.month(F.col(date_of_birth)), 1).otherwise(0)
        ),
    )
    df = df.withColumn(
        "day_more",
        F.when(F.date_format(F.col(reference_date), "d") >= F.date_format(F.col(date_of_birth), "d"), 1).otherwise(0),
    )
    df = df.withColumn(
        column_name_to_assign,
        F.year(F.col(reference_date))
        - F.year(F.col(date_of_birth))
        - F.lit(1)
        + F.round((F.col("month_more") + F.col("day_more")) / 3, 0).cast("int"),
    )
    return df.drop("month_more", "day_more")<|MERGE_RESOLUTION|>--- conflicted
+++ resolved
@@ -4,7 +4,6 @@
 from pyspark.sql import functions as F
 
 
-<<<<<<< HEAD
 def assign_ethnicity_white(df: DataFrame, white_bool_column: str, column_name_to_assign: str):
     """
     Assign string variable for ethnicity white / non-white depending on bool value 0 / 1
@@ -17,8 +16,6 @@
     return df
 
 
-def assign_column_from_coalesce(df, column_name_to_assign, *args):
-=======
 def assign_taken_column(df: DataFrame, column_name_to_assign: str, reference_column: str):
     """
     Uses references column value to assign a taken column "yes" or "no" depending on whether
@@ -53,7 +50,6 @@
 
 
 def assign_column_from_coalesce(df: DataFrame, column_name_to_assign: str, *args):
->>>>>>> 81aad0be
     """
     Assign new column with values from coalesced columns.
     From households_aggregate_processes.xlsx, derivation number 6.
