import re
from itertools import chain
from typing import List

from pyspark.ml.feature import Bucketizer
from pyspark.sql import DataFrame
from pyspark.sql import functions as F
from pyspark.sql import Window


def assign_proportion_column(
    df: DataFrame, column_name_to_assign: str, numerator_column: str, denominator_column: str, numerator_selector: str
):
    """
    Assign a column as the result of a division operation on total of select values from numerator column
    divided by grouped by another selector
    Parameters
    ----------
    df
    numerator_column
    denominator_column
    numerator_selector
    denominator_selector
    """
    window = Window.partitionBy(denominator_column)

    return df.withColumn(
        column_name_to_assign,
        (F.sum(F.when(F.col(numerator_column) == numerator_selector, 1).otherwise(0)).over(window))
        / (F.count(denominator_column).over(window)),
    )


def assign_work_social_column(
    df: DataFrame, column_name_to_assign: str, work_sector_colum: str, care_home_column: str, direct_contact_column: str
):
    """
    Assign column for work social with standard string values depending on 3 given reference inputs
    Parameters
    ----------
    df
    column_name_to_assign
    work_sector_column
    care_home_column
    direct_contact_column
    """
    df = df.withColumn(
        column_name_to_assign,
        F.when(F.col(work_sector_colum).isNull(), None)
        .when(F.col(work_sector_colum) != "Furloughed (temporarily not working)", "No")
        .when(
            (F.col(care_home_column) == "Yes") & (F.col(direct_contact_column) == "Yes"),
            "Yes, care/residential home, resident-facing",
        )
        .when(
            ((F.col(care_home_column) == "No") | (F.col(care_home_column).isNull()))
            & (F.col(direct_contact_column) == "Yes"),
            "Yes, other social care, resident-facing",
        )
        .when(
            ((F.col(direct_contact_column) == "No") | (F.col(direct_contact_column).isNull()))
            & (F.col(care_home_column) == "Yes"),
            "Yes, care/residential home, non-resident-facing",
        )
        .when(
            ((F.col(care_home_column) == "No") | (F.col(care_home_column).isNull()))
            & ((F.col(direct_contact_column) == "No") | (F.col(direct_contact_column).isNull())),
            "Yes, other social care, non-resident-facing",
        ),
    )
    return df


def assign_unique_id_column(df: DataFrame, column_name_to_assign: str, concat_columns: List[str]):
    """
    Assign a unique column from concatenating multiple input columns
    Parameters
    ----------
    concat_columns
    """
    return df.withColumn(column_name_to_assign, F.concat_ws("-", *concat_columns))


def assign_has_been_to_column(
    df: DataFrame, column_name_to_assign: str, contact_participant_column: str, contact_other_column: str
):
    """
    Assign a column to evidence whether a relevant party has been to a given place using the 2 input
    contact columns as reference and standardized output string column values
    Parameters
    ----------
    df
    column_name_to_assign
    contact_participant_column
    contact_other_column
    """
    df = df.withColumn(
        column_name_to_assign,
        F.when(
            (F.col(contact_participant_column) == "No") & (F.col(contact_other_column) == "No"),
            "No, no one in my household has",
        )
        .when(F.col(contact_participant_column) == "Yes", "Yes, I have")
        .when(
            (F.col(contact_participant_column) == "No") & (F.col(contact_other_column) == "Yes"),
            "No I haven't, but someone else in my household has",
        )
        .otherwise(None),
    )
    return df


def assign_covid_contact_status(df: DataFrame, column_name_to_assign: str, known_column: str, suspect_column: str):
    """
    Assign column for possibility of having covid-19
    Parameters
    ----------
    known_column
    suspect_column
    """
    df = df.withColumn(
        column_name_to_assign,
        F.when((F.col(known_column) == "Yes") | (F.col(suspect_column) == "Yes"), "Yes").otherwise("No"),
    )
    return df


def assign_filename_column(df: DataFrame, column_name_to_assign: str) -> DataFrame:
    """
    Use inbuilt pyspark function to get name of the file used in the current spark task
    Regular expression removes unnecessary characters to allow checks for processed files
    Parameters
    ----------
    df
    column_name_to_assign
    """
    return df.withColumn(
        column_name_to_assign, F.regexp_replace(F.input_file_name(), r"(?<=:\/{2})(\w+|\d+)(?=\/{1})", "")
    )


def assign_column_from_mapped_list_key(df: DataFrame, column_name_to_assign: str, reference_column: str, map: dict):
    """
    Assing a specific column value using a dictionary of values to assign as keys and
    the list criteria corresponding to when that value should be assign as a value
    Parameters
    ----------
    df
    column_name_to_assign
    reference_column
    map
    """
    df = df.withColumn(column_name_to_assign, F.lit(None))
    for val, key_list in map.items():
        df = df.withColumn(
            column_name_to_assign,
            F.when(F.col(reference_column).isin(*key_list), val).otherwise(F.col(column_name_to_assign)),
        )
    return df


def assign_test_target(df: DataFrame, column_name_to_assign: str, filename_column: str):
    """
    Assign a column for the appropriate test target type corresponding
    to that contained within the filename column (S, N)
    of visit
    Parameters
    ----------
    df
    column_name_to_assign
    filename_column
    """
    df = df.withColumn(
        column_name_to_assign,
        F.when(F.col(filename_column).contains("S"), "S")
        .when(F.col(filename_column).contains("N"), "N")
        .otherwise(None),
    )
    return df


def assign_school_year_september_start(df: DataFrame, dob_column: str, visit_date: str, column_name_to_assign: str):
    """
    Assign a column for the approximate school year of an individual given their age at the time
    of visit
    Parameters
    ----------
    df
    age_column
    """
    df = df.withColumn(
        column_name_to_assign,
        F.when(
            ((F.month(F.col(visit_date))) >= 9) & ((F.month(F.col(dob_column))) < 9),
            (F.year(F.col(visit_date))) - (F.year(F.col(dob_column))) - 3,
        )
        .when(
            (F.month(F.col(visit_date)) >= 9) | ((F.month(F.col(dob_column))) >= 9),
            (F.year(F.col(visit_date))) - (F.year(F.col(dob_column))) - 4,
        )
        .otherwise((F.year(F.col(visit_date))) - (F.year(F.col(dob_column))) - 5),
    )
    df = df.withColumn(
        column_name_to_assign,
        F.when((F.col(column_name_to_assign) <= 0) | (F.col(column_name_to_assign) > 13), None).otherwise(
            F.col(column_name_to_assign)
        ),
    )
    return df


def assign_work_patient_facing_now(
    df: DataFrame, column_name_to_assign: str, age_column: str, work_healthcare_column: str
):
    """
    Assign column for work person facing depending on values of given input reference
    columns mapped to a list of outputs
    Parameters
    ----------
    df
    column_name_to_assign
    age_column
    work_healthcare_column
    """
    df = assign_column_from_mapped_list_key(
        df,
        column_name_to_assign,
        work_healthcare_column,
        {
            "Yes": [
                "Yes",
                "Yes, primary care, patient-facing",
                "Yes, secondary care, patient-facing",
                "Yes, other healthcare, patient-facing",
            ],
            "No": [
                "No",
                "Yes, primary care, non-patient-facing",
                "Yes, secondary care, non-patient-facing",
                "Yes, other healthcare, non-patient-facing",
            ],
        },
    )
    df = assign_named_buckets(
        df, age_column, column_name_to_assign, {0: "<=15y", 16: F.col(column_name_to_assign), 75: ">=75y"}
    )
    return df


def assign_work_person_facing_now(
    df: DataFrame,
    column_name_to_assign: str,
    work_patient_facing_now_column: str,
    work_social_care_column: str,
):
    """
    Assign column for work patient facing depending on values of given input reference
    columns mapped to a list of outputs
    Parameters
    ----------
    df
    work_patient_facing_now_column
    work_social_care_column
    column_name_to_assign
    """
    df = assign_column_from_mapped_list_key(
        df,
        column_name_to_assign,
        work_social_care_column,
        {
            "Yes": ["Yes, care/residential home, resident-facing", "Yes, other social care, resident-facing"],
            "No": [
                "No",
                "Yes, care/residential home, non-resident-facing",
                "Yes, other social care, non-resident-facing",
            ],
        },
    )
    df = df.withColumn(
        column_name_to_assign,
        F.when(F.col(work_patient_facing_now_column) == "Yes", "Yes")
        .when(
            ~(F.col(work_patient_facing_now_column).isin("Yes", "No") | F.col(work_patient_facing_now_column).isNull()),
            F.col(work_patient_facing_now_column),
        )
        .otherwise(F.col(column_name_to_assign)),
    )
    return df


def assign_named_buckets(
    df: DataFrame, reference_column: str, column_name_to_assign: str, map: dict, use_current_values=False
):
    """
    Assign a new column with named ranges for given integer ranges contianed within a reference column
    Parameters
    ----------
    df
    reference_column
    column_name_to_assign
    map
        dictionary containing the map of minimum value in given range (inclusive) to range label string
    use_current_values
        boolean operation preset to False to specify if current values in column_name_to_assign should be carried
        forward if not in range of lookup buckets specified in map
    """
    bucketizer = Bucketizer(
        splits=[float("-Inf"), *list(map.keys()), float("Inf")], inputCol=reference_column, outputCol="buckets"
    )
    dfb = bucketizer.setHandleInvalid("keep").transform(df)

    bucket_dic = {0.0: F.col(column_name_to_assign) if use_current_values else None}
    for i, value in enumerate(map.values()):
        bucket_dic[float(i + 1)] = value

    mapping_expr = F.create_map([F.lit(x) for x in chain(*bucket_dic.items())])  # type: ignore

    dfb = dfb.withColumn(column_name_to_assign, mapping_expr[dfb["buckets"]])
    return dfb.drop("buckets")


def assign_age_group_school_year(
    df: DataFrame, country_column: str, age_column: str, school_year_column: str, column_name_to_assign: str
):
    """
    Assign column_age_group_school_year using multiple references column values in a specific pattern
    to determin a string coded representation of school year
    Parameters
    ----------
    df:
    country_column
    age_column
    school_year_column
    column_name_to_assign
    """
    df = df.withColumn(
        column_name_to_assign,
        F.when((F.col(age_column) >= 2) & (F.col(age_column) <= 12) & (F.col(school_year_column) <= 6), "02-6SY")
        .when(
            ((F.col(school_year_column) >= 7) & (F.col(school_year_column) <= 11))
            | (
                (F.col(country_column).isin("England", "Wales"))
                & ((F.col(age_column) >= 12) & (F.col(age_column) <= 15))
                & (((F.col(school_year_column) <= 6) | (F.col(school_year_column).isNull())))
            )
            | (
                (F.col(country_column).isin("Scotland", "NI"))
                & ((F.col(age_column) >= 12) & (F.col(age_column) <= 14))
                & (((F.col(school_year_column) <= 6) | (F.col(school_year_column).isNull())))
            ),
            "07SY-11SY",
        )
        .when(
            (
                (F.col(country_column).isin("England", "Wales"))
                & ((F.col(age_column) >= 16) & (F.col(age_column) <= 24))
                & (F.col(school_year_column) >= 12)
            )
            | (
                (F.col(country_column).isin("Scotland", "NI"))
                & ((F.col(age_column) >= 15) & (F.col(age_column) <= 24))
                & (F.col(school_year_column) >= 12)
            ),
            "12SY-24",
        )
        .otherwise(None),
    )
    df = assign_named_buckets(
        df, age_column, column_name_to_assign, {25: "25-34", 35: "35-49", 50: "50-69", 70: "70+"}, True
    )
    return df


def assign_ethnicity_white(df: DataFrame, white_bool_column: str, column_name_to_assign: str):
    """
    Assign string variable for ethnicity white / non-white depending on bool value 0 / 1
    Parameters
    ----------
    df
    white_bool_column
    """
    df = df.withColumn(column_name_to_assign, F.when(F.col(white_bool_column) == 1, "white").otherwise("non-white"))
    return df


def assign_taken_column(df: DataFrame, column_name_to_assign: str, reference_column: str):
    """
    Uses references column value to assign a taken column "yes" or "no" depending on whether
    reference is Null
    Parameters
    ----------
    df
    column_name_to_assign
    reference_column
    """
    df = df.withColumn(column_name_to_assign, F.when(F.col(reference_column).isNull(), "no").otherwise("yes"))

    return df


def assign_outward_postcode(df: DataFrame, column_name_to_assign: str, reference_column: str):
    """
    Assign column outer postcode with cleaned data from reference postcode column.
    take only left part of postcode and capitalise
    Parameters
    ----------
    df
    column_name_to_assign
    reference_column
    """
    df = df.withColumn(column_name_to_assign, F.upper(F.split(reference_column, " ").getItem(0)))
    df = df.withColumn(
        column_name_to_assign, F.when(F.length(column_name_to_assign) > 4, None).otherwise(F.col(column_name_to_assign))
    )

    return df


def assign_column_from_coalesce(df: DataFrame, column_name_to_assign: str, *args):
    """
    Assign new column with values from coalesced columns.
    From households_aggregate_processes.xlsx, derivation number 6.
    D6: V1, or V2 if V1 is missing

    Parameters
    ----------
    df: pyspark.sql.DataFrame
    column_name_to_assign: string
    *args: string
        name of columns to coalesce

    Return
    ------
    df: pyspark.sql.DataFrame

    """
    return df.withColumn(colName=column_name_to_assign, col=F.coalesce(*args))


def assign_substring(df: DataFrame, column_name_to_assign, column_to_substring, start_position, substring_length):
    """
    Criteria - returns data with new column which is a substring
    of an existing variable
    Parameters
    ----------
    df: pyspark.sql.DataFrame
    new_column_name: string
    column_to_substr: string
    start_position: integer
    len_of_substr: integer

    Return
    ------
    df: pyspark.sql.DataFrame

    """
    df = df.withColumn(column_name_to_assign, F.substring(column_to_substring, start_position, substring_length))

    return df


def assign_school_year(
    df: DataFrame,
    column_name_to_assign: str,
    reference_date_column: str,
    dob_column: str,
    country_column: str,
    school_year_lookup: DataFrame,
) -> DataFrame:
    """
    Assign school year based on date of birth and visit date, accounting for schooling differences by DA.
    From households_aggregate_processes.xlsx, derivation number 31.
    Parameters
    ----------
    df
    column_name_to_assign
        Name of column to be created
    reference_date_column
        Name of column to calculate school year with respect to that point in time
    dob_column
        Name of column specifying date of birth
    country_column
        Name of column specifying country
    school_year_lookup:
        Lookup table defining the school year start day/month and the school year
        reference day/month (which year participant in by dob) by country
    """

    df = (
        df.join(F.broadcast(school_year_lookup), on=country_column, how="left")
        .withColumn(
            "school_start_date",
            F.when(
                (F.month(dob_column) > F.col("school_year_ref_month"))
                | (
                    (F.month(dob_column) == F.col("school_year_ref_month"))
                    & (F.dayofmonth(dob_column) >= F.col("school_year_ref_day"))
                ),
                F.to_date(
                    F.concat(F.year(dob_column) + 5, F.col("school_start_month"), F.col("school_start_day")),
                    format="yyyyMMdd",
                ),
            ).otherwise(
                F.to_date(
                    F.concat(F.year(dob_column) + 4, F.col("school_start_month"), F.col("school_start_day")),
                    format="yyyyMMdd",
                )
            ),
        )
        .withColumn(
            column_name_to_assign,
            F.floor(F.datediff(F.col(reference_date_column), F.col("school_start_date")) / 365.25).cast("integer"),
        )
        # Below statement is to recreate Stata code (school years in DAs don't follow the same pattern),
        #  though need to confirm if this is accurate
        # .withColumn(column_name_to_assign, F.when((F.col(country_column)==F.lit("NI")) /
        # | (F.col(country_column)==F.lit("Scotland")), F.col(column_name_to_assign)+1)
        #                                     .otherwise(F.col(column_name_to_assign)))
        .withColumn(
            column_name_to_assign,
            F.when(
                (F.col(column_name_to_assign) >= F.lit(14)) | (F.col(column_name_to_assign) <= F.lit(0)), None
            ).otherwise(F.col(column_name_to_assign)),
        )
        .drop(
            "school_start_month",
            "school_start_day",
            "school_year_ref_month",
            "school_year_ref_day",
            "school_start_date",
        )
    )

    return df


def derive_cq_pattern(df: DataFrame, column_names, spark_session):
    """
    Derive a new column containing string of pattern in
    ["N only", "OR only", "S only", "OR+N", "OR+S", "N+S", "OR+N+S", NULL]
    indicating which ct_* columns indicate a positive result.
    From households_aggregate_processes.xlsx, derivation number 7.

    Parameters
    ----------
    df: pyspark.sql.DataFrame
    column_names: list of string
    spark_session: pyspark.sql.SparkSession

    Return
    ------
    df: pyspark.sql.DataFrame
    """
    assert len(column_names) == 3

    indicator_list = ["indicator_" + column_name for column_name in column_names]

    lookup_df = spark_session.createDataFrame(
        data=[
            (0, 0, 0, None),
            (1, 0, 0, "OR only"),
            (0, 1, 0, "N only"),
            (0, 0, 1, "S only"),
            (1, 1, 0, "OR+N"),
            (1, 0, 1, "OR+S"),
            (0, 1, 1, "N+S"),
            (1, 1, 1, "OR+N+S"),
        ],
        schema=indicator_list + ["cq_pattern"],
    )

    for column_name in column_names:
        df = df.withColumn("indicator_" + column_name, F.when(F.col(column_name) > 0, 1).otherwise(0))

    df = df.join(F.broadcast(lookup_df), on=indicator_list, how="left").drop(*indicator_list)

    return df


def mean_across_columns(df: DataFrame, new_column_name: str, column_names: list):
    """
    Create a new column containing the mean of multiple existing columns.

    # Caveat:
    # 0 values are treated as nulls.

    Parameters
    ----------
    df
    new_column_name
        name of column to be created
    column_names
        list of column names to calculate mean across
    """
    columns = [F.col(name) for name in column_names]

    df = df.withColumn("temporary_column_count", F.lit(0))
    for column in column_names:
        df = df.withColumn(
            "temporary_column_count",
            F.when((F.col(column) > 0), F.col("temporary_column_count") + 1).otherwise(F.col("temporary_column_count")),
        )

    # Sum with NULL values removed
    average_expression = sum(F.coalesce(column, F.lit(0)) for column in columns) / F.col("temporary_column_count")
    df = df.withColumn(new_column_name, average_expression)
    df = df.drop("temporary_column_count")
    return df


def assign_date_difference(
    df: DataFrame, column_name_to_assign: str, start_reference_column: str, end_reference_column: str
):
    """
    Calculate the difference in days between two dates.
    From households_aggregate_processes.xlsx, derivation number 27.

    Parameters
    ----------
    df
    column_name_to_assign
        Name of column to be assigned
    start_reference_column
        First date column name.
    end_reference_column
        Second date column name.

    Return
    ------
    pyspark.sql.DataFrame
    """
    return df.withColumn(
        column_name_to_assign, F.datediff(end=F.col(end_reference_column), start=F.col(start_reference_column))
    )


def assign_column_uniform_value(df: DataFrame, column_name_to_assign: str, uniform_value):
    """
    Assign a column with a uniform value.
    From households_aggregate_processes.xlsx, derivation number 11.

    Parameters
    ----------
    df
    column_name_to_assign
        Name of column to be assigned
    uniform_value
        Value to be set in column.

    Return
    ------
    pyspark.sql.DataFrame


    Notes
    -----
    uniform_value will work as int, float, bool, str, datetime -
            iterables/collections raise errors.
    """
    return df.withColumn(column_name_to_assign, F.lit(uniform_value))


def assign_column_regex_match(df: DataFrame, column_name_to_assign: str, reference_column: str, pattern: str):
    """
    Assign a boolean column based on a regex match on reference column.
    From households_aggregate_processes.xlsx, derivation number 12.

    Parameters
    ----------
    df
    column_name_to_assign
        Name of column to be assigned
    reference_column
        Name of column that will be matched
    pattern
        Regular expression pattern as a string
        Needs to be a raw string literal (preceeded by r"")

    Returns
    -------
    pyspark.sql.DataFrame
    """
    return df.withColumn(column_name_to_assign, F.col(reference_column).rlike(pattern))


def assign_consent_code(df: DataFrame, column_name_to_assign: str, reference_columns: list):
    """
    Assign new column of value for the maximum consent version.
    From households_aggregate_processes.xlsx, derivation number 19.

    Parameters
    ----------
    df
    column_name_to_assign
        Name of column to be assigned
    reference_columns list[str]
        Consent columns with 1,0 values used to determine
        consent value.

    Returns
    -------
    pyspark.sql.DataFrame

    Notes
    -----
    Extracts digit value from column name using r'\\d+' pattern.
    """
    assert len(set(reference_columns).difference(set(df.schema.names))) == 0, "Reference columns not in df"

    # assumes only one match in the pattern
    consent_digit_values = [int(re.findall(r"\d+", column)[-1]) for column in reference_columns]

    temp_column_names = [column + "_temp" for column in reference_columns]

    consent_triplets = zip(reference_columns, temp_column_names, consent_digit_values)

    for consent_column, temp_consent_column, consent_value in consent_triplets:
        df = df.withColumn(temp_consent_column, (F.col(consent_column) * F.lit(consent_value)))

    return df.withColumn(column_name_to_assign, F.greatest(*temp_column_names)).drop(*temp_column_names)


def assign_column_to_date_string(df: DataFrame, column_name_to_assign: str, reference_column: str):
    """
    Assign a column with a TimeStampType to a formatted date string.
    Does not use a DateType object, as this is incompatible with out HIVE tables.
    From households_aggregate_processes.xlsx, derivation number 13.
    Parameters
    ----------
    df
    column_name_to_assign
        Name of column to be assigned
    reference_column
        Name of column of TimeStamp type to be converted

    Returns
    -------
    pyspark.sql.DataFrame
    """

    return df.withColumn(column_name_to_assign, F.date_format(F.col(reference_column), "yyyy-MM-dd"))


def assign_single_column_from_split(
    df: DataFrame, column_name_to_assign: str, reference_column: str, split_on: str = " ", item_number: int = 0
):
    """
    Assign a single column with the values from an item within a reference column that has been split.
    Can specify the split string and item number.

    Gets the first item after splitting on single space (" ") by default.

    Returns null when the specified item does not exist in the split.

    From households_aggregate_processes.xlsx, derivation number 14.
        Column of TimeStamp type to be converted

    Parameters
    ----------
    df
    column_name_to_assign
        Name of column to be assigned
    reference_column
        Name of column to be
    split_on, optional
        Pattern to split reference_column on
    item_number, optional
        0-indexed number of the item to be selected from the split

    Returns
    -------
    pyspark.sql.DataFrame
    """

    return df.withColumn(column_name_to_assign, F.split(F.col(reference_column), split_on).getItem(item_number))


def assign_isin_list(df: DataFrame, column_name_to_assign: str, reference_column_name: str, values_list: list):
    """
    Create a new column containing either 1 or 0 derived from values in a list, matched
    with existing values in the database (null values will be carried forward as null)
    From households_aggregate_processes.xlsx, derivation number 10.

    Parameters
    ----------
    df
    column_name_to _assign
        new or existing
    reference_column_name
        name of column to check for list values
    values_list
        list of values to check against reference column

    Return
    ------
    pyspark.sql.DataFrame
    """
    return df.withColumn(
        column_name_to_assign,
        F.when((F.col(reference_column_name).isin(values_list)), 1)
        .when((~F.col(reference_column_name).isin(values_list)), 0)
        .otherwise(None),
    )


def assign_from_lookup(df: DataFrame, column_name_to_assign: str, reference_columns: list, lookup_df: DataFrame):
    """
    Assign a new column based on values from a lookup DF (null values will be carried forward as null)
    From households_aggregate_processes.xlsx, derivation number 10

    Parameters
    ----------
    pyspark.sql.DataFrame
    column_name_to_assign
    reference_columns
    lookup_df

    Return
    ------
    pyspark.sql.DataFrame
    """

    not_in_df = [reference_column for reference_column in reference_columns if reference_column not in df.columns]

    if not_in_df:
        raise ValueError(f"Columns don't exist in Dataframe: {', '.join(not_in_df)}")

    not_in_lookup = [
        reference_column for reference_column in reference_columns if reference_column not in lookup_df.columns
    ]

    if not_in_lookup:
        raise ValueError(f"Columns don't exist in Lookup: {', '.join(not_in_lookup)}")

    if column_name_to_assign not in lookup_df.columns:
        raise ValueError(f"Column to assign does not exist in lookup: {column_name_to_assign}")

    filled_columns = [
        F.when(F.col(column_name).isNull(), F.lit("_")).otherwise(F.col(column_name))
        for column_name in reference_columns
    ]

    df = df.withColumn("concat_columns", F.concat(*filled_columns))

    lookup_df = lookup_df.withColumn("concat_columns", F.concat(*filled_columns))

    lookup_df = lookup_df.drop(*reference_columns)

    return df.join(F.broadcast(lookup_df), df.concat_columns.eqNullSafe(lookup_df.concat_columns), how="left").drop(
        "concat_columns"
    )


def assign_age_at_date(df: DataFrame, column_name_to_assign: str, base_date, date_of_birth):
    """
    Assign a new column containing age at a specified date
    Assume that parameters will be in date format
    The function will not correctly account for leap years

    Parameters
    ----------
    pyspark.sql.DataFrame
    base_date
    date_of_birth

    Return
    ------
    pyspark.sql.DataFrame
    """

    df = df.withColumn("date_diff", F.datediff(base_date, date_of_birth)).withColumn(
        column_name_to_assign, F.floor(F.col("date_diff") / 365.25)
    )

    return df.drop("date_diff")


def assign_correct_age_at_date(df: DataFrame, column_name_to_assign, reference_date, date_of_birth):
    """
    Uses correct logic to calculate complete years elapsed between 2 dates
    """
    df = df.withColumn(
        "month_more",
        F.when(F.month(F.col(reference_date)) > F.month(F.col(date_of_birth)), 2).otherwise(
            F.when(F.month(F.col(reference_date)) == F.month(F.col(date_of_birth)), 1).otherwise(0)
        ),
    )
    df = df.withColumn(
        "day_more",
        F.when(F.date_format(F.col(reference_date), "d") >= F.date_format(F.col(date_of_birth), "d"), 1).otherwise(0),
    )
    df = df.withColumn(
        column_name_to_assign,
        F.year(F.col(reference_date))
        - F.year(F.col(date_of_birth))
        - F.lit(1)
        + F.round((F.col("month_more") + F.col("day_more")) / 3, 0).cast("int"),
    )
    return df.drop("month_more", "day_more")


<<<<<<< HEAD
def assign_grouped_variable_from_days_since(
    df: DataFrame,
    binary_reference_column: str,
    days_since_reference_column: str,
    column_name_to_assign: str,
) -> DataFrame:
    """
    Function create variables applied for days_since_think_had_covid_group and
    contact_known_or_suspected_covid_days_since_group. The variable
    days_since_think_had_covid and contact_known_or_suspected_covid_days_since will
    give a number that will be grouped in a range.
    Parameters
    ----------
    df
    binary_reference_column
        yes/no values that describe whether the patient thinks have had covid
    days_since_reference_column
        column from which extract the number of days transcurred that needs to
        be grouped
    column_name_to_assign
        grouping column
    """
    df = assign_named_buckets(
        df=df,
        reference_column=days_since_reference_column,
        column_name_to_assign=column_name_to_assign,
        map={0: "0-14", 15: "15-28", 29: "29-60", 61: "61-90", 91: "91+"},
    )
    return df.withColumn(
        column_name_to_assign,
        F.when(
            (F.col(binary_reference_column) == "Yes") & (F.col(days_since_reference_column).isNull()), "Date not given"
        )
        .otherwise(F.col(column_name_to_assign))
        .cast("string"),
    )
=======
def assign_raw_copies(df: DataFrame, reference_columns: list) -> DataFrame:
    """Create a copy of each column in a list, with a '_raw' suffix."""
    for column in reference_columns:
        df = df.withColumn(column + "_raw", F.col(column).cast(df.schema[column].dataType))
    return df


def assign_work_health_care(
    df, column_name_to_assign, direct_contact_column, reference_health_care_column, other_health_care_column
):
    """
    Combine the different versions of work health care responses.
    Uses direct contact status to edit these.

    Parameters
    ----------
    df
    column_name_to_assign
    direct_contact_column
        Column indicating direct contact as Yes/No
    reference_health_care_column
        Column to coalesce with, having desired answer format
    other_health_care_column
        Column to be edited to match the reference answer format
    """
    health_care_map = {
        "Yes, in primary care, e.g. GP, dentist": "Yes, primary care",
        "Yes, in secondary care, e.g. hospital": "Yes, secondary care",
        "Yes, in other healthcare settings, e.g. mental health": "Yes, other healthcare",
    }
    value_map = F.create_map([F.lit(x) for x in chain(*health_care_map.items())])
    patient_facing_text = F.when(F.col(direct_contact_column) == "Yes", ", patient-facing").otherwise(
        ", non-patient-facing"
    )
    edited_other_health_care_column = F.when(
        (F.col(other_health_care_column) != "No") & F.col(other_health_care_column).isNotNull(),
        F.concat(value_map[F.col(other_health_care_column)], patient_facing_text),
    ).otherwise(F.col(other_health_care_column))
    df = df.withColumn(
        column_name_to_assign, F.coalesce(F.col(reference_health_care_column), edited_other_health_care_column)
    )
    return df
>>>>>>> 4bc38312
<|MERGE_RESOLUTION|>--- conflicted
+++ resolved
@@ -899,7 +899,7 @@
     return df.drop("month_more", "day_more")
 
 
-<<<<<<< HEAD
+
 def assign_grouped_variable_from_days_since(
     df: DataFrame,
     binary_reference_column: str,
@@ -936,7 +936,8 @@
         .otherwise(F.col(column_name_to_assign))
         .cast("string"),
     )
-=======
+
+  
 def assign_raw_copies(df: DataFrame, reference_columns: list) -> DataFrame:
     """Create a copy of each column in a list, with a '_raw' suffix."""
     for column in reference_columns:
@@ -979,4 +980,3 @@
         column_name_to_assign, F.coalesce(F.col(reference_health_care_column), edited_other_health_care_column)
     )
     return df
->>>>>>> 4bc38312
