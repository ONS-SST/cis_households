--- conflicted
+++ resolved
@@ -19,9 +19,7 @@
 from cishouseholds.pyspark_utils import get_or_create_spark_session
 
 
-<<<<<<< HEAD
-def assign_visit_order(df: DataFrame, column_name_to_assign: str, visit_date_column: str, id_column: str):
-=======
+
 def assign_date_from_filename(df: DataFrame, column_name_to_assign: str, filename_column: str):
     """
     Populate a pyspark date column with the date contained in the filename column
@@ -34,8 +32,7 @@
     return df
 
 
-def assign_visit_order_from_digital(df: DataFrame, column_name_to_assign: str, visit_date_column: str, id_column: str):
->>>>>>> d128851f
+def assign_visit_order(df: DataFrame, column_name_to_assign: str, visit_date_column: str, id_column: str):
     """
     assign an incremental count to each participants visit
     column_name_to_assign: column to show count
