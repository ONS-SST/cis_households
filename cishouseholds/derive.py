--- conflicted
+++ resolved
@@ -6,8 +6,7 @@
 from pyspark.sql import functions as F
 
 
-<<<<<<< HEAD
-def derive_school_year_september_start(df: DataFrame, age_column: str, column_name_to_assign: str):
+def assign_school_year_september_start(df: DataFrame, dob_column: str, visit_date: str, column_name_to_assign: str):
     """
     Assign a column for the approximate school year of an individual given their age at the time
     of visit
@@ -15,7 +14,11 @@
     ----------
     df
     age_column
-=======
+    """
+    df = df.withColumn("month_diff", F.months_between(F.col(dob_column), F.col(visit_date)))
+    df.show()
+
+
 def assign_named_buckets(
     df: DataFrame, reference_column: str, column_name_to_assign: str, map: dict, use_current_values=False
 ):
@@ -59,13 +62,10 @@
     country_column
     age_column
     school_year_column
->>>>>>> cf2045f7
     column_name_to_assign
     """
     df = df.withColumn(
         column_name_to_assign,
-<<<<<<< HEAD
-=======
         F.when(
             (F.col(age_column) >= 2) & (F.col(age_column) <= 12) & (F.col(school_year_column) <= 6), "02-6SY"
         ).otherwise(
@@ -101,7 +101,6 @@
     )
     df = assign_named_buckets(
         df, age_column, column_name_to_assign, {25: "25-34", 35: "35-49", 50: "50-69", 70: "70+"}, True
->>>>>>> cf2045f7
     )
     return df
 
