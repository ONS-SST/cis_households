--- conflicted
+++ resolved
@@ -142,10 +142,9 @@
     )
 
     return (
-<<<<<<< HEAD
-        df.join(df_count, [group_column], "inner")
-        .withColumn(column_name_to_assign, F.when(F.col(column_flag_impute).isNull(), F.col(column_name_to_assign)))
-        .drop("iswhite", "isother")
+        df.join(grouped, [group_column], "inner")
+        .withColumn(column_name_to_assign, F.when(F.col(column_flag_impute).isNull(), F.col("flag")))
+        .drop("flag")
     )
 
 
@@ -200,9 +199,4 @@
         )
         .orderBy(ordering_expression, "id")
         .drop("id")
-=======
-        df.join(grouped, [group_column], "inner")
-        .withColumn(column_name_to_assign, F.when(F.col(column_flag_impute).isNull(), F.col("flag")))
-        .drop("flag")
->>>>>>> 3781e91c
     )