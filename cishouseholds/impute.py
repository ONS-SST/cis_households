import logging
import sys
from datetime import datetime
from typing import Callable
from typing import List
from typing import Union

from pyspark.sql import DataFrame
from pyspark.sql import functions as F
from pyspark.sql.types import DoubleType
from pyspark.sql.window import Window


def impute_by_distribution(
    df: DataFrame,
    column_name_to_assign: str,
    reference_column: str,
    group_by_columns: List[str],
    first_imputation_value: Union[str, bool, int, float],
    second_imputation_value: Union[str, bool, int, float],
    rng_seed: int = None,
) -> DataFrame:
    """
    Calculate a imputation value from a missing value using a probability
    threshold determined by the proportion of a sub group.

    N.B. Defined only for imputing a binary column.

    Parameters
    ----------
    df
    column_name_to_assign
        The column that will be created with the imputed values
    reference_column
        The column for which imputation values will be calculated
    group_columns
        Grouping columns used to determine the proportion of the reference values
    first_imputation_value
        Imputation value if random number less than proportion
    second_imputation_value
        Imputation value if random number greater than or equal to proportion
    rng_seed
        Random number generator seed for making function deterministic.

    Notes
    -----
    Function provides a column value for each record that needs to be imputed.
    Where the value does not need to be imputed the column value created will be null.
    """
    # .rowsBetween(-sys.maxsize, sys.maxsize) fixes null issues for counting proportions
    window = Window.partitionBy(*group_by_columns).orderBy(reference_column).rowsBetween(-sys.maxsize, sys.maxsize)

    df = df.withColumn(
        "numerator", F.sum(F.when(F.col(reference_column) == first_imputation_value, 1).otherwise(0)).over(window)
    )

    df = df.withColumn("denominator", F.sum(F.when(F.col(reference_column).isNotNull(), 1).otherwise(0)).over(window))

    df = df.withColumn("proportion", F.col("numerator") / F.col("denominator"))

    df = df.withColumn("random", F.rand(rng_seed))

    df = df.withColumn(
        "individual_impute_value",
        F.when(F.col("proportion") > F.col("random"), first_imputation_value)
        .when(F.col("proportion") <= F.col("random"), second_imputation_value)
        .otherwise(None),
    )

    # Make flag easier (non null values will be flagged)
    df = df.withColumn(
        column_name_to_assign,
        F.when(F.col(reference_column).isNull(), F.col("individual_impute_value")).otherwise(None),
    )

    return df.drop("proportion", "random", "denominator", "numerator", "individual_impute_value")


def impute_and_flag(df: DataFrame, imputation_function: Callable, reference_column: str, **kwargs) -> DataFrame:
    """
    Wrapper function for calling imputations, flagging imputed records and recording imputation methods.

    Parameters
    ----------
    df
    imputation_function
        The function that calculates the imputation for a given
        reference column
    reference_column
        The column that will be imputed
    **kwargs
        Key word arguments for imputation_function

    Notes
    -----
    imputation_function is expected to create new column with the values to
    be imputed, and NULL where imputation is not needed.
    """
    df = imputation_function(
        df, column_name_to_assign="temporary_imputation_values", reference_column=reference_column, **kwargs
    )

    status_column = reference_column + "_is_imputed"
    status_other = F.col(status_column) if status_column in df.columns else None

    df = df.withColumn(
        status_column,
        F.when(F.col("temporary_imputation_values").isNotNull(), 1)
        .when(F.col("temporary_imputation_values").isNull(), 0)
        .otherwise(status_other)
        .cast("integer"),
    )

    method_column = reference_column + "_imputation_method"
    method_other = F.col(method_column) if method_column in df.columns else None
    df = df.withColumn(
        reference_column + "_imputation_method",
        F.when(F.col(status_column) == 1, imputation_function.__name__).otherwise(method_other).cast("string"),
    )

    df = df.withColumn(reference_column, F.coalesce(reference_column, "temporary_imputation_values"))

    return df.drop("temporary_imputation_values")


def impute_by_mode(df: DataFrame, column_name_to_assign: str, reference_column: str, group_by_column: str) -> DataFrame:
    """
    Get imputation value from given column by most commonly occuring value.
    Results in None when multiple modes are found.

    Parameters
    ----------
    df
    column_name_to_assign
        The column that will be created with the impute values
    reference_column
        The column to be imputed
    group_by_column
        Column name for the grouping

    Notes
    -----
    Function provides a column value for each record that needs to be imputed.
    Where the value does not need to be imputed the column value created will be null.
    """
    value_count_by_group = (
        df.groupBy(group_by_column, reference_column)
        .agg(F.count(reference_column).alias("_value_count"))
        .filter(F.col(reference_column).isNotNull())
    )

    group_window = Window.partitionBy(group_by_column)
    deduplicated_modes = (
        value_count_by_group.withColumn("_is_mode", F.col("_value_count") == F.max("_value_count").over(group_window))
        .filter(F.col("_is_mode"))
        .withColumn("_is_tied_mode", F.count(reference_column).over(group_window) > 1)
        .filter(~F.col("_is_tied_mode"))
        .withColumnRenamed(reference_column, "_imputed_value")
        .drop("_value_count", "_is_mode", "_is_tied_mode")
    )

    imputed_df = (
        df.join(deduplicated_modes, on=group_by_column, how="left")
        .withColumn(column_name_to_assign, F.when(F.col(reference_column).isNull(), F.col("_imputed_value")))
        .drop("_imputed_value")
    )

    return imputed_df


def impute_by_ordered_fill_forward(
    df: DataFrame,
    column_name_to_assign: str,
    column_identity: str,
    reference_column: str,
    order_by_column: str,
    order_type="asc",
) -> DataFrame:
    """
    Impute the last observation of a given field by given identity column.

    Parameters
    ----------
    df
    column_name_to_assign
        The colum that will be created with the impute values
    column_identity
        Identifies any records that the reference_column is missing forward
        This column is normally intended for user_id, participant_id, etc.
    reference_column
        The column for which imputation values will be calculated.
    orderby_column
        the "direction" of the observation will be defined by a ordering column
        within the dataframe. For example: date.
    order_type
        the "direction" of the observation can be ascending by default or
        descending. Chose ONLY 'asc' or 'desc'.
    Notes
    ----
    If the observation carried forward by a specific column like date, and
        the type of order (order_type) is descending, the direction will be
        reversed and the function would do a last observation carried backwards.
    """
    if order_type == "asc":
        ordering_expression = F.col(order_by_column).asc()
    else:
        ordering_expression = F.col(order_by_column).desc()

    window = Window.partitionBy(column_identity).orderBy(ordering_expression)
    df = df.withColumn(
        column_name_to_assign,
        F.when(F.col(reference_column).isNull(), F.last(F.col(reference_column), ignorenulls=True).over(window)),
    )
    return df


def merge_previous_imputed_values(
    df: DataFrame,
    imputed_value_lookup_df: DataFrame,
    id_column_name: str,
) -> DataFrame:
    """
    Retrieve and coalesce imputed values and associated flags from a lookup table.
    Includes the imputed value, imputation status and imputation method.

    Parameters
    ----------
    df
        dataframe to impute values onto
    imputed_value_lookup_df
        previously imputed values to carry forward
    id_column_name
        column that should be used to join previously imputed values on
    """
    imputed_value_lookup_df = imputed_value_lookup_df.toDF(
        *[f"_{column}" if column != id_column_name else column for column in imputed_value_lookup_df.columns]
    )  # _ prevents ambiguity in join, but is sliced out when referencing the original columns

    df = df.join(imputed_value_lookup_df, on=id_column_name, how="left")
    columns_for_editing = [
        (column.replace("_imputation_method", ""), column.replace("_imputation_method", "_is_imputed"), column)
        for column in imputed_value_lookup_df.columns
        if column.endswith("_imputation_method")
    ]

    for value_column, status_column, method_column in columns_for_editing:
        fill_condition = F.col(value_column[1:]).isNull() & F.col(value_column).isNotNull()
        df = df.withColumn(status_column[1:], F.when(fill_condition, F.lit(1)).otherwise(F.lit(0)))
        df = df.withColumn(
            method_column[1:], F.when(fill_condition, F.col(method_column)).otherwise(F.lit(None)).cast("string")
        )
        df = df.withColumn(
            value_column[1:], F.when(fill_condition, F.col(value_column)).otherwise(F.col(value_column[1:]))
        )

    return df.drop(*[name for name in imputed_value_lookup_df.columns if name != id_column_name])


def _create_log(start_time: datetime, log_path: str):
    """Create logger for logging KNN imputation details"""
    log = log_path + "/KNN_imputation_" + start_time.strftime("%d-%m-%Y %H:%M:%S") + ".log"
    logging.basicConfig(
        filename=log, level=logging.INFO, format="%(asctime)s %(levelname)s %(message)s", datefmt="%d/%m/%Y %H:%M:%S"
    )
    logging.getLogger("requests").setLevel(logging.WARNING)
    logging.info("\n KNN imputation started")


def _validate_donor_group_variables(
    df, reference_column, donor_group_columns, donor_group_variable_weights, donor_group_variable_conditions
):
    """
    Validate that donor group column values are within given bounds and data type conditions.
    Also reports summary statistics for group variables.
    """
    # variable to impute not in required impute variables
    if reference_column in donor_group_columns:
        message = "Imputed variable should not be in given impute variables."
        logging.warning(message)
        raise ValueError(message)

    # impute variables and weights are the same length
    if len(donor_group_columns) != len(donor_group_variable_weights):
        message = "Impute weights needs to be the same length as given impute variables."
        logging.warning(message)
        raise ValueError(message)

    df_dtypes = dict(df.dtypes)
    for var in donor_group_variable_conditions.keys():
        if len(donor_group_variable_conditions[var]) != 3:
            message = f"Missing boundary conditions for {var}. Needs to be in format [Min, Max, Dtype]"
            logging.warning(message)
            raise ValueError(message)

        var_min, var_max, var_dtype = donor_group_variable_conditions[var]
        if var_dtype is not None:
            if var_dtype != df_dtypes[var]:
                logging.warning(f"{var} dtype is {df_dtypes[var]} and not the required {var_dtype}")

        if var_min is not None:
            var_min_count = df.filter(F.col(var) > var_min).count()
            if var_min_count > 0:
                logging.warning(f"{var_min_count} rows have {var} below {var_min}" % (var_min_count, var, var_min))

        if var_max is not None:
            var_max_count = df.filter(F.col(var) < var_max).count()
            if var_max_count > 0:
                logging.warning(f"{var_max_count} rows have {var} above {var_max}")

    logging.info("Summary statistics for donor group variables:")
    logging.info(df.select(donor_group_columns).summary().toPandas())


def weighted_distance(df, group_id, donor_group_columns, donor_group_column_weights):
    """
    Calculate weighted distance between donors and records to be imputed.
    Expects corresponding donor group columns to be prefixed with 'don_'.

    Parameters
    ----------
    df
    group_id
        ID for donor group
    donor_group_columns
        Columns used to assign donor group
    donor_group_variable_weights
        Weight to apply to distance of each group column
    """
    df = df.withColumn(
        "distance",
        sum(
            [
                (~F.col(var).eqNullSafe(F.col("don_" + var))).cast(DoubleType()) * donor_group_column_weights[i]
                for i, var in enumerate(donor_group_columns)
            ]
        ),
    )
    distance_window = Window.partitionBy(group_id).orderBy("distance")
    df = df.withColumn("min_distance", F.first("distance").over(distance_window))
    df = df.filter(F.col("distance") <= F.col("min_distance")).drop("min_distance")
    return df


def impute_by_k_nearest_neighbours(
    df: DataFrame,
    column_name_to_assign: str,
    reference_column: str,
    donor_group_columns: list,
    log_file_path: str,
    minimum_donors: int = 1,
    donor_group_column_weights: list = None,
    donor_group_column_conditions: dict = None,
    maximum_distance: int = 4999,
):
    """
    Minimal PySpark implementation of RBEIS, for K-nearest neighbours imputation.
    Uses a weighted distance to select unique groups of donors. Then applies probability
    proportional to size (PPS) sampling from final pool of donors.

    Parameters
    ----------
    df
    column_name_to_assign
        column to store imputed values
    reference_column
        column that missing values should be imputed for
    donor_group_columns
        variables used to form unique donor groups to impute from
    donor_group_column_weights
        list of weights per ``donor_group_variables``
    donor_group_column_conditions
        list of boundary and data type conditions per ``donor_group_variables``
        in the form "variable": [minimum, maximum, "dtype"]
    log_path
        location the log file is written to
    minimum_donors
        minimum number of donors required in each imputation pool, must be >= 0
    maximum_distance
        maximum sum weighted distance for a valid donor. Set to None for no maximum.

    Note
    ----
    Uses a broadcast join to apply selected values for imputation, so assumes that the number of values to be imputed
    is relatively low.
    """

    if reference_column not in df.columns:
        message = f"Variable to impute ({reference_column}) is not in in columns."
        raise ValueError(message)

    if not all(column in df.columns for column in donor_group_columns):
        message = f"Imputation columns ({donor_group_columns}) are not all found in input dataset."
        raise ValueError(message)

    to_impute_condition = F.col(reference_column).isNull()
    donor_df = df.filter(~to_impute_condition)
    donor_df = donor_df.withColumn("unique_donor_group", F.concat_ws("-", *donor_group_columns))
    # Leave this on the original df, for joining imputed values on
    df = df.withColumn("unique_imputation_group", F.when(to_impute_condition, F.concat_ws("-", *donor_group_columns)))
    imputing_df = df.filter(to_impute_condition)

    input_df_length = df.count()
    impute_count = imputing_df.count()
    donor_count = donor_df.count()

    assert impute_count + donor_count == input_df_length, "Donor and imputing records don't sum to the whole df length"

    if impute_count == 0:
        return df.withColumn(column_name_to_assign, F.lit(None).cast(df.schema[reference_column].dataType))
    _create_log(start_time=datetime.now(), log_path=log_file_path)
    logging.info(f"Function parameters:\n{locals()}")

    logging.info(f"Input dataframe length: {input_df_length}")
    logging.info(f"Records to impute: {impute_count}")
    logging.info(f"Donor records: {donor_count}")

    if donor_count < impute_count:
        message = "Overall number of donor records is less than the number of records to impute."
        logging.warning(message)
        raise ValueError(message)

    if donor_group_column_weights is None:
        donor_group_column_weights = [1] * len(donor_group_columns)
        logging.warning(f"No imputation weights specified, using default: {donor_group_column_weights}")

    if donor_group_column_conditions is None:
        donor_group_column_conditions = {var: [None, None, None] for var in donor_group_columns}
        logging.warning(f"No bounds for impute variables specified, using default: {donor_group_column_conditions}")

    _validate_donor_group_variables(
        df, reference_column, donor_group_columns, donor_group_column_weights, donor_group_column_conditions
    )

    imputing_df_unique = imputing_df.dropDuplicates(donor_group_columns).select(
        donor_group_columns + ["unique_imputation_group"]
    )
    donor_df_unique = donor_df.dropDuplicates(donor_group_columns).select(donor_group_columns + ["unique_donor_group"])

    for var in donor_group_columns + [reference_column]:
        donor_df_unique = donor_df_unique.withColumnRenamed(var, "don_" + var)
        donor_df = donor_df.withColumnRenamed(var, "don_" + var)

    joined_uniques = imputing_df_unique.crossJoin(donor_df_unique)
    joined_uniques = joined_uniques.repartition("unique_imputation_group")

    candidates = weighted_distance(
        joined_uniques, "unique_imputation_group", donor_group_columns, donor_group_column_weights
    ).select("unique_imputation_group", "unique_donor_group")
    if maximum_distance is not None:
        candidates = candidates.where(F.col("distance") <= maximum_distance)

    frequencies = donor_df.groupby("unique_donor_group", "don_" + reference_column).agg(
        F.count("*").alias("donor_group_value_frequency")
    )
    frequencies = frequencies.join(candidates, on="unique_donor_group")
    frequencies = frequencies.join(
        imputing_df.groupby("unique_imputation_group").agg(F.count("*").alias("imputation_group_size")),
        on="unique_imputation_group",
    )

    frequencies.cache().count()

    no_donors = imputing_df_unique.join(frequencies, on="unique_imputation_group", how="left_anti")
    no_donors_count = no_donors.count()
    if no_donors_count != 0:
        message = f"{no_donors_count} donor pools with no donors"
        logging.error(message)
        logging.error(no_donors.toPandas())
        raise ValueError(message)

    unique_imputation_group_window = Window.partitionBy("unique_imputation_group")
    frequencies = frequencies.withColumn(
        "total_donor_pool_size", F.sum("donor_group_value_frequency").over(unique_imputation_group_window)
    )

    below_minimum_donor_count = frequencies.filter(F.col("total_donor_pool_size") < minimum_donors)
    below_minimum_donor_count_count = below_minimum_donor_count.count()
    if below_minimum_donor_count_count > 0:
        message = (
            f"{below_minimum_donor_count_count} donor pools found with less than the required {minimum_donors} "
            "minimum donor(s)"
        )
        logging.error(message)
        logging.error(frequencies.filter(F.col("donor_group_value_frequency") < minimum_donors).toPandas())
        raise ValueError(message)

    frequencies = frequencies.withColumn(
        "probability", F.col("donor_group_value_frequency") / F.col("total_donor_pool_size")
    )
    frequencies = frequencies.withColumn("expected_frequency", F.col("probability") * F.col("imputation_group_size"))
    frequencies = frequencies.withColumn("expected_frequency_integer_part", F.floor(F.col("expected_frequency")))
    frequencies = frequencies.withColumn(
        "expected_frequency_decimal_part", F.col("expected_frequency") - F.col("expected_frequency_integer_part")
    )

    frequencies = frequencies.withColumn(
        "required_decimal_donor_count", F.col("imputation_group_size") - F.col("expected_frequency_integer_part")
    )
    integer_part_donors = frequencies.select(
        "expected_frequency_integer_part", "unique_imputation_group", "don_" + reference_column
    )
    integer_part_donors = integer_part_donors.filter(F.col("expected_frequency_integer_part") >= 1)
    integer_part_donors = integer_part_donors.withColumn(
        "expected_frequency_integer_part",
        F.expr("explode(array_repeat(expected_frequency_integer_part, int(expected_frequency_integer_part)))"),
    )

    decimal_part_donors = frequencies.filter(F.col("expected_frequency_decimal_part") > 0).select(
        "probability", "unique_imputation_group", "don_" + reference_column, "required_decimal_donor_count"
    )

    random_uniques_window = Window.partitionBy("unique_imputation_group").orderBy(
        (F.rand() * F.col("probability")).desc()
    )
    decimal_part_donors = decimal_part_donors.withColumn("donor_row_id", F.row_number().over(random_uniques_window))
    decimal_part_donors = decimal_part_donors.filter(F.col("donor_row_id") <= F.col("required_decimal_donor_count"))

    to_impute_df = integer_part_donors.select("unique_imputation_group", "don_" + reference_column).unionByName(
        decimal_part_donors.select("unique_imputation_group", "don_" + reference_column)
    )
    rand_uniques_window = Window.partitionBy("unique_imputation_group").orderBy(F.rand())
    to_impute_df = to_impute_df.withColumn("donor_row_id", F.row_number().over(rand_uniques_window))

    to_impute_df = to_impute_df.withColumnRenamed("don_" + reference_column, column_name_to_assign)

    unique_imputation_group_window = Window.partitionBy("unique_imputation_group").orderBy(F.lit(None))
    df = df.withColumn("donor_row_id", F.row_number().over(unique_imputation_group_window))
    df = df.join(F.broadcast(to_impute_df), on=["unique_imputation_group", "donor_row_id"], how="left").drop(
        "unique_imputation_group", "donor_row_id"
    )

    output_df_length = df.cache().count()
    logging.info(
        f"Summary statistics for imputed values ({column_name_to_assign}) and donor values ({reference_column}):"
    )
    logging.info(df.select(column_name_to_assign, reference_column).summary().toPandas())
    if output_df_length != input_df_length:
        raise ValueError(
            f"{output_df_length} records are found in the output, which is not equal to {input_df_length} in the input."
        )

    missing_count = df.filter(F.col(reference_column).isNull() & F.col(column_name_to_assign).isNull()).count()
    if missing_count != 0:
        raise ValueError(f"{missing_count} records still have missing '{reference_column}' after imputation.")

    logging.info("KNN imputation completed\n")
<<<<<<< HEAD
    return df
=======
    return output_df


def impute_latest_date_flag(
    df: DataFrame,
    participant_id_column: str,
    visit_date_column: str,
    visit_id_column: str,
    contact_any_covid_column: str,
    contact_any_covid_date_column: str,
) -> DataFrame:
    """
    Parameters
    ----------
    df
    participant_id_column
    visit_date_column
    visit_id_column
    contact_any_covid_column
    contact_any_covid_date_column
    """
    window = Window.partitionBy(participant_id_column).orderBy(
        F.desc(contact_any_covid_date_column),
        F.desc(visit_date_column),
        F.desc(visit_id_column),
    )

    df = df.withColumn(
        "imputation_flag",
        F.when(
            (
                (F.lag(contact_any_covid_column, 1).over(window) == 1)
                & (F.col(contact_any_covid_column) == 1)
                & (F.col(contact_any_covid_date_column).isNull())
            )
            | (
                (F.col(contact_any_covid_date_column) < F.lag(contact_any_covid_date_column, 1).over(window))
                & (F.col(visit_date_column) >= F.lag(contact_any_covid_date_column, 1).over(window))
            ),
            1,
        ).otherwise(0),
    )
    df = df.withColumn(
        contact_any_covid_date_column,
        F.when(F.col("imputation_flag") == 1, F.first(contact_any_covid_date_column).over(window)).otherwise(
            F.col(contact_any_covid_date_column)
        ),
    )

    return df.drop("imputation_flag")
>>>>>>> e800ef60
<|MERGE_RESOLUTION|>--- conflicted
+++ resolved
@@ -544,10 +544,8 @@
         raise ValueError(f"{missing_count} records still have missing '{reference_column}' after imputation.")
 
     logging.info("KNN imputation completed\n")
-<<<<<<< HEAD
     return df
-=======
-    return output_df
+
 
 
 def impute_latest_date_flag(
@@ -596,5 +594,4 @@
         ),
     )
 
-    return df.drop("imputation_flag")
->>>>>>> e800ef60
+    return df.drop("imputation_flag")