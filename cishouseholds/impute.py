--- conflicted
+++ resolved
@@ -10,7 +10,7 @@
 from pyspark.sql.types import DoubleType
 from pyspark.sql.window import Window
 
-<<<<<<< HEAD
+
 from cishouseholds.edit import update_column_values_from_map
 
 
@@ -112,57 +112,7 @@
     )
 
     return transformed_df
-=======
-from cishouseholds.derive import assign_random_day_in_month
-
-
-def impute_outside_uk_columns(
-    df: DataFrame,
-    outside_uk_date_column: str,
-    outside_country_column: str,
-    outside_uk_since_column: str,
-    visit_datetime_column: str,
-    id_column: str,
-):
-    df = df.withColumn(
-        outside_uk_since_column,
-        F.when(F.col(outside_uk_date_column) < F.lit("2020/04/01"), "No").otherwise(F.col(outside_uk_since_column)),
-    )
-    df = df.withColumn(
-        outside_uk_date_column,
-        F.when(F.col(outside_uk_date_column) < F.lit("2020/04/01"), None).otherwise(F.col(outside_uk_date_column)),
-    )
-    df = df.withColumn(
-        outside_country_column,
-        F.when(F.col(outside_uk_date_column) < F.lit("2020/04/01"), None).otherwise(F.col(outside_country_column)),
-    )
-
-    window = (
-        Window.partitionBy(id_column)
-        .orderBy(visit_datetime_column)
-        .rowsBetween(Window.unboundedPreceding, Window.currentRow)
-    )
-    df = df.withColumn(
-        outside_uk_since_column,
-        F.when(
-            F.col(outside_uk_since_column) != "Yes", F.last(outside_uk_since_column, ignorenulls=True).over(window)
-        ).otherwise(F.col(outside_uk_since_column)),
-    )
-    df = df.withColumn(
-        outside_uk_date_column,
-        F.when(
-            F.col(outside_uk_since_column) != "Yes", F.last(outside_uk_date_column, ignorenulls=True).over(window)
-        ).otherwise(F.col(outside_uk_date_column)),
-    )
-    df = df.withColumn(
-        outside_country_column,
-        F.when(
-            F.col(outside_uk_since_column) != "Yes", F.last(outside_country_column, ignorenulls=True).over(window)
-        ).otherwise(F.col(outside_country_column)),
-    )
-    return df
->>>>>>> 51995cdb
-
+  
 
 def impute_visit_datetime(df: DataFrame, visit_datetime_column: str, sampled_datetime_column: str) -> DataFrame:
     df = df.withColumn(
