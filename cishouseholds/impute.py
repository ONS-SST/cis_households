--- conflicted
+++ resolved
@@ -1,26 +1,15 @@
-<<<<<<< HEAD
-from collections import Counter
-from typing import List
-=======
 import sys
 from typing import Callable
 from typing import List
 from typing import Union
->>>>>>> c8ddd94c
 
 from pyspark.sql import DataFrame
 from pyspark.sql import functions as F
 from pyspark.sql.window import Window
 
+from collections import Counter
 
-<<<<<<< HEAD
-def calculate_imputation_from_mode(
-    df: DataFrame, column_name_to_assign: str, reference_column: str, group_column: str
-) -> DataFrame:
-    """
-    Get imputation value from given column by most repeated value
 
-=======
 def calculate_imputation_from_distribution(
     df: DataFrame,
     column_name_to_assign: str,
@@ -34,7 +23,6 @@
     Calculate a imputation value from a missing value using a probability
     threshold determined by the proportion of a sub group.
     Defined only for imputing a binary column.
->>>>>>> c8ddd94c
     Parameters
     ----------
     df
@@ -42,9 +30,6 @@
         The colum that will be created with the impute values
     reference_column
         The column for which imputation values will be calculated
-<<<<<<< HEAD
-
-=======
     group_columns
         Grouping columns used to determine the proportion of the reference values
     first_imputation_value
@@ -53,13 +38,101 @@
         Imputation value if random number greater than or equal to proportion
     rng_seed
         Random number generator seed for making function deterministic.
->>>>>>> c8ddd94c
     Notes
     -----
     Function provides a column value for each record that needs to be imputed.
     Where the value does not need to be imputed the column value created will be null.
     """
-<<<<<<< HEAD
+    # .rowsBetween(-sys.maxsize, sys.maxsize) fixes null issues for counting proportions
+    window = Window.partitionBy(*group_columns).orderBy(reference_column).rowsBetween(-sys.maxsize, sys.maxsize)
+
+    df = df.withColumn(
+        "numerator", F.sum(F.when(F.col(reference_column) == first_imputation_value, 1).otherwise(0)).over(window)
+    )
+
+    df = df.withColumn("denominator", F.sum(F.when(F.col(reference_column).isNotNull(), 1).otherwise(0)).over(window))
+
+    df = df.withColumn("proportion", F.col("numerator") / F.col("denominator"))
+
+    df = df.withColumn("random", F.rand(rng_seed))
+
+    df = df.withColumn(
+        "individual_impute_value",
+        F.when(F.col("proportion") > F.col("random"), first_imputation_value)
+        .when(F.col("proportion") <= F.col("random"), second_imputation_value)
+        .otherwise(None),
+    )
+
+    # Make flag easier (non null values will be flagged)
+    df = df.withColumn(
+        column_name_to_assign,
+        F.when(F.col(reference_column).isNull(), F.col("individual_impute_value")).otherwise(None),
+    )
+
+    return df.drop("proportion", "random", "denominator", "numerator", "individual_impute_value")
+
+
+def impute_wrapper(df: DataFrame, imputation_function: Callable, reference_column: str, **kwargs) -> DataFrame:
+    """
+    Wrapper function for calling imputations, flagging imputed records and recording methods.
+    Parameters
+    ----------
+    df
+    imputation_function
+        The function that calculates the imputation for a given
+        reference column
+    reference_column
+        The column that will be imputed
+    **kwargs
+        Key word arguments for imputation_function
+    Notes
+    -----
+    imputation_function is expected to create new column with the values to
+    be imputated, and NULL where imputation is not needed.
+    """
+    df = imputation_function(
+        df, column_name_to_assign="temporary_imputation_values", reference_column=reference_column, **kwargs
+    )
+
+    is_imputed_name = reference_column + "_is_imputed"
+
+    df = df.withColumn(
+        is_imputed_name,
+        F.when(F.col("temporary_imputation_values").isNotNull(), 1)
+        .when(F.col("temporary_imputation_values").isNull(), 0)
+        .otherwise(None),
+    )
+
+    df = df.withColumn(
+        reference_column + "_imputation_method",
+        F.when(F.col(is_imputed_name) == 1, imputation_function.__name__).otherwise(None),
+    )
+
+    df = df.withColumn(reference_column, F.coalesce(reference_column, "temporary_imputation_values"))
+
+    return df.drop("temporary_imputation_values")
+
+
+
+  def calculate_imputation_from_mode(
+    df: DataFrame, column_name_to_assign: str, reference_column: str, group_column: str
+) -> DataFrame:
+    """
+    Get imputation value from given column by most repeated value
+
+    Parameters
+    ----------
+    df
+    column_name_to_assign
+        The colum that will be created with the impute values
+    reference_column
+        The column for which imputation values will be calculated
+
+    Notes
+    -----
+    Function provides a column value for each record that needs to be imputed.
+    Where the value does not need to be imputed the column value created will be null.
+    """
     # get rid of uac with no nulls
     df_notnulls = df.filter(F.col(reference_column).isNull()).select(F.col(group_column))
 
@@ -118,75 +191,4 @@
     if len(count) > 1:
         if count[0][1] - count[1][1] == 0:  # if they are the same, there's a tie
             return None
-    return Counter(list_most_common_unrepeated).most_common(1)[0][0]
-=======
-    # .rowsBetween(-sys.maxsize, sys.maxsize) fixes null issues for counting proportions
-    window = Window.partitionBy(*group_columns).orderBy(reference_column).rowsBetween(-sys.maxsize, sys.maxsize)
-
-    df = df.withColumn(
-        "numerator", F.sum(F.when(F.col(reference_column) == first_imputation_value, 1).otherwise(0)).over(window)
-    )
-
-    df = df.withColumn("denominator", F.sum(F.when(F.col(reference_column).isNotNull(), 1).otherwise(0)).over(window))
-
-    df = df.withColumn("proportion", F.col("numerator") / F.col("denominator"))
-
-    df = df.withColumn("random", F.rand(rng_seed))
-
-    df = df.withColumn(
-        "individual_impute_value",
-        F.when(F.col("proportion") > F.col("random"), first_imputation_value)
-        .when(F.col("proportion") <= F.col("random"), second_imputation_value)
-        .otherwise(None),
-    )
-
-    # Make flag easier (non null values will be flagged)
-    df = df.withColumn(
-        column_name_to_assign,
-        F.when(F.col(reference_column).isNull(), F.col("individual_impute_value")).otherwise(None),
-    )
-
-    return df.drop("proportion", "random", "denominator", "numerator", "individual_impute_value")
-
-
-def impute_wrapper(df: DataFrame, imputation_function: Callable, reference_column: str, **kwargs) -> DataFrame:
-    """
-    Wrapper function for calling imputations, flagging imputed records and recording methods.
-
-    Parameters
-    ----------
-    df
-    imputation_function
-        The function that calculates the imputation for a given
-        reference column
-    reference_column
-        The column that will be imputed
-    **kwargs
-        Key word arguments for imputation_function
-    Notes
-    -----
-    imputation_function is expected to create new column with the values to
-    be imputated, and NULL where imputation is not needed.
-    """
-    df = imputation_function(
-        df, column_name_to_assign="temporary_imputation_values", reference_column=reference_column, **kwargs
-    )
-
-    is_imputed_name = reference_column + "_is_imputed"
-
-    df = df.withColumn(
-        is_imputed_name,
-        F.when(F.col("temporary_imputation_values").isNotNull(), 1)
-        .when(F.col("temporary_imputation_values").isNull(), 0)
-        .otherwise(None),
-    )
-
-    df = df.withColumn(
-        reference_column + "_imputation_method",
-        F.when(F.col(is_imputed_name) == 1, imputation_function.__name__).otherwise(None),
-    )
-
-    df = df.withColumn(reference_column, F.coalesce(reference_column, "temporary_imputation_values"))
-
-    return df.drop("temporary_imputation_values")
->>>>>>> c8ddd94c
+    return Counter(list_most_common_unrepeated).most_common(1)[0][0]