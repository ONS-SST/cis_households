--- conflicted
+++ resolved
@@ -1,23 +1,13 @@
-<<<<<<< HEAD
-=======
 import sys
 from typing import Callable
 from typing import List
 from typing import Union
 
->>>>>>> c8ddd94c
 from pyspark.sql import DataFrame
 from pyspark.sql import functions as F
 from pyspark.sql.window import Window
 
 
-<<<<<<< HEAD
-def impute_last_obs_carried_forward(
-    df: DataFrame, column_name_to_assign: str, column_identity: str, reference_column: str
-) -> DataFrame:
-    """
-    Imputate the LAST observation of a given field by given identity column.
-=======
 def calculate_imputation_from_distribution(
     df: DataFrame,
     column_name_to_assign: str,
@@ -31,33 +21,11 @@
     Calculate a imputation value from a missing value using a probability
     threshold determined by the proportion of a sub group.
     Defined only for imputing a binary column.
->>>>>>> c8ddd94c
     Parameters
     ----------
     df
     column_name_to_assign
         The colum that will be created with the impute values
-<<<<<<< HEAD
-    column_identity
-        The column that may or may not have a Null value that at some point will
-        have a value and the last one should be captured
-    reference_column
-        The column for which imputation values will be calculated
-    """
-    window = Window.partitionBy(column_identity)
-
-    # same way F.last(ignorenulls=True) is used, it would be possible to use F.first()
-    # should this be included as an option?
-
-    # I am assuming that theres just one df where observations and imputations
-    # happen at the same time but in case theres a df with observation separately
-    # a concat() can be used and then apply the window function along side
-
-    return df.withColumn(
-        column_name_to_assign,
-        F.when(F.col(reference_column).isNull(), F.last(F.col(reference_column), ignorenulls=True).over(window)),
-    )
-=======
     reference_column
         The column for which imputation values will be calculated
     group_columns
@@ -105,7 +73,6 @@
 def impute_wrapper(df: DataFrame, imputation_function: Callable, reference_column: str, **kwargs) -> DataFrame:
     """
     Wrapper function for calling imputations, flagging imputed records and recording methods.
-
     Parameters
     ----------
     df
@@ -142,4 +109,34 @@
     df = df.withColumn(reference_column, F.coalesce(reference_column, "temporary_imputation_values"))
 
     return df.drop("temporary_imputation_values")
->>>>>>> c8ddd94c
+  
+  
+  def impute_last_obs_carried_forward(
+    df: DataFrame, column_name_to_assign: str, column_identity: str, reference_column: str
+) -> DataFrame:
+    """
+    Imputate the LAST observation of a given field by given identity column.
+    Parameters
+    ----------
+    df
+    column_name_to_assign
+        The colum that will be created with the impute values
+    column_identity
+        The column that may or may not have a Null value that at some point will
+        have a value and the last one should be captured
+    reference_column
+        The column for which imputation values will be calculated
+    """
+    window = Window.partitionBy(column_identity)
+
+    # same way F.last(ignorenulls=True) is used, it would be possible to use F.first()
+    # should this be included as an option?
+
+    # I am assuming that theres just one df where observations and imputations
+    # happen at the same time but in case theres a df with observation separately
+    # a concat() can be used and then apply the window function along side
+
+    return df.withColumn(
+        column_name_to_assign,
+        F.when(F.col(reference_column).isNull(), F.last(F.col(reference_column), ignorenulls=True).over(window)),
+    )
