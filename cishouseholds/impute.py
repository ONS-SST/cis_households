import sys
from collections import Counter
from typing import Any
from typing import Callable
from typing import List
from typing import Union

from pyspark.sql import DataFrame
from pyspark.sql import functions as F
from pyspark.sql.window import Window


def calculate_imputation_from_distribution(
    df: DataFrame,
    column_name_to_assign: str,
    reference_column: str,
    group_columns: List[str],
    first_imputation_value: Union[str, bool, int, float],
    second_imputation_value: Union[str, bool, int, float],
    rng_seed: int = None,
) -> DataFrame:
    """
    Calculate a imputation value from a missing value using a probability
    threshold determined by the proportion of a sub group.
    Defined only for imputing a binary column.
    Parameters
    ----------
    df
    column_name_to_assign
        The colum that will be created with the impute values
    reference_column
        The column for which imputation values will be calculated
    group_columns
        Grouping columns used to determine the proportion of the reference values
    first_imputation_value
        Imputation value if random number less than proportion
    second_imputation_value
        Imputation value if random number greater than or equal to proportion
    rng_seed
        Random number generator seed for making function deterministic.
    Notes
    -----
    Function provides a column value for each record that needs to be imputed.
    Where the value does not need to be imputed the column value created will be null.
    """
    # .rowsBetween(-sys.maxsize, sys.maxsize) fixes null issues for counting proportions
    window = Window.partitionBy(*group_columns).orderBy(reference_column).rowsBetween(-sys.maxsize, sys.maxsize)

    df = df.withColumn(
        "numerator", F.sum(F.when(F.col(reference_column) == first_imputation_value, 1).otherwise(0)).over(window)
    )

    df = df.withColumn("denominator", F.sum(F.when(F.col(reference_column).isNotNull(), 1).otherwise(0)).over(window))

    df = df.withColumn("proportion", F.col("numerator") / F.col("denominator"))

    df = df.withColumn("random", F.rand(rng_seed))

    df = df.withColumn(
        "individual_impute_value",
        F.when(F.col("proportion") > F.col("random"), first_imputation_value)
        .when(F.col("proportion") <= F.col("random"), second_imputation_value)
        .otherwise(None),
    )

    # Make flag easier (non null values will be flagged)
    df = df.withColumn(
        column_name_to_assign,
        F.when(F.col(reference_column).isNull(), F.col("individual_impute_value")).otherwise(None),
    )

    return df.drop("proportion", "random", "denominator", "numerator", "individual_impute_value")


def impute_wrapper(df: DataFrame, imputation_function: Callable, reference_column: str, **kwargs) -> DataFrame:
    """
    Wrapper function for calling imputations, flagging imputed records and recording methods.
    Parameters
    ----------
    df
    imputation_function
        The function that calculates the imputation for a given
        reference column
    reference_column
        The column that will be imputed
    **kwargs
        Key word arguments for imputation_function
    Notes
    -----
    imputation_function is expected to create new column with the values to
    be imputated, and NULL where imputation is not needed.
    """
    df = imputation_function(
        df, column_name_to_assign="temporary_imputation_values", reference_column=reference_column, **kwargs
    )

    is_imputed_name = reference_column + "_is_imputed"

    df = df.withColumn(
        is_imputed_name,
        F.when(F.col("temporary_imputation_values").isNotNull(), 1)
        .when(F.col("temporary_imputation_values").isNull(), 0)
        .otherwise(None),
    )

    df = df.withColumn(
        reference_column + "_imputation_method",
        F.when(F.col(is_imputed_name) == 1, imputation_function.__name__).otherwise(None),
    )

    df = df.withColumn(reference_column, F.coalesce(reference_column, "temporary_imputation_values"))

    return df.drop("temporary_imputation_values")


<<<<<<< HEAD
def impute_last_obs_carried_forward(
    df: DataFrame,
    column_name_to_assign: str,
    column_identity: str,
    reference_column: str,
    orderby_column: str,
    order_type="asc",
) -> DataFrame:
    """
    Imputate the last observation of a given field by given identity column.
=======
def calculate_imputation_from_mode(
    df: DataFrame, column_name_to_assign: str, reference_column: str, group_column: str
) -> DataFrame:
    """
    Get imputation value from given column by most repeated UNIQUE value
>>>>>>> dfbe8bdb
    Parameters
    ----------
    df
    column_name_to_assign
        The colum that will be created with the impute values
<<<<<<< HEAD
    column_identity
        Identifies any records that the reference_column is missing forward
        This column is normally intended for user_id, participant_id, etc.
    reference_column
        The column for which imputation values will be calculated.
    orderby_column
        the "direction" of the observation will be defined by a ordering column
        within the dataframe. For example: date.
    order_type
        the "direction" of the observation can be ascending by default or
        descending. Chose ONLY 'asc' or 'desc'.
    Notes
    ----
    If the observation carried forward by a specific column like date, and
        the type of order (order_type) is descending, the direction will be
        reversed and the function would do a last observation carried backwards.
    """
    # the id column with a unique monotonically_increasing_id is auxiliary and
    # intends to add an arbitrary number to each row.
    # this will NOT affect the ordering of the rows by orderby_column parameter.
    df = df.withColumn("id", F.monotonically_increasing_id())

    if order_type == "asc":
        ordering_function = F.col(orderby_column).asc()
    else:
        ordering_function = F.col(orderby_column).desc()

    window = Window.partitionBy(column_identity).orderBy(ordering_function)

    return (
        df.withColumn(
            column_name_to_assign,
            F.when(F.col(reference_column).isNull(), F.last(F.col(reference_column), ignorenulls=True).over(window)),
        )
        .orderBy(ordering_function, "id")
        .drop("id")
    )
=======
    reference_column
        The column for which imputation values will be calculated
    Notes
    -----
    Function provides a column value for each record that needs to be imputed.
    Where the value does not need to be imputed the column value created will be null.
    """
    # get rid of cases (household_id) with no nulls to be imputed and only show the cases
    df_group_imput = df.filter(F.col(reference_column).isNull()).select(F.col(group_column))

    # naming convention
    list_reference_column = "list_" + reference_column

    # window function to collect_list() of all the reference_column (ethnicity) items
    # per group (household_id)
    window = Window.partitionBy(group_column)
    df_window = (
        df.withColumn(list_reference_column, F.collect_list(F.col(reference_column)).over(window))
        .filter(F.col(reference_column).isNotNull())
        .dropDuplicates([group_column, list_reference_column])
        .drop(reference_column)
    )

    # JOIN 1: List of households with imputation (Nulls) to impute inner joined to
    # the previous df_window that has the list of items in reference_column (ethnicity)
    df_group_imput = df_group_imput.join(df_window, [group_column], "inner")

    # Function to implement as UDF - User defined function to workout the logic for imputation
    udf_most_common_unique = F.udf(lambda x: most_common_unique_item(x))

    # UDF implementation: with most_common_unique_item() inputation per row is performed
    df_imputed = df_group_imput.withColumn(
        column_name_to_assign, udf_most_common_unique(F.col(list_reference_column))
    ).drop(list_reference_column)

    # JOIN 2: from initial input df outer join it with the imputed values with UDF
    # df_imputed with group_column (household_id) column
    actual_df = df.join(df_imputed, [group_column], "outer")

    # Only impute when the cell of the imputed column is null
    actual_df = actual_df.withColumn(
        column_name_to_assign,
        F.when((F.col(reference_column).isNotNull()), None).otherwise(F.col(column_name_to_assign)),
    )
    return actual_df


def most_common_unique_item(list_most_common_unrepeated: List[str]) -> Any:
    """
    Works out the most common value in a list ignoring if it is repeated

    Parameters
    ----------
    list_most_common_unrepeated
        List of strings that will be ignored if repeated same amount of times
        And worked out which is the most common occurence in case it is unique
    Notes
    -----
    This function is implemented as a User Defined Function in Pyspark to carry
        the imputation for every row.
    """
    count = Counter(list_most_common_unrepeated).most_common(2)
    if len(count) > 1:
        if count[0][1] - count[1][1] == 0:  # if they are the same, there's a tie
            return None
    return Counter(list_most_common_unrepeated).most_common(1)[0][0]
>>>>>>> dfbe8bdb
<|MERGE_RESOLUTION|>--- conflicted
+++ resolved
@@ -113,7 +113,83 @@
     return df.drop("temporary_imputation_values")
 
 
-<<<<<<< HEAD
+def calculate_imputation_from_mode(
+    df: DataFrame, column_name_to_assign: str, reference_column: str, group_column: str
+) -> DataFrame:
+    """
+    Get imputation value from given column by most repeated UNIQUE value
+    Parameters
+    ----------
+    df
+    column_name_to_assign
+        The colum that will be created with the impute values
+    reference_column
+        The column for which imputation values will be calculated
+    Notes
+    -----
+    Function provides a column value for each record that needs to be imputed.
+    Where the value does not need to be imputed the column value created will be null.
+    """
+    # get rid of cases (household_id) with no nulls to be imputed and only show the cases
+    df_group_imput = df.filter(F.col(reference_column).isNull()).select(F.col(group_column))
+
+    # naming convention
+    list_reference_column = "list_" + reference_column
+
+    # window function to collect_list() of all the reference_column (ethnicity) items
+    # per group (household_id)
+    window = Window.partitionBy(group_column)
+    df_window = (
+        df.withColumn(list_reference_column, F.collect_list(F.col(reference_column)).over(window))
+        .filter(F.col(reference_column).isNotNull())
+        .dropDuplicates([group_column, list_reference_column])
+        .drop(reference_column)
+    )
+
+    # JOIN 1: List of households with imputation (Nulls) to impute inner joined to
+    # the previous df_window that has the list of items in reference_column (ethnicity)
+    df_group_imput = df_group_imput.join(df_window, [group_column], "inner")
+
+    # Function to implement as UDF - User defined function to workout the logic for imputation
+    udf_most_common_unique = F.udf(lambda x: most_common_unique_item(x))
+
+    # UDF implementation: with most_common_unique_item() inputation per row is performed
+    df_imputed = df_group_imput.withColumn(
+        column_name_to_assign, udf_most_common_unique(F.col(list_reference_column))
+    ).drop(list_reference_column)
+
+    # JOIN 2: from initial input df outer join it with the imputed values with UDF
+    # df_imputed with group_column (household_id) column
+    actual_df = df.join(df_imputed, [group_column], "outer")
+
+    # Only impute when the cell of the imputed column is null
+    actual_df = actual_df.withColumn(
+        column_name_to_assign,
+        F.when((F.col(reference_column).isNotNull()), None).otherwise(F.col(column_name_to_assign)),
+    )
+    return actual_df
+
+
+def most_common_unique_item(list_most_common_unrepeated: List[str]) -> Any:
+    """
+    Works out the most common value in a list ignoring if it is repeated
+    Parameters
+    ----------
+    list_most_common_unrepeated
+        List of strings that will be ignored if repeated same amount of times
+        And worked out which is the most common occurence in case it is unique
+    Notes
+    -----
+    This function is implemented as a User Defined Function in Pyspark to carry
+        the imputation for every row.
+    """
+    count = Counter(list_most_common_unrepeated).most_common(2)
+    if len(count) > 1:
+        if count[0][1] - count[1][1] == 0:  # if they are the same, there's a tie
+            return None
+    return Counter(list_most_common_unrepeated).most_common(1)[0][0]
+
+
 def impute_last_obs_carried_forward(
     df: DataFrame,
     column_name_to_assign: str,
@@ -124,19 +200,11 @@
 ) -> DataFrame:
     """
     Imputate the last observation of a given field by given identity column.
-=======
-def calculate_imputation_from_mode(
-    df: DataFrame, column_name_to_assign: str, reference_column: str, group_column: str
-) -> DataFrame:
-    """
-    Get imputation value from given column by most repeated UNIQUE value
->>>>>>> dfbe8bdb
     Parameters
     ----------
     df
     column_name_to_assign
         The colum that will be created with the impute values
-<<<<<<< HEAD
     column_identity
         Identifies any records that the reference_column is missing forward
         This column is normally intended for user_id, participant_id, etc.
@@ -173,72 +241,4 @@
         )
         .orderBy(ordering_function, "id")
         .drop("id")
-    )
-=======
-    reference_column
-        The column for which imputation values will be calculated
-    Notes
-    -----
-    Function provides a column value for each record that needs to be imputed.
-    Where the value does not need to be imputed the column value created will be null.
-    """
-    # get rid of cases (household_id) with no nulls to be imputed and only show the cases
-    df_group_imput = df.filter(F.col(reference_column).isNull()).select(F.col(group_column))
-
-    # naming convention
-    list_reference_column = "list_" + reference_column
-
-    # window function to collect_list() of all the reference_column (ethnicity) items
-    # per group (household_id)
-    window = Window.partitionBy(group_column)
-    df_window = (
-        df.withColumn(list_reference_column, F.collect_list(F.col(reference_column)).over(window))
-        .filter(F.col(reference_column).isNotNull())
-        .dropDuplicates([group_column, list_reference_column])
-        .drop(reference_column)
-    )
-
-    # JOIN 1: List of households with imputation (Nulls) to impute inner joined to
-    # the previous df_window that has the list of items in reference_column (ethnicity)
-    df_group_imput = df_group_imput.join(df_window, [group_column], "inner")
-
-    # Function to implement as UDF - User defined function to workout the logic for imputation
-    udf_most_common_unique = F.udf(lambda x: most_common_unique_item(x))
-
-    # UDF implementation: with most_common_unique_item() inputation per row is performed
-    df_imputed = df_group_imput.withColumn(
-        column_name_to_assign, udf_most_common_unique(F.col(list_reference_column))
-    ).drop(list_reference_column)
-
-    # JOIN 2: from initial input df outer join it with the imputed values with UDF
-    # df_imputed with group_column (household_id) column
-    actual_df = df.join(df_imputed, [group_column], "outer")
-
-    # Only impute when the cell of the imputed column is null
-    actual_df = actual_df.withColumn(
-        column_name_to_assign,
-        F.when((F.col(reference_column).isNotNull()), None).otherwise(F.col(column_name_to_assign)),
-    )
-    return actual_df
-
-
-def most_common_unique_item(list_most_common_unrepeated: List[str]) -> Any:
-    """
-    Works out the most common value in a list ignoring if it is repeated
-
-    Parameters
-    ----------
-    list_most_common_unrepeated
-        List of strings that will be ignored if repeated same amount of times
-        And worked out which is the most common occurence in case it is unique
-    Notes
-    -----
-    This function is implemented as a User Defined Function in Pyspark to carry
-        the imputation for every row.
-    """
-    count = Counter(list_most_common_unrepeated).most_common(2)
-    if len(count) > 1:
-        if count[0][1] - count[1][1] == 0:  # if they are the same, there's a tie
-            return None
-    return Counter(list_most_common_unrepeated).most_common(1)[0][0]
->>>>>>> dfbe8bdb
+    )