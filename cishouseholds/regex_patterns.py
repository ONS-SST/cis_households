"""
Various regex patterns used in the Pipeline
"""
from collections import namedtuple

RegexPattern = namedtuple("RegexPattern", ["positive_regex_pattern", "negative_regex_pattern"])

work_from_home_pattern = RegexPattern(
    positive_regex_pattern="(W(K|ORK.*?) F(ROM?) H(OME?))|(WFH)",
    negative_regex_pattern=None,
)


at_school_pattern = RegexPattern(
    positive_regex_pattern="|".join(
        [
            "(SCHOOL.+(?<=CHILD|GIRL|BOY|PUPIL|AGE))",
            "((AT|ATTEND(S|ING)|IN|GOES TO).SCHOOL)",
            "((PRIMARY|SECONDARY).(SCHOOL).?(?:YEAR)?)",
            "^(?:MINOR|CHILD)$",
        ]
    ),
    negative_regex_pattern="|".join(
        [
            "TEACH(ER|ING)?",
            "MINDER",
            "ASSISTANT",
            "MANAGER",
            "CATERING",
            "MASTER",
            "MISTRESS",
        ]
    ),
)

at_university_pattern = RegexPattern(
    positive_regex_pattern="|".join(
        [
            "(?:IN|AT).?COLLEGE",
            "UNI\\b",
            "UNIVERSITY",
            "FULL.?TIME",
            "EDUCATION",
            "ST[UI]D(?:YING|Y|ENT|T|WNY)",
        ]
    ),
    negative_regex_pattern="|".join(
        [
            "TEACH(ER|ING)?",
            "ASSISTANT",
            "MANAGER",
            "CATERING",
            "PROFESSOR",
            "LECTURER",
        ]
    ),
)

<<<<<<< HEAD
not_working_pattern = RegexPattern(
    positive_regex_pattern="|".join(
        [
            r"(NONE|NOTHING|NIL|AT HOME)",
            r"(NO.{0,}WORK)|(^UN(ABLE|EMPLOY))",
            r"((SONS|TERS|THERS|'S).CARER)",
            r"(TERNITY.LEAVE$)|((HOME|HOUSE)\w)",
            r"(FULL TIME.{0,}(MOM|MOTHER|DAD|FATHER))",
        ]
    ),
    negative_regex_pattern="|".join(["MASTER", "MISTRESS"]),
=======
retired_regex_pattern = RegexPattern(
    positive_regex_pattern="RE[TFIER]{2,}(ED|RD)(?!( (PEOPLE|MILITARY)))",
    negative_regex_pattern="(SEMI|PART[a-zA-Z]{3,}).?RE[TFIER]{2,}(ED|RD)(?!( (PEOPLE|MILITARY)))",
)

furloughed_pattern = RegexPattern(
    positive_regex_pattern="FU[RL]{1,3}O[UW]{0,1}[GHE]{1,}D?",
    negative_regex_pattern="|".join(["NOT ON FURLOUGH", "FURLOUGHED ON AND OFF CURRENTLY WORKING"]),
)


in_college_or_further_education_pattern = RegexPattern(
    positive_regex_pattern="|".join(
        ["[AT].?LEVELS?", "YEAR \\d{2}", "APPRENTICE", "VOCATION", "QUALIFICATION", "SIXTH FORM", "COLLEGE"]
    ),
    negative_regex_pattern="|".join(["ASSISTANT", "LECTURER", "PROFESSOR" "SCHOOL", "INTERN", "TEACHER", "WORKER"]),
>>>>>>> 799f78f8
)<|MERGE_RESOLUTION|>--- conflicted
+++ resolved
@@ -56,7 +56,6 @@
     ),
 )
 
-<<<<<<< HEAD
 not_working_pattern = RegexPattern(
     positive_regex_pattern="|".join(
         [
@@ -68,7 +67,8 @@
         ]
     ),
     negative_regex_pattern="|".join(["MASTER", "MISTRESS"]),
-=======
+)
+
 retired_regex_pattern = RegexPattern(
     positive_regex_pattern="RE[TFIER]{2,}(ED|RD)(?!( (PEOPLE|MILITARY)))",
     negative_regex_pattern="(SEMI|PART[a-zA-Z]{3,}).?RE[TFIER]{2,}(ED|RD)(?!( (PEOPLE|MILITARY)))",
@@ -85,5 +85,4 @@
         ["[AT].?LEVELS?", "YEAR \\d{2}", "APPRENTICE", "VOCATION", "QUALIFICATION", "SIXTH FORM", "COLLEGE"]
     ),
     negative_regex_pattern="|".join(["ASSISTANT", "LECTURER", "PROFESSOR" "SCHOOL", "INTERN", "TEACHER", "WORKER"]),
->>>>>>> 799f78f8
 )