--- conflicted
+++ resolved
@@ -56,14 +56,12 @@
     ),
 )
 
-<<<<<<< HEAD
 retired_regex_pattern = RegexPattern(
     positive_regex_pattern="RE[TFIER]{2,}(ED|RD)(?!( (PEOPLE|MILITARY)))",
     negative_regex_pattern="(SEMI|PART[a-zA-Z]{3,}).?RE[TFIER]{2,}(ED|RD)(?!( (PEOPLE|MILITARY)))",
-=======
+)
 
 furloughed_pattern = RegexPattern(
     positive_regex_pattern="FU[RL]{1,3}O[UW]{0,1}[GHE]{1,}D?",
     negative_regex_pattern="|".join(["NOT ON FURLOUGH", "FURLOUGHED ON AND OFF CURRENTLY WORKING"]),
->>>>>>> 18ee0ef3
 )