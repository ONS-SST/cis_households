from typing import List
from typing import Union

from pyspark.sql import DataFrame
from pyspark.sql import functions as F
from pyspark.sql.window import Window


def assign_count_of_occurrences_column(df: DataFrame, reference_column: str, column_name_to_assign: str):
    """
    Derive column to count the number of occurrences of the value in the reference_column over the entire dataframe.
    Parameters
    ----------
    df
    reference_column
        Name of column to count value occurrences
    column_name_to_assign
        Name of column to be created
    """

    window = Window.partitionBy(reference_column)

    return df.withColumn(column_name_to_assign, F.count(reference_column).over(window).cast("integer"))


def assign_absolute_offset(df: DataFrame, column_name_to_assign: str, reference_column: str, offset: float):
    """
    Assign column based on the absolute value of an offsetted number.
    Parameters
    ----------
    df
    column_name_to_assign
        Name of column to be created
    reference_column
        Name of column to calculate values for new column from
    offset
        Amount to offset each reference_column value by
    Notes
    -----
    Offset will be subtracted.
    """
    return df.withColumn(column_name_to_assign, F.abs(F.col(reference_column) - offset))


def assign_time_difference_and_flag_if_outside_interval(
    df: DataFrame,
    column_name_outside_interval_flag: str,
    column_name_time_difference: str,
    start_datetime_reference_column: str,
    end_datetime_reference_column: str,
    interval_lower_bound: Union[int, float],
    interval_upper_bound: Union[int, float],
    interval_bound_format: str = "hours",
) -> DataFrame:
    """
    Creates column to give the time difference in either hours (by default) or days
    between two columns, and creates associated column to flag whether the difference is
    between specified lower and upper bounds (inclusive). If the difference is outside
    of these bounds, return 1, otherwise None.

    Parameters
    ----------
    df
    column_name_outside_interval_flag
        Name of the column that returns whether the difference in datetimes is
        within the upper/lower bounds. If within, return None, otherwise
        an integer 1.
    column_name_time_difference
        Name of the column that returns the difference between start and end
        datetimes
    start_datetime_reference_column
        Reference column with datetime in string format yyyy-mm-dd hh:mm:ss.
    end_datetime_reference_column
        Reference column with datetime in string format yyyy-mm-dd hh:mm:ss.
    interval_lower_bound
        The minimum accepted time difference interval between
        end_datetime_reference_column and start_datetime_reference_column.
    interval_upper_bound
        The maximum accepted time difference interval between
        end_datetime_reference_column and start_datetime_reference_column
    interval_bound_format
        By default will be a string called 'hours'. If upper and lower interval
        bounds are input as days, define interval_format to 'days'.
        These are the only two possible formats.

    Notes
    -----
    Lower_interval should be a negative value if start_datetime_reference_column
    is after end_datetime_reference_column.
    """

    if interval_bound_format == "hours":
        conversion_factor = 3600  # 1h has 60s*60min seconds = 3600 seconds
    elif interval_bound_format == "days":
        conversion_factor = 86400  # 1 day has 60s*60min*24h seconds = 86400 seconds

    # FORMULA: (end_datetime_reference_column - start_datetime_reference_column) in
    # seconds/conversion_factor in seconds
    df = df.withColumn(
        column_name_time_difference,
        (
            F.to_timestamp(F.col(end_datetime_reference_column)).cast("long")
            - F.to_timestamp(F.col(start_datetime_reference_column)).cast("long")
        )
        / conversion_factor,
    )

    return df.withColumn(
        column_name_outside_interval_flag,
        F.when(~F.col(column_name_time_difference).between(interval_lower_bound, interval_upper_bound), 1).otherwise(
            None
        ),
    )


def assign_unique_identifier_column(df: DataFrame, column_name_to_assign: str, ordering_columns: list):
    """
    Derive column with unique identifier for each record.
    Parameters
    ----------
    df
    column_name_to_assign
        Name of column to be created
    ordering_columns
        Columns to define order of records to assign an integer value from 1 onwards
        This order is mostly for comparison/proving purposes with stata output
    """

    window = Window.orderBy(*ordering_columns)
    return df.withColumn(column_name_to_assign, F.row_number().over(window))


def join_dataframes(df1: DataFrame, df2: DataFrame, reference_column: str, join_type: str = "outer"):
    """
    Join two datasets.
    Parameters
    ----------
    df1
    df2
    reference_column
        Column for join to occur on
    join_type
        Specify join type to apply to .join() method
    """
    return df1.join(df2, on=reference_column, how=join_type)


def assign_merge_process_group_flag(
    df: DataFrame,
    column_name_to_assign: str,
    out_of_date_range_flag: str,
    count_barcode_labs_column_name: str,
    count_barcode_labs_condition: str,
    count_barcode_voyager_column_name: str,
    count_barcode_voyager_condition: str,
):
    """
    Combine three conditions to create flag indicating record to be processed in forthcoming matching process.
    This is run for each of 1:1, 1:many, many:1 and many:many to identify the relevant processing group.
    Parameters
    ----------
    df
    column_name_to_assign
    out_of_date_range_flag
    count_barcode_labs_column_name
    count_barcode_labs_condition
    count_barcode_voyager_column_name
    count_barcode_voyager_condition
    """

    count_barcode_labs_condition = F.expr(f"{count_barcode_labs_column_name} {count_barcode_labs_condition}")
    count_barcode_voyager_condition = F.expr(f"{count_barcode_voyager_column_name} {count_barcode_voyager_condition}")

    df = df.withColumn("count_barcode_labs_flag", F.when(count_barcode_labs_condition, 1))
    df = df.withColumn("count_barcode_voyager_flag", F.when(count_barcode_voyager_condition, 1))

    return df.withColumn(
        column_name_to_assign,
        F.when(
            (
                F.col(out_of_date_range_flag).isNull()
                & (F.col("count_barcode_labs_flag") + F.col("count_barcode_voyager_flag") == 2)
            ),
            1,
        ).otherwise(None),
    ).drop("count_barcode_labs_flag", "count_barcode_voyager_flag")


def many_to_one_swab_flag(df: DataFrame, column_name_to_assign: str, group_by_column: str, ordering_columns: list):
    """
    Many (Voyager) to one (swab) matching process.
    Creates flag for records to be dropped as non-optimal matches.

    Parameters
    ----------
    df
    column_name_to_assign
        Name of column to flag records to be 'dropped'
    group_by_column
        Name of columns to group dataframe
    ordering_columns
        Names of columns to order each group
    """

    df = assign_merge_process_group_flag(
        df,
        "identify_many_to_one_swab_flag",
        "out_of_date_range_swab",
        "count_barcode_swab",
        "==1",
        "count_barcode_voyager",
        ">1",
    )

    # Row number won't apply with frame set to unbounded (rowsBetween)
    bounded_window = Window.partitionBy(group_by_column, "identify_many_to_one_swab_flag").orderBy(*ordering_columns)
    df = df.withColumn("row_number", F.row_number().over(bounded_window))
    unbounded_window = (
        Window.partitionBy(group_by_column, "identify_many_to_one_swab_flag")
        .orderBy(*ordering_columns)
        .rowsBetween(Window.unboundedPreceding, Window.unboundedFollowing)
    )

    df = df.withColumn(
        "count_diff_same_as_first",
        F.sum(
            F.when(F.col("diff_vs_visit_hr") == F.first("diff_vs_visit_hr").over(unbounded_window), 1).otherwise(None)
        ).over(unbounded_window),
    )
    df = df.withColumn(
        "diff_between_first_and_second_records",
        F.sum(
            F.when(
                F.col("row_number") == 2, F.col("diff_vs_visit_hr") - F.first("diff_vs_visit_hr").over(unbounded_window)
            ).otherwise(None)
        ).over(unbounded_window),
    )
    df = df.withColumn(
        "abs_offset_diff_between_first_and_second_records",
        F.sum(
            F.when(
                F.col("row_number") == 2,
                F.col("abs_offset_diff_vs_visit_hr") - F.first("abs_offset_diff_vs_visit_hr").over(unbounded_window),
            ).otherwise(None)
        ).over(unbounded_window),
    )

    df = df.withColumn(
        column_name_to_assign,
        F.when(
            (F.count(group_by_column).over(unbounded_window) == F.col("count_diff_same_as_first"))
            & (F.col("identify_many_to_one_swab_flag") == 1),
            1,
        ).otherwise(None),
    )

    df = df.withColumn(
        column_name_to_assign,
        F.when(
            (F.abs(F.col("diff_between_first_and_second_records")) < 8)
            & (F.col("identify_many_to_one_swab_flag") == 1),
            1,
        ).otherwise(F.col(column_name_to_assign)),
    )

    df = df.withColumn(
        column_name_to_assign,
        F.when(
            (F.col("abs_offset_diff_between_first_and_second_records") >= 8)
            & (F.first("diff_vs_visit_hr").over(unbounded_window) >= 0)
            & (F.col("identify_many_to_one_swab_flag") == 1)
            & (F.col("row_number") > 1),
            1,
        ).otherwise(F.col(column_name_to_assign)),
    )

    df = df.withColumn(
        column_name_to_assign,
        F.when(
            (F.col("abs_offset_diff_between_first_and_second_records") >= 8)
            & (F.first("diff_vs_visit_hr").over(unbounded_window) < 0)
            & (F.col("diff_between_first_and_second_records") > 48)
            & (F.col("identify_many_to_one_swab_flag") == 1)
            & (F.col("row_number") > 1),
            1,
        ).otherwise(F.col(column_name_to_assign)),
    )

    df = df.withColumn(
        column_name_to_assign,
        F.when(
            (F.first("diff_vs_visit_hr").over(unbounded_window).between(7, 20))
            & (F.col("diff_between_first_and_second_records") > 16)
            & (F.col("identify_many_to_one_swab_flag") == 1)
            & (F.col("row_number") > 1),
            1,
        ).otherwise(F.col(column_name_to_assign)),
    )

    return df.drop(
        "row_number",
        "count_occurrences",
        "count_diff_same_as_first",
        "diff_between_first_and_second_records",
        "abs_offset_diff_between_first_and_second_records",
        "identify_many_to_one_swab_flag",
    )


def many_to_one_antibody_flag(df: DataFrame, column_name_to_assign: str, group_by_column: str):
    """
    Many (Voyager) to one (antibody) matching process. Creates a flag to identify rows which doesn't match
    required criteria (to be filtered later)
    Parameters
    ----------
    df
    column_name_to_assign
    """
    df = assign_merge_process_group_flag(
        df,
        "identify_many_to_one_antibody_flag",
        "out_of_date_range_antibody",
        "count_barcode_antibody",
        "==1",
        "count_barcode_voyager",
        ">1",
    )

    window = Window.partitionBy(group_by_column)

    df = df.withColumn(
        "antibody_barcode_cleaned_count",
        F.sum(F.when(F.col("identify_many_to_one_antibody_flag") == 1, 1).otherwise(None)).over(window),
    )

    df = df.withColumn(column_name_to_assign, F.when(F.col("antibody_barcode_cleaned_count") > 1, 1).otherwise(None))

    return df.drop("antibody_barcode_cleaned_count", "identify_many_to_one_antibody_flag")


<<<<<<< HEAD
def one_to_many_swabs(
    df: DataFrame,
    out_of_date_range_flag: str,
    count_barcode_labs_column_name: str,
    count_barcode_voyager_column_name: str,
    window_column: str,
    ordering_columns: List[str],
    mk_result_column_name: str,
    combination_flag_column_name: str,  # combination Step
) -> DataFrame:
    """
    One (Voyager) to Many (Antibody) matching process. Creates a flag to identify rows which do not match
    required criteria to be filtered out. The required criteria is a combination of 4 steps
    or subfunctions that creates one column for each step. And a combination of these 4 steps/columns
    are used to create the final one to many swabs column.
    Step 1: uses assign_merge_process_group_flag() to make sure that the left side, or one (from one to many)
    has only one record and the right side, or many (from one to many) has more than one record.
    Step 2: uses merge_one_to_many_swab_time_date_logic() and applies an ordering function with the parameter
    ordering_columns (a list of strings with the table column names) to organise ascending each record within
    a window and flag out the rows that come after the first record.
    Step 3: uses merge_one_to_many_swab_result_mk_logic() and drops result mk if there are void values having
    at least a positive/negative within the same barcode.
    Step 4: uses merge_one_to_many_swab_time_difference_logic() and after having ordered in Step 2 by the
    ordering_columns, if the first record has a positive date difference, flag all the other records.
    And if the first record has a negative time difference, ensuring that the following records have also a
    negative time difference, flag the one after the first to be dropped.
=======
def many_to_many_flag(
    df: DataFrame,
    drop_flag_column_name_to_assign: str,
    group_by_column: str,
    ordering_columns: list,
    process_type: str,
    failed_flag_column_name_to_assign: str,
):
    """
    Many (Voyager) to Many (antibody) matching process.
    Creates flag for records to be dropped as non-optimal matches, and separate flag for records where process fails.
>>>>>>> af8b866c

    Parameters
    ----------
    df
<<<<<<< HEAD
    out_of_date_range_flag
        Column to work out whether the date difference is within an upper/lower range. This column can be
        created by assign_time_difference_and_flag_if_outside_interval() by inputing two date columns.
    count_barcode_labs_column_name
        the Many column from One-to-Many
    count_barcode_voyager_column_name
        the One column from One-to-Many
    window_column
        the barcode, user_id used for grouping for the steps 2, 3, 4 where window function is used
    ordering_columns
        a list of strings with the column name for ordering used in steps 2 and 4.
    mk_result_column_name
    combination_flag_column_name
        Combination of steps 1, 2, 3, 4 using a OR boolean operation to apply the whole One-to-Many swabs

    Notes
    -----
    The Specific order for ordering_columns used was abs(date_diff - 24), date_difference, date.
    """
    # STEP 1
    df = assign_merge_process_group_flag(
        df,
        column_name_to_assign="merge_flag",
        out_of_date_range_flag=out_of_date_range_flag,
        count_barcode_labs_column_name=count_barcode_labs_column_name,
        count_barcode_labs_condition=">1",
        count_barcode_voyager_column_name=count_barcode_voyager_column_name,
        count_barcode_voyager_condition="==1",
    )
    # reverse flag as assign_merge_process_group_flag() considers 1 as pass and None as flag
    df = df.withColumn(
        "merge_flag",
        F.when(F.col("merge_flag") == 1, None).otherwise(1),
    )
    # STEP 2
    df = merge_one_to_many_swab_time_date_logic(df, window_column, ordering_columns, "time_order_flag")
    # STEP 3
    df = merge_one_to_many_swab_result_mk_logic(
        df=df,
        void_value="void",
        window_column="barcode_iq",
        mk_result_column_name="result_mk",
        result_mk_logic_flag_column_name="mk_flag",
    )
    # STEP 4
    df = merge_one_to_many_swab_time_difference_logic(
        df=df,
        window_column=window_column,
        ordering_columns=ordering_columns,
        time_difference_logic_flag_column_name="time_difference_flag",
    )
    # FINAL STEP: combine every column flag
    return df.withColumn(
        combination_flag_column_name,
        F.when(
            (F.col("merge_flag") == 1)
            | (F.col("time_order_flag") == 1)
            | (F.col("mk_flag") == 1)
            | (F.col("time_difference_flag") == 1),
            1,
        ),
    )


def merge_one_to_many_swab_time_date_logic(
    df: DataFrame, window_column: str, ordering_columns: List[str], time_order_logic_flag_column_name: str
) -> DataFrame:
    """
    Step 2: applies an ordering function with the parameter ordering_columns
    (a list of strings with the table column names) to organise ascending each record
    within a window and flag out the rows that come after the first record.
    Parameters
    ----------
    df
    window_column
        the barcode, user_id used for grouping for the steps 2, 3, 4 where window function is used
    ordering_columns
        a list of strings with the column name for ordering used in steps 2 and 4.
    time_order_logic_flag_column_name
        Output column in Step 2
    """
    # STEP 2 - flagging by abs time difference, time difference and received date
    window = Window.partitionBy(window_column).orderBy(*ordering_columns)
    return df.withColumn(time_order_logic_flag_column_name, F.rank().over(window)).withColumn(
        time_order_logic_flag_column_name,
        F.when(F.col(time_order_logic_flag_column_name) == 1, None).otherwise(1),
    )


def merge_one_to_many_swab_result_mk_logic(
    df: DataFrame,
    void_value: Union[str, int],
    window_column: str,
    mk_result_column_name: str,
    result_mk_logic_flag_column_name: str,
) -> DataFrame:
    """
    Step 3: drops result mk if there are void values having at least a positive/negative within the
    same barcode.
    ----------
    df
    void_value
        the way void is represented in column mk_result
    window_column
        the barcode, user_id used for grouping for the steps 2, 3, 4 where window function is used
    mk_result_column_name
    result_mk_logic_flag_column_name
        Output column in Step 3
    """
    df_output = df

    df = df.withColumn("other_than", F.when(~(F.col(mk_result_column_name) == void_value), 1)).withColumn(
        "void", F.when(F.col(mk_result_column_name) == void_value, 1)
    )

    df = (
        df.dropDuplicates([window_column, "other_than", "void"])
        .drop(mk_result_column_name)
        .groupBy(window_column)
        .agg(F.sum("other_than").alias("other_than"), F.sum("void").alias("void"))
        .withColumn(
            result_mk_logic_flag_column_name, F.when((F.col("other_than").isNotNull()) & (F.col("void").isNotNull()), 1)
        )
        .select(window_column, result_mk_logic_flag_column_name)
    )

    return df_output.join(df, [window_column], "inner").withColumn(
        result_mk_logic_flag_column_name,
        F.when((F.col(mk_result_column_name) == "void") & (F.col(result_mk_logic_flag_column_name) == 1), 1).otherwise(
            None
        ),
    )


def merge_one_to_many_swab_time_difference_logic(
    df: DataFrame, window_column: str, ordering_columns: List[str], time_difference_logic_flag_column_name: str
) -> DataFrame:
    """
    Step 4: After having ordered in Step 2 by the ordering_columns, if the first record has a positive date
    difference, flag all the other records. And if the first record has a negative time difference,
    ensuring that the following records have also a negative time difference, flag the one after the first
    to be dropped.
    Parameters
    ----------
    df
    ordering_columns
        a list of strings with the column name for ordering used in steps 2 and 4.
    time_difference_logic_flag_column_name
        Output column in Step 4
    """
    window = Window.partitionBy(window_column).orderBy(*ordering_columns)

    return (
        df.withColumn("Ranking", F.rank().over(window))
        .withColumn(time_difference_logic_flag_column_name, F.when(F.col("Ranking") != 1, 1).otherwise(None))
        .drop("Ranking")
        .orderBy(*ordering_columns)
    )
=======
    drop_flag_column_name_to_assign
        Name of column to indicate record is to be dropped
    group_by_column
        Names of columns to group dataframe
    ordering_columns
        Names of columns to order each group
    process_type
        Defines which many-to-many matching process is being carried out.
        Must be 'antibody' or 'swab'
    failed_flag_column_name_to_assign
        Name of column to indicate record has failed validation logic
    """

    df = assign_merge_process_group_flag(
        df,
        "identify_many_to_many_flag",
        "out_of_date_range_" + process_type,
        "count_barcode_" + process_type,
        ">1",
        "count_barcode_voyager",
        ">1",
    )

    window = Window.partitionBy(group_by_column, "identify_many_to_many_flag")

    if process_type == "antibody":
        column_to_validate = "antibody_test_result_classification"
    elif process_type == "swab":
        column_to_validate = "pcr_result_classification"

    df = df.withColumn(
        "classification_different_to_first",
        F.sum(F.when(F.col(column_to_validate) == F.first(column_to_validate).over(window), None).otherwise(1)).over(
            window
        ),
    )

    df = df.withColumn(
        failed_flag_column_name_to_assign,
        F.when(
            F.last("classification_different_to_first").over(window).isNotNull()
            & (F.col("identify_many_to_many_flag") == 1),
            1,
        ).otherwise(None),
    )

    # record_processed set to 1 if evaluated and drop flag to be set, 0 if evaluated and drop flag to be None,
    # otherwise None
    df = df.withColumn("record_processed", F.when(F.col("identify_many_to_many_flag").isNull(), 0).otherwise(None))
    unique_id_lab_str = "unique_id_" + process_type

    while df.filter(df.record_processed.isNull()).count() > 0:
        window = Window.partitionBy(group_by_column, "identify_many_to_many_flag", "record_processed").orderBy(
            *ordering_columns
        )
        df = df.withColumn("row_number", F.row_number().over(window))
        df = df.withColumn(
            "record_processed",
            F.when(
                (
                    (F.col(unique_id_lab_str) == (F.first(unique_id_lab_str).over(window)))
                    | (F.col("unique_id_voyager") == (F.first("unique_id_voyager").over(window)))
                )
                & (F.col("row_number") != 1),
                1,
            ).otherwise(F.col("record_processed")),
        )

        df = df.withColumn(drop_flag_column_name_to_assign, F.when(F.col("record_processed") == 1, 1).otherwise(None))

        df = df.withColumn(
            "record_processed",
            F.when((F.col("row_number") == 1) & (F.col(drop_flag_column_name_to_assign).isNull()), 0).otherwise(
                F.col("record_processed")
            ),
        )

    return df.drop("identify_many_to_many_flag", "classification_different_to_first", "record_processed", "row_number")
>>>>>>> af8b866c
<|MERGE_RESOLUTION|>--- conflicted
+++ resolved
@@ -1,4 +1,3 @@
-from typing import List
 from typing import Union
 
 from pyspark.sql import DataFrame
@@ -57,7 +56,6 @@
     between two columns, and creates associated column to flag whether the difference is
     between specified lower and upper bounds (inclusive). If the difference is outside
     of these bounds, return 1, otherwise None.
-
     Parameters
     ----------
     df
@@ -82,7 +80,6 @@
         By default will be a string called 'hours'. If upper and lower interval
         bounds are input as days, define interval_format to 'days'.
         These are the only two possible formats.
-
     Notes
     -----
     Lower_interval should be a negative value if start_datetime_reference_column
@@ -190,7 +187,6 @@
     """
     Many (Voyager) to one (swab) matching process.
     Creates flag for records to be dropped as non-optimal matches.
-
     Parameters
     ----------
     df
@@ -338,34 +334,6 @@
     return df.drop("antibody_barcode_cleaned_count", "identify_many_to_one_antibody_flag")
 
 
-<<<<<<< HEAD
-def one_to_many_swabs(
-    df: DataFrame,
-    out_of_date_range_flag: str,
-    count_barcode_labs_column_name: str,
-    count_barcode_voyager_column_name: str,
-    window_column: str,
-    ordering_columns: List[str],
-    mk_result_column_name: str,
-    combination_flag_column_name: str,  # combination Step
-) -> DataFrame:
-    """
-    One (Voyager) to Many (Antibody) matching process. Creates a flag to identify rows which do not match
-    required criteria to be filtered out. The required criteria is a combination of 4 steps
-    or subfunctions that creates one column for each step. And a combination of these 4 steps/columns
-    are used to create the final one to many swabs column.
-    Step 1: uses assign_merge_process_group_flag() to make sure that the left side, or one (from one to many)
-    has only one record and the right side, or many (from one to many) has more than one record.
-    Step 2: uses merge_one_to_many_swab_time_date_logic() and applies an ordering function with the parameter
-    ordering_columns (a list of strings with the table column names) to organise ascending each record within
-    a window and flag out the rows that come after the first record.
-    Step 3: uses merge_one_to_many_swab_result_mk_logic() and drops result mk if there are void values having
-    at least a positive/negative within the same barcode.
-    Step 4: uses merge_one_to_many_swab_time_difference_logic() and after having ordered in Step 2 by the
-    ordering_columns, if the first record has a positive date difference, flag all the other records.
-    And if the first record has a negative time difference, ensuring that the following records have also a
-    negative time difference, flag the one after the first to be dropped.
-=======
 def many_to_many_flag(
     df: DataFrame,
     drop_flag_column_name_to_assign: str,
@@ -377,171 +345,9 @@
     """
     Many (Voyager) to Many (antibody) matching process.
     Creates flag for records to be dropped as non-optimal matches, and separate flag for records where process fails.
->>>>>>> af8b866c
-
-    Parameters
-    ----------
-    df
-<<<<<<< HEAD
-    out_of_date_range_flag
-        Column to work out whether the date difference is within an upper/lower range. This column can be
-        created by assign_time_difference_and_flag_if_outside_interval() by inputing two date columns.
-    count_barcode_labs_column_name
-        the Many column from One-to-Many
-    count_barcode_voyager_column_name
-        the One column from One-to-Many
-    window_column
-        the barcode, user_id used for grouping for the steps 2, 3, 4 where window function is used
-    ordering_columns
-        a list of strings with the column name for ordering used in steps 2 and 4.
-    mk_result_column_name
-    combination_flag_column_name
-        Combination of steps 1, 2, 3, 4 using a OR boolean operation to apply the whole One-to-Many swabs
-
-    Notes
-    -----
-    The Specific order for ordering_columns used was abs(date_diff - 24), date_difference, date.
-    """
-    # STEP 1
-    df = assign_merge_process_group_flag(
-        df,
-        column_name_to_assign="merge_flag",
-        out_of_date_range_flag=out_of_date_range_flag,
-        count_barcode_labs_column_name=count_barcode_labs_column_name,
-        count_barcode_labs_condition=">1",
-        count_barcode_voyager_column_name=count_barcode_voyager_column_name,
-        count_barcode_voyager_condition="==1",
-    )
-    # reverse flag as assign_merge_process_group_flag() considers 1 as pass and None as flag
-    df = df.withColumn(
-        "merge_flag",
-        F.when(F.col("merge_flag") == 1, None).otherwise(1),
-    )
-    # STEP 2
-    df = merge_one_to_many_swab_time_date_logic(df, window_column, ordering_columns, "time_order_flag")
-    # STEP 3
-    df = merge_one_to_many_swab_result_mk_logic(
-        df=df,
-        void_value="void",
-        window_column="barcode_iq",
-        mk_result_column_name="result_mk",
-        result_mk_logic_flag_column_name="mk_flag",
-    )
-    # STEP 4
-    df = merge_one_to_many_swab_time_difference_logic(
-        df=df,
-        window_column=window_column,
-        ordering_columns=ordering_columns,
-        time_difference_logic_flag_column_name="time_difference_flag",
-    )
-    # FINAL STEP: combine every column flag
-    return df.withColumn(
-        combination_flag_column_name,
-        F.when(
-            (F.col("merge_flag") == 1)
-            | (F.col("time_order_flag") == 1)
-            | (F.col("mk_flag") == 1)
-            | (F.col("time_difference_flag") == 1),
-            1,
-        ),
-    )
-
-
-def merge_one_to_many_swab_time_date_logic(
-    df: DataFrame, window_column: str, ordering_columns: List[str], time_order_logic_flag_column_name: str
-) -> DataFrame:
-    """
-    Step 2: applies an ordering function with the parameter ordering_columns
-    (a list of strings with the table column names) to organise ascending each record
-    within a window and flag out the rows that come after the first record.
-    Parameters
-    ----------
-    df
-    window_column
-        the barcode, user_id used for grouping for the steps 2, 3, 4 where window function is used
-    ordering_columns
-        a list of strings with the column name for ordering used in steps 2 and 4.
-    time_order_logic_flag_column_name
-        Output column in Step 2
-    """
-    # STEP 2 - flagging by abs time difference, time difference and received date
-    window = Window.partitionBy(window_column).orderBy(*ordering_columns)
-    return df.withColumn(time_order_logic_flag_column_name, F.rank().over(window)).withColumn(
-        time_order_logic_flag_column_name,
-        F.when(F.col(time_order_logic_flag_column_name) == 1, None).otherwise(1),
-    )
-
-
-def merge_one_to_many_swab_result_mk_logic(
-    df: DataFrame,
-    void_value: Union[str, int],
-    window_column: str,
-    mk_result_column_name: str,
-    result_mk_logic_flag_column_name: str,
-) -> DataFrame:
-    """
-    Step 3: drops result mk if there are void values having at least a positive/negative within the
-    same barcode.
-    ----------
-    df
-    void_value
-        the way void is represented in column mk_result
-    window_column
-        the barcode, user_id used for grouping for the steps 2, 3, 4 where window function is used
-    mk_result_column_name
-    result_mk_logic_flag_column_name
-        Output column in Step 3
-    """
-    df_output = df
-
-    df = df.withColumn("other_than", F.when(~(F.col(mk_result_column_name) == void_value), 1)).withColumn(
-        "void", F.when(F.col(mk_result_column_name) == void_value, 1)
-    )
-
-    df = (
-        df.dropDuplicates([window_column, "other_than", "void"])
-        .drop(mk_result_column_name)
-        .groupBy(window_column)
-        .agg(F.sum("other_than").alias("other_than"), F.sum("void").alias("void"))
-        .withColumn(
-            result_mk_logic_flag_column_name, F.when((F.col("other_than").isNotNull()) & (F.col("void").isNotNull()), 1)
-        )
-        .select(window_column, result_mk_logic_flag_column_name)
-    )
-
-    return df_output.join(df, [window_column], "inner").withColumn(
-        result_mk_logic_flag_column_name,
-        F.when((F.col(mk_result_column_name) == "void") & (F.col(result_mk_logic_flag_column_name) == 1), 1).otherwise(
-            None
-        ),
-    )
-
-
-def merge_one_to_many_swab_time_difference_logic(
-    df: DataFrame, window_column: str, ordering_columns: List[str], time_difference_logic_flag_column_name: str
-) -> DataFrame:
-    """
-    Step 4: After having ordered in Step 2 by the ordering_columns, if the first record has a positive date
-    difference, flag all the other records. And if the first record has a negative time difference,
-    ensuring that the following records have also a negative time difference, flag the one after the first
-    to be dropped.
-    Parameters
-    ----------
-    df
-    ordering_columns
-        a list of strings with the column name for ordering used in steps 2 and 4.
-    time_difference_logic_flag_column_name
-        Output column in Step 4
-    """
-    window = Window.partitionBy(window_column).orderBy(*ordering_columns)
-
-    return (
-        df.withColumn("Ranking", F.rank().over(window))
-        .withColumn(time_difference_logic_flag_column_name, F.when(F.col("Ranking") != 1, 1).otherwise(None))
-        .drop("Ranking")
-        .orderBy(*ordering_columns)
-    )
-=======
+    Parameters
+    ----------
+    df
     drop_flag_column_name_to_assign
         Name of column to indicate record is to be dropped
     group_by_column
@@ -620,4 +426,194 @@
         )
 
     return df.drop("identify_many_to_many_flag", "classification_different_to_first", "record_processed", "row_number")
->>>>>>> af8b866c
+
+
+
+def one_to_many_swabs(
+    df: DataFrame,
+    out_of_date_range_flag: str,
+    count_barcode_labs_column_name: str,
+    count_barcode_voyager_column_name: str,
+    window_column: str,
+    ordering_columns: List[str],
+    mk_result_column_name: str,
+    combination_flag_column_name: str,  # combination Step
+) -> DataFrame:
+    """
+    One (Voyager) to Many (Antibody) matching process. Creates a flag to identify rows which do not match
+    required criteria to be filtered out. The required criteria is a combination of 4 steps
+    or subfunctions that creates one column for each step. And a combination of these 4 steps/columns
+    are used to create the final one to many swabs column.
+    Step 1: uses assign_merge_process_group_flag() to make sure that the left side, or one (from one to many)
+    has only one record and the right side, or many (from one to many) has more than one record.
+    Step 2: uses merge_one_to_many_swab_time_date_logic() and applies an ordering function with the parameter
+    ordering_columns (a list of strings with the table column names) to organise ascending each record within
+    a window and flag out the rows that come after the first record.
+    Step 3: uses merge_one_to_many_swab_result_mk_logic() and drops result mk if there are void values having
+    at least a positive/negative within the same barcode.
+    Step 4: uses merge_one_to_many_swab_time_difference_logic() and after having ordered in Step 2 by the
+    ordering_columns, if the first record has a positive date difference, flag all the other records.
+    And if the first record has a negative time difference, ensuring that the following records have also a
+    negative time difference, flag the one after the first to be dropped.
+
+    Parameters
+    ----------
+    df
+    out_of_date_range_flag
+        Column to work out whether the date difference is within an upper/lower range. This column can be
+        created by assign_time_difference_and_flag_if_outside_interval() by inputing two date columns.
+    count_barcode_labs_column_name
+        the Many column from One-to-Many
+    count_barcode_voyager_column_name
+        the One column from One-to-Many
+    window_column
+        the barcode, user_id used for grouping for the steps 2, 3, 4 where window function is used
+    ordering_columns
+        a list of strings with the column name for ordering used in steps 2 and 4.
+    mk_result_column_name
+    combination_flag_column_name
+        Combination of steps 1, 2, 3, 4 using a OR boolean operation to apply the whole One-to-Many swabs
+
+    Notes
+    -----
+    The Specific order for ordering_columns used was abs(date_diff - 24), date_difference, date.
+    """
+    # STEP 1
+    df = assign_merge_process_group_flag(
+        df,
+        column_name_to_assign="merge_flag",
+        out_of_date_range_flag=out_of_date_range_flag,
+        count_barcode_labs_column_name=count_barcode_labs_column_name,
+        count_barcode_labs_condition=">1",
+        count_barcode_voyager_column_name=count_barcode_voyager_column_name,
+        count_barcode_voyager_condition="==1",
+    )
+    # reverse flag as assign_merge_process_group_flag() considers 1 as pass and None as flag
+    df = df.withColumn(
+        "merge_flag",
+        F.when(F.col("merge_flag") == 1, None).otherwise(1),
+    )
+    # STEP 2
+    df = merge_one_to_many_swab_time_date_logic(df, window_column, ordering_columns, "time_order_flag")
+    # STEP 3
+    df = merge_one_to_many_swab_result_mk_logic(
+        df=df,
+        void_value="void",
+        window_column="barcode_iq",
+        mk_result_column_name="result_mk",
+        result_mk_logic_flag_column_name="mk_flag",
+    )
+    # STEP 4
+    df = merge_one_to_many_swab_time_difference_logic(
+        df=df,
+        window_column=window_column,
+        ordering_columns=ordering_columns,
+        time_difference_logic_flag_column_name="time_difference_flag",
+    )
+    # FINAL STEP: combine every column flag
+    return df.withColumn(
+        combination_flag_column_name,
+        F.when(
+            (F.col("merge_flag") == 1)
+            | (F.col("time_order_flag") == 1)
+            | (F.col("mk_flag") == 1)
+            | (F.col("time_difference_flag") == 1),
+            1,
+        ),
+    )
+
+
+def merge_one_to_many_swab_time_date_logic(
+    df: DataFrame, window_column: str, ordering_columns: List[str], time_order_logic_flag_column_name: str
+) -> DataFrame:
+    """
+    Step 2: applies an ordering function with the parameter ordering_columns
+    (a list of strings with the table column names) to organise ascending each record
+    within a window and flag out the rows that come after the first record.
+    Parameters
+    ----------
+    df
+    window_column
+        the barcode, user_id used for grouping for the steps 2, 3, 4 where window function is used
+    ordering_columns
+        a list of strings with the column name for ordering used in steps 2 and 4.
+    time_order_logic_flag_column_name
+        Output column in Step 2
+    """
+    # STEP 2 - flagging by abs time difference, time difference and received date
+    window = Window.partitionBy(window_column).orderBy(*ordering_columns)
+    return df.withColumn(time_order_logic_flag_column_name, F.rank().over(window)).withColumn(
+        time_order_logic_flag_column_name,
+        F.when(F.col(time_order_logic_flag_column_name) == 1, None).otherwise(1),
+    )
+
+
+def merge_one_to_many_swab_result_mk_logic(
+    df: DataFrame,
+    void_value: Union[str, int],
+    window_column: str,
+    mk_result_column_name: str,
+    result_mk_logic_flag_column_name: str,
+) -> DataFrame:
+    """
+    Step 3: drops result mk if there are void values having at least a positive/negative within the
+    same barcode.
+    ----------
+    df
+    void_value
+        the way void is represented in column mk_result
+    window_column
+        the barcode, user_id used for grouping for the steps 2, 3, 4 where window function is used
+    mk_result_column_name
+    result_mk_logic_flag_column_name
+        Output column in Step 3
+    """
+    df_output = df
+
+    df = df.withColumn("other_than", F.when(~(F.col(mk_result_column_name) == void_value), 1)).withColumn(
+        "void", F.when(F.col(mk_result_column_name) == void_value, 1)
+    )
+
+    df = (
+        df.dropDuplicates([window_column, "other_than", "void"])
+        .drop(mk_result_column_name)
+        .groupBy(window_column)
+        .agg(F.sum("other_than").alias("other_than"), F.sum("void").alias("void"))
+        .withColumn(
+            result_mk_logic_flag_column_name, F.when((F.col("other_than").isNotNull()) & (F.col("void").isNotNull()), 1)
+        )
+        .select(window_column, result_mk_logic_flag_column_name)
+    )
+
+    return df_output.join(df, [window_column], "inner").withColumn(
+        result_mk_logic_flag_column_name,
+        F.when((F.col(mk_result_column_name) == "void") & (F.col(result_mk_logic_flag_column_name) == 1), 1).otherwise(
+            None
+        ),
+    )
+
+
+def merge_one_to_many_swab_time_difference_logic(
+    df: DataFrame, window_column: str, ordering_columns: List[str], time_difference_logic_flag_column_name: str
+) -> DataFrame:
+    """
+    Step 4: After having ordered in Step 2 by the ordering_columns, if the first record has a positive date
+    difference, flag all the other records. And if the first record has a negative time difference,
+    ensuring that the following records have also a negative time difference, flag the one after the first
+    to be dropped.
+    Parameters
+    ----------
+    df
+    ordering_columns
+        a list of strings with the column name for ordering used in steps 2 and 4.
+    time_difference_logic_flag_column_name
+        Output column in Step 4
+    """
+    window = Window.partitionBy(window_column).orderBy(*ordering_columns)
+
+    return (
+        df.withColumn("Ranking", F.rank().over(window))
+        .withColumn(time_difference_logic_flag_column_name, F.when(F.col("Ranking") != 1, 1).otherwise(None))
+        .drop("Ranking")
+        .orderBy(*ordering_columns)
+    )
