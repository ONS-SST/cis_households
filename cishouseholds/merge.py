from typing import List
from typing import Union

from pyspark.sql import DataFrame
from pyspark.sql import functions as F
from pyspark.sql.window import Window


def merge_assayed_bloods(df: DataFrame, blood_group_column: str):
    """
    Given a dataframe containing records for both blood groups create a new dataframe with columns for
    each specific blood group seperated with the appriopiate extension appended to the end of the
    column name
    Parameters
    ----------
    df
    blood_group_column
    """
    join_on_colums = ["blood_sample_barcode", "antibody_test_plate_number", "antibody_test_well_id"]
    split_dataframes = []
    window = Window.partitionBy(*join_on_colums).orderBy("blood_sample_barcode")
    df = df.withColumn("sum", F.count("blood_sample_barcode").over(window))
    failed_df = df.filter(F.col("sum") > 2).drop("sum")
    df = df.filter(F.col("sum") < 3).drop("sum")
    for blood_group in ["S", "N"]:
        split_df = df.filter(F.col(blood_group_column) == blood_group)
        for col in split_df.columns:
            if col not in join_on_colums:
                split_df = split_df.withColumnRenamed(col, col + "_" + blood_group.lower() + "_protein")
        split_dataframes.append(split_df)
    joined_df = join_dataframes(df1=split_dataframes[0], df2=split_dataframes[1], on=join_on_colums)
    joined_df = joined_df.drop(blood_group_column + "_n_protein", blood_group_column + "_s_protein")
    return joined_df, failed_df


def assign_count_of_occurrences_column(df: DataFrame, reference_column: str, column_name_to_assign: str):
    """
    Derive column to count the number of occurrences of the value in the reference_column over the entire dataframe.
    Parameters
    ----------
    df
    reference_column
        Name of column to count value occurrences
    column_name_to_assign
        Name of column to be created
    """

    window = Window.partitionBy(reference_column)

    return df.withColumn(column_name_to_assign, F.count(reference_column).over(window).cast("integer"))


def assign_absolute_offset(df: DataFrame, column_name_to_assign: str, reference_column: str, offset: float):
    """
    Assign column based on the absolute value of an offsetted number.
    Parameters
    ----------
    df
    column_name_to_assign
        Name of column to be created
    reference_column
        Name of column to calculate values for new column from
    offset
        Amount to offset each reference_column value by
    Notes
    -----
    Offset will be subtracted.
    """
    return df.withColumn(column_name_to_assign, F.abs(F.col(reference_column) - offset))


def assign_group_and_row_number_columns(
    df: DataFrame, window: Window, row_num_column: str, group_column: str, group_by_column: str
):
    """
    create columns for row number and group number of rows within a window

    Parameters
    ----------
    df
    window
    group_by_column

    """
    df = df.withColumn(row_num_column, F.row_number().over(window))
    dft = df.withColumnRenamed(group_by_column, "b").groupBy("b").count()
    dft = dft.withColumn("dummy", F.lit(1))
    mini_window = Window.partitionBy("dummy").orderBy("b")
    dft = dft.withColumn(group_column, F.row_number().over(mini_window))
    df = df.join(dft, dft.b == F.col(group_by_column)).drop("b", "dummy")
    return df


def flag_rows_different_to_reference_row(
    df: DataFrame,
    column_name_to_assign: str,
    reference_column: str,
    row_column: str,
    group_column: str,
    exclusion_row_value: int,
):
    """
    create flag column for rows where value differs from that of first row in group

    Parameters
    ----------
    df
    column_name_to_assign
    reference_column
    check_column
    selection_column
    exclusion_column
    exclusion_row_value

    """
    df_reference_row_and_col_only = df.filter(F.col(row_column) == exclusion_row_value).select(
        group_column, reference_column
    )
    df = df_reference_row_and_col_only.join(
        df.withColumnRenamed(reference_column, reference_column + "_reference"), on=[group_column], how="inner"
    )
    df = df.withColumn(
        column_name_to_assign, F.when(F.col(reference_column + "_reference") != F.col(reference_column), 1).otherwise(0)
    )
    return df.drop(reference_column + "_reference")


def check_consistency_in_retained_rows(
    df: DataFrame, check_columns: List[str], selection_column: str, group_column: str, column_name_to_assign: str
):
    """
    check consistency of multipl columns and create seperate joined dataframe of chosen columns

    Parameters
    ----------
    df
    check_columns
    selection_column
    group_column
    column_name_to_assign
    """
    check_distinct = []
    df_retained_rows = df.filter(F.col(selection_column) == 0)
    for col in check_columns:
        df_grouped = (
            df_retained_rows.groupBy(group_column, col)
            .count()
            .withColumnRenamed("count", "num_objs")
            .groupBy(group_column)
            .count()
            .withColumnRenamed("count", "num_" + col + "_distinct")
        )
        df = df.join(df_grouped, on=[group_column], how="inner")
        check_distinct.append("num_" + col + "_distinct")
    columns = [F.col(col) for col in check_distinct]
    df = df.withColumn("array_distinct", F.array(columns)).drop(*check_distinct)
    df = df.withColumn(column_name_to_assign, F.when(F.array_contains("array_distinct", 2), 1).otherwise(0))
    return df.drop("num_objs", "array_distinct")


def assign_time_difference_and_flag_if_outside_interval(
    df: DataFrame,
    column_name_outside_interval_flag: str,
    column_name_time_difference: str,
    start_datetime_reference_column: str,
    end_datetime_reference_column: str,
    interval_lower_bound: Union[int, float],
    interval_upper_bound: Union[int, float],
    interval_bound_format: str = "hours",
) -> DataFrame:
    """
    Creates column to give the time difference in either hours (by default) or days
    between two columns, and creates associated column to flag whether the difference is
    between specified lower and upper bounds (inclusive). If the difference is outside
    of these bounds, return 1, otherwise None.
    Parameters
    ----------
    df
    column_name_outside_interval_flag
        Name of the column that returns whether the difference in datetimes is
        within the upper/lower bounds. If within, return None, otherwise
        an integer 1.
    column_name_time_difference
        Name of the column that returns the difference between start and end
        datetimes
    start_datetime_reference_column
        Reference column with datetime in string format yyyy-mm-dd hh:mm:ss.
    end_datetime_reference_column
        Reference column with datetime in string format yyyy-mm-dd hh:mm:ss.
    interval_lower_bound
        The minimum accepted time difference interval between
        end_datetime_reference_column and start_datetime_reference_column.
    interval_upper_bound
        The maximum accepted time difference interval between
        end_datetime_reference_column and start_datetime_reference_column
    interval_bound_format
        By default will be a string called 'hours'. If upper and lower interval
        bounds are input as days, define interval_format to 'days'.
        These are the only two possible formats.
    Notes
    -----
    Lower_interval should be a negative value if start_datetime_reference_column
    is after end_datetime_reference_column.
    """

    if interval_bound_format == "hours":
        conversion_factor = 3600  # 1h has 60s*60min seconds = 3600 seconds
    elif interval_bound_format == "days":
        conversion_factor = 86400  # 1 day has 60s*60min*24h seconds = 86400 seconds

    # FORMULA: (end_datetime_reference_column - start_datetime_reference_column) in
    # seconds/conversion_factor in seconds
    df = df.withColumn(
        column_name_time_difference,
        (
            F.to_timestamp(F.col(end_datetime_reference_column)).cast("long")
            - F.to_timestamp(F.col(start_datetime_reference_column)).cast("long")
        )
        / conversion_factor,
    )

    return df.withColumn(
        column_name_outside_interval_flag,
        F.when(~F.col(column_name_time_difference).between(interval_lower_bound, interval_upper_bound), 1).otherwise(
            None
        ),
    )


def assign_unique_identifier_column(df: DataFrame, column_name_to_assign: str, ordering_columns: list):
    """
    Derive column with unique identifier for each record.
    Parameters
    ----------
    df
    column_name_to_assign
        Name of column to be created
    ordering_columns
        Columns to define order of records to assign an integer value from 1 onwards
        This order is mostly for comparison/proving purposes with stata output
    """

    window = Window.orderBy(*ordering_columns)
    return df.withColumn(column_name_to_assign, F.row_number().over(window))


def join_dataframes(df1: DataFrame, df2: DataFrame, on: Union[str, List[str]], join_type: str = "outer"):
    """
    Join two datasets.
    Parameters
    ----------
    df1
    df2
    reference_column
        Column for join to occur on
    join_type
        Specify join type to apply to .join() method
    """
    return df1.join(df2, on=on, how=join_type)


def assign_merge_process_group_flag(
    df: DataFrame,
    column_name_to_assign: str,
    out_of_date_range_flag: str,
    count_barcode_labs_column_name: str,
    count_barcode_labs_condition: str,
    count_barcode_voyager_column_name: str,
    count_barcode_voyager_condition: str,
):
    """
    Combine three conditions to create flag indicating record to be processed in forthcoming matching process.
    This is run for each of 1:1, 1:many, many:1 and many:many to identify the relevant processing group.
    Parameters
    ----------
    df
    column_name_to_assign
    out_of_date_range_flag
    count_barcode_labs_column_name
    count_barcode_labs_condition
    count_barcode_voyager_column_name
    count_barcode_voyager_condition
    """

    count_barcode_labs_condition = F.expr(f"{count_barcode_labs_column_name} {count_barcode_labs_condition}")
    count_barcode_voyager_condition = F.expr(f"{count_barcode_voyager_column_name} {count_barcode_voyager_condition}")

    df = df.withColumn("count_barcode_labs_flag", F.when(count_barcode_labs_condition, 1))
    df = df.withColumn("count_barcode_voyager_flag", F.when(count_barcode_voyager_condition, 1))

    return df.withColumn(
        column_name_to_assign,
        F.when(
            (
                F.col(out_of_date_range_flag).isNull()
                & (F.col("count_barcode_labs_flag") + F.col("count_barcode_voyager_flag") == 2)
            ),
            1,
        ).otherwise(None),
    ).drop("count_barcode_labs_flag", "count_barcode_voyager_flag")


def many_to_one_swab_flag(df: DataFrame, column_name_to_assign: str, group_by_column: str, ordering_columns: list):
    """
    Many (Voyager) to one (swab) matching process.
    Creates flag for records to be dropped as non-optimal matches.
    Parameters
    ----------
    df
    column_name_to_assign
        Name of column to flag records to be 'dropped'
    group_by_column
        Name of columns to group dataframe
    ordering_columns
        Names of columns to order each group
    """

    df = assign_merge_process_group_flag(
        df=df,
        column_name_to_assign="identify_mto1_swab_flag",
        out_of_date_range_flag="out_of_date_range_swab",
        count_barcode_labs_column_name="count_barcode_swab",
        count_barcode_labs_condition="==1",
        count_barcode_voyager_column_name="count_barcode_voyager",
        count_barcode_voyager_condition=">1",
    )

    # Row number won't apply with frame set to unbounded (rowsBetween)
    bounded_window = Window.partitionBy(group_by_column, "identify_mto1_swab_flag").orderBy(*ordering_columns)
    df = df.withColumn("row_number", F.row_number().over(bounded_window))
    unbounded_window = (
        Window.partitionBy(group_by_column, "identify_mto1_swab_flag")
        .orderBy(*ordering_columns)
        .rowsBetween(Window.unboundedPreceding, Window.unboundedFollowing)
    )

    df = df.withColumn(
        "count_diff_same_as_first",
        F.sum(
            F.when(F.col("diff_vs_visit_hr") == F.first("diff_vs_visit_hr").over(unbounded_window), 1).otherwise(None)
        ).over(unbounded_window),
    )
    df = df.withColumn(
        "diff_between_first_and_second_records",
        F.sum(
            F.when(
                F.col("row_number") == 2, F.col("diff_vs_visit_hr") - F.first("diff_vs_visit_hr").over(unbounded_window)
            ).otherwise(None)
        ).over(unbounded_window),
    )
    df = df.withColumn(
        "abs_offset_diff_between_first_and_second_records",
        F.sum(
            F.when(
                F.col("row_number") == 2,
                F.col("abs_offset_diff_vs_visit_hr") - F.first("abs_offset_diff_vs_visit_hr").over(unbounded_window),
            ).otherwise(None)
        ).over(unbounded_window),
    )

    df = df.withColumn(
        column_name_to_assign,
        F.when(
            (F.count(group_by_column).over(unbounded_window) == F.col("count_diff_same_as_first"))
            & (F.col("identify_mto1_swab_flag") == 1),
            1,
        ).otherwise(None),
    )

    df = df.withColumn(
        column_name_to_assign,
        F.when(
            (F.abs(F.col("diff_between_first_and_second_records")) < 8) & (F.col("identify_mto1_swab_flag") == 1),
            1,
        ).otherwise(F.col(column_name_to_assign)),
    )

    df = df.withColumn(
        column_name_to_assign,
        F.when(
            (F.col("abs_offset_diff_between_first_and_second_records") >= 8)
            & (F.first("diff_vs_visit_hr").over(unbounded_window) >= 0)
            & (F.col("identify_mto1_swab_flag") == 1)
            & (F.col("row_number") > 1),
            1,
        ).otherwise(F.col(column_name_to_assign)),
    )

    df = df.withColumn(
        column_name_to_assign,
        F.when(
            (F.col("abs_offset_diff_between_first_and_second_records") >= 8)
            & (F.first("diff_vs_visit_hr").over(unbounded_window) < 0)
            & (F.col("diff_between_first_and_second_records") > 48)
            & (F.col("identify_mto1_swab_flag") == 1)
            & (F.col("row_number") > 1),
            1,
        ).otherwise(F.col(column_name_to_assign)),
    )

    df = df.withColumn(
        column_name_to_assign,
        F.when(
            (F.first("diff_vs_visit_hr").over(unbounded_window).between(7, 20))
            & (F.col("diff_between_first_and_second_records") > 16)
            & (F.col("identify_mto1_swab_flag") == 1)
            & (F.col("row_number") > 1),
            1,
        ).otherwise(F.col(column_name_to_assign)),
    )

    return df.drop(
        "row_number",
        "count_occurrences",
        "count_diff_same_as_first",
        "diff_between_first_and_second_records",
        "abs_offset_diff_between_first_and_second_records",
    )


def many_to_one_antibody_flag(df: DataFrame, column_name_to_assign: str, group_by_column: str):
    """
    Many (Voyager) to one (antibody) matching process. Creates a flag to identify rows which doesn't match
    required criteria (to be filtered later)
    Parameters
    ----------
    df
    column_name_to_assign
    """
    df = assign_merge_process_group_flag(
        df=df,
        column_name_to_assign="identify_mto1_antibody_flag",
        out_of_date_range_flag="out_of_date_range_antibody",
        count_barcode_labs_column_name="count_barcode_antibody",
        count_barcode_labs_condition="==1",
        count_barcode_voyager_column_name="count_barcode_voyager",
        count_barcode_voyager_condition=">1",
    )

    window = Window.partitionBy(group_by_column)

    df = df.withColumn(
        "antibody_barcode_cleaned_count",
        F.sum(F.when(F.col("identify_mto1_antibody_flag") == 1, 1).otherwise(None)).over(window),
    )

    df = df.withColumn(column_name_to_assign, F.when(F.col("antibody_barcode_cleaned_count") > 1, 1).otherwise(None))

    return df.drop("antibody_barcode_cleaned_count")


def many_to_many_flag(
    df: DataFrame,
    drop_flag_column_name_to_assign: str,
    group_by_column: str,
    ordering_columns: list,
    process_type: str,
    failed_flag_column_name_to_assign: str,
):
    """
    Many (Voyager) to Many (antibody) matching process.
    Creates flag for records to be dropped as non-optimal matches, and separate flag for records where process fails.
    Parameters
    ----------
    df
    drop_flag_column_name_to_assign
        Name of column to indicate record is to be dropped
    group_by_column
        Names of columns to group dataframe
    ordering_columns
        Names of columns to order each group
    process_type
        Defines which many-to-many matching process is being carried out.
        Must be 'antibody' or 'swab'
    failed_flag_column_name_to_assign
        Name of column to indicate record has failed validation logic
    """

    df = assign_merge_process_group_flag(
        df=df,
        column_name_to_assign="identify_mtom_flag",
        out_of_date_range_flag="out_of_date_range_" + process_type,
        count_barcode_labs_column_name="count_barcode_" + process_type,
        count_barcode_labs_condition=">1",
        count_barcode_voyager_column_name="count_barcode_voyager",
        count_barcode_voyager_condition=">1",
    )

    window = Window.partitionBy(group_by_column, "identify_mtom_flag")

    if process_type == "antibody":
        column_to_validate = "antibody_test_result_classification"
    elif process_type == "swab":
        column_to_validate = "pcr_result_classification"

    df = df.withColumn(
        "classification_different_to_first",
        F.sum(F.when(F.col(column_to_validate) == F.first(column_to_validate).over(window), None).otherwise(1)).over(
            window
        ),
    )

    df = df.withColumn(
        failed_flag_column_name_to_assign,
        F.when(
            F.last("classification_different_to_first").over(window).isNotNull() & (F.col("identify_mtom_flag") == 1),
            1,
        ).otherwise(None),
    )

    # record_processed set to 1 if evaluated and drop flag to be set, 0 if evaluated and drop flag to be None,
    # otherwise None
    df = df.withColumn("record_processed", F.when(F.col("identify_mtom_flag").isNull(), 0).otherwise(None))
    unique_id_lab_str = "unique_id_" + process_type

    df = df.withColumn(
        drop_flag_column_name_to_assign, F.lit(None)
    )  # BUG Needed in case the while loop does not execute

    while df.filter(df.record_processed.isNull()).count() > 0:
        window = Window.partitionBy(group_by_column, "identify_mtom_flag", "record_processed").orderBy(
            *ordering_columns
        )
        df = df.withColumn("row_number", F.row_number().over(window))
        df = df.withColumn(
            "record_processed",
            F.when(
                (
                    (F.col(unique_id_lab_str) == (F.first(unique_id_lab_str).over(window)))
                    | (F.col("unique_id_voyager") == (F.first("unique_id_voyager").over(window)))
                )
                & (F.col("row_number") != 1),
                1,
            ).otherwise(F.col("record_processed")),
        )

        df = df.withColumn(drop_flag_column_name_to_assign, F.when(F.col("record_processed") == 1, 1).otherwise(None))

        df = df.withColumn(
            "record_processed",
            F.when((F.col("row_number") == 1) & (F.col(drop_flag_column_name_to_assign).isNull()), 0).otherwise(
                F.col("record_processed")
            ),
        )
    return df.drop("classification_different_to_first", "record_processed", "row_number")


def one_to_many_antibody_flag(
    df: DataFrame,
    column_name_to_assign: str,
    group_by_column: str,
    diff_interval_hours: str,
    siemens_column: str,
    tdi_column: str,
    visit_date: str,
    out_of_date_range_column: str,
    count_barcode_voyager_column_name: str,
    count_barcode_labs_column_name: str,
) -> DataFrame:
    """
    steps to complete:
    Step 1: create columns for row number and group number in new grouped df
    Step 2: add first diff interval ref and flag records with different diff interval to first
    Step 3: check for consistent siemens, tdi data within groups of matched barcodes
    Step 4: add drop flag 2 column to indicate inconsitent siemens or tdi data within group
    Step 5: create overall drop flag to drop any records which have inconsistent data or
    interval different to that of first row reference
    Parameters
    ----------
    df
    column_name_to_assign
    group_by_column
    diff_interval_hours
    siemens_column
    tdi_column
    visit_date
    out_of_date_range_column
    count_barcode_voyager_column_name
    count_barcode_labs_column_name
    """
    df = assign_merge_process_group_flag(
        df=df,
        column_name_to_assign="identify_1tom_antibody_flag",
        out_of_date_range_flag=out_of_date_range_column,
        count_barcode_labs_column_name=count_barcode_labs_column_name,
        count_barcode_labs_condition=">1",
        count_barcode_voyager_column_name=count_barcode_voyager_column_name,
        count_barcode_voyager_condition="==1",
    )
    df = df.withColumn("abs_diff_interval", F.abs(F.col(diff_interval_hours)))
    selection_column = "identify_1tom_antibody_flag"
    row_num_column = "row_num"
    group_num_column = "group_num"
    diff_interval_hours = "abs_diff_interval"
    rows_diff_to_ref = "rows_diff_to_ref_flag"
<<<<<<< HEAD
    inconsistent_rows = "failed_flag_1tom_antibody"
=======
    inconsistent_rows = "failed_flag_1tom_antibody"  # column generated that isnt included in the TEST data.
>>>>>>> 6bb0ebb3

    window = Window.partitionBy(group_by_column).orderBy(selection_column, diff_interval_hours, visit_date)
    df = assign_group_and_row_number_columns(df, window, row_num_column, group_num_column, group_by_column)
    df = flag_rows_different_to_reference_row(
        df, rows_diff_to_ref, diff_interval_hours, row_num_column, group_num_column, 1
    )
    df = check_consistency_in_retained_rows(
        df, [siemens_column, tdi_column], rows_diff_to_ref, group_num_column, inconsistent_rows
    )
    df = df.withColumn(
        column_name_to_assign,
        F.when((F.col(rows_diff_to_ref) == 1) & (F.col(selection_column) == 1), 1).otherwise(None),
    )
    df = df.orderBy(selection_column, diff_interval_hours, visit_date)
    return df.drop(row_num_column, group_num_column, diff_interval_hours, rows_diff_to_ref, "count")


def one_to_many_swabs(
    df: DataFrame,
    out_of_date_range_flag: str,
    count_barcode_labs_column_name: str,
    count_barcode_voyager_column_name: str,
    group_by_column: str,
    ordering_columns: List[str],
    pcr_result_column_name: str,
    void_value: Union[str, int],
    flag_column_name: str,
) -> DataFrame:
    """
    One (Voyager) to Many (Antibody) matching process. Creates a flag to identify rows which do not match
    required criteria to be filtered out. The required criteria is a combination of 4 steps
    or subfunctions that creates one column for each step. And a combination of these 4 steps/columns
    are used to create the final one to many swabs column.
    Step 1: uses assign_merge_process_group_flag()
    Step 2: uses merge_one_to_many_swab_ordering_logic()
    Step 3: uses merge_one_to_many_swab_result_pcr_logic()
    Step 4: uses merge_one_to_many_swab_time_difference_logic()
    Parameters
    ----------
    df
    out_of_date_range_flag
        Column to work out whether the date difference is within an upper/lower range. This column can be
        created by assign_time_difference_and_flag_if_outside_interval() by inputing two date columns.
    count_barcode_labs_column_name
        the Many column from One-to-Many
    count_barcode_voyager_column_name
        the One column from One-to-Many
    group_by_column
        the barcode, user_id used for grouping for the steps 2, 3, 4 where window function is used
    ordering_columns
        a list of strings with the column name for ordering used in steps 2 and 4.
    pcr_result_column_name
    void_value
        value given the pcr_result_name for void that could be a string 'void' or a number.
    flag_column_name
        Combination of steps 1, 2, 3, 4 using a OR boolean operation to apply the whole One-to-Many swabs
    Notes
    -----
    The Specific order for ordering_columns used was abs(date_diff - 24), date_difference, date.
    """
    df = assign_merge_process_group_flag(
        df=df,
        column_name_to_assign="identify_1tom_swabs_flag",
        out_of_date_range_flag=out_of_date_range_flag,
        count_barcode_labs_column_name=count_barcode_labs_column_name,
        count_barcode_labs_condition=">1",
        count_barcode_voyager_column_name=count_barcode_voyager_column_name,
        count_barcode_voyager_condition="==1",
    )
    df = merge_one_to_many_swab_ordering_logic(
        df=df,
        group_by_column=group_by_column,
        ordering_columns=ordering_columns,
        time_order_logic_flag_column_name="time_order_flag",
    )
    df = merge_one_to_many_swab_result_pcr_logic(
        df=df,
        void_value=void_value,
        group_by_column=group_by_column,
        pcr_result_column_name=pcr_result_column_name,
        result_pcr_logic_flag_column_name="pcr_flag",
    )
    df = merge_one_to_many_swab_time_difference_logic(
        df=df,
        group_by_column=group_by_column,
        ordering_columns=ordering_columns,
        time_difference_logic_flag_column_name="time_difference_flag",
    )
    df = df.withColumn(
        flag_column_name,
        F.when(
            (F.col("identify_1tom_swabs_flag") == 1)
            & ((F.col("time_order_flag") == 1) | (F.col("pcr_flag") == 1) | (F.col("time_difference_flag") == 1)),
            1,
        ),
    )
    return df


def merge_one_to_many_swab_ordering_logic(
    df: DataFrame, group_by_column: str, ordering_columns: List[str], time_order_logic_flag_column_name: str
) -> DataFrame:
    """
    Step 2: applies an ordering function with the parameter ordering_columns
    (a list of strings with the table column names) to organise ascending each record
    within a window and flag out the rows that come after the first record.
    Parameters
    ----------
    df
    group_by_column
        the barcode, user_id used for grouping for the steps 2, 3, 4 where window function is used
    ordering_columns
        a list of strings with the column name for ordering used in steps 2 and 4.
    time_order_logic_flag_column_name
        Output column in Step 2
    """
    window = Window.partitionBy(group_by_column).orderBy(*ordering_columns)
    return df.withColumn(time_order_logic_flag_column_name, F.rank().over(window)).withColumn(
        time_order_logic_flag_column_name,
        F.when(F.col(time_order_logic_flag_column_name) == 1, None).otherwise(1),
    )


def merge_one_to_many_swab_result_pcr_logic(
    df: DataFrame,
    void_value: Union[str, int],
    group_by_column: str,
    pcr_result_column_name: str,
    result_pcr_logic_flag_column_name: str,
) -> DataFrame:
    """
    Step 3: drops result pcr if there are void values having at least a positive/negative within the
    same barcode.
    ----------
    df
    void_value
        the way void is represented in column pcr_result
    group_by_column
        the barcode, user_id used for grouping for the steps 2, 3, 4 where window function is used
    pcr_result_column_name
    result_pcr_logic_flag_column_name
        Output column in Step 3
    """
    df_output = df

    df = df.withColumn("other_than", F.when(~(F.col(pcr_result_column_name) == void_value), 1)).withColumn(
        "void", F.when(F.col(pcr_result_column_name) == void_value, 1)
    )

    df = (
        df.dropDuplicates([group_by_column, "other_than", "void"])
        .drop(pcr_result_column_name)
        .groupBy(group_by_column)
        .agg(F.sum("other_than").alias("other_than"), F.sum("void").alias("void"))
        .withColumn(
            result_pcr_logic_flag_column_name,
            F.when((F.col("other_than").isNotNull()) & (F.col("void").isNotNull()), 1),
        )
        .select(group_by_column, result_pcr_logic_flag_column_name)
    )

    return df_output.join(df, [group_by_column], "inner").withColumn(
        result_pcr_logic_flag_column_name,
        F.when(
            (F.col(pcr_result_column_name) == "void") & (F.col(result_pcr_logic_flag_column_name) == 1), 1
        ).otherwise(None),
    )


def merge_one_to_many_swab_time_difference_logic(
    df: DataFrame, group_by_column: str, ordering_columns: List[str], time_difference_logic_flag_column_name: str
) -> DataFrame:
    """
    Step 4: After having ordered in Step 2 by the ordering_columns, if the first record has a positive date
    difference, flag all the other records. And if the first record has a negative time difference,
    ensuring that the following records have also a negative time difference, flag the one after the first
    to be dropped.
    Parameters
    ----------
    df
    ordering_columns
        a list of strings with the column name for ordering used in steps 2 and 4.
    time_difference_logic_flag_column_name
        Output column in Step 4
    """
    window = Window.partitionBy(group_by_column).orderBy(*ordering_columns)

    return (
        df.withColumn("Ranking", F.rank().over(window))
        .withColumn(time_difference_logic_flag_column_name, F.when(F.col("Ranking") != 1, 1).otherwise(None))
        .drop("Ranking")
        .orderBy(*ordering_columns)
    )<|MERGE_RESOLUTION|>--- conflicted
+++ resolved
@@ -593,11 +593,7 @@
     group_num_column = "group_num"
     diff_interval_hours = "abs_diff_interval"
     rows_diff_to_ref = "rows_diff_to_ref_flag"
-<<<<<<< HEAD
-    inconsistent_rows = "failed_flag_1tom_antibody"
-=======
     inconsistent_rows = "failed_flag_1tom_antibody"  # column generated that isnt included in the TEST data.
->>>>>>> 6bb0ebb3
 
     window = Window.partitionBy(group_by_column).orderBy(selection_column, diff_interval_hours, visit_date)
     df = assign_group_and_row_number_columns(df, window, row_num_column, group_num_column, group_by_column)
