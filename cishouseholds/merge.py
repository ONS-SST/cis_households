from typing import List
from typing import Union

from pyspark.sql import DataFrame
from pyspark.sql import functions as F
from pyspark.sql.window import Window

from cishouseholds.compare import prepare_for_union
from cishouseholds.edit import rename_column_names


def union_multiple_tables(tables: List[DataFrame]):
    """
    Given a list of tables combine them through a union process
    and create null columns for columns inconsistent between all tables
    Parameters
    ----------
    tables
        list of objects representing the respective input tables
    """
    merged_df = tables[0]
    for table_n in tables[1:]:
        merged_df, dfn = prepare_for_union(merged_df, table_n)
        merged_df = merged_df.union(dfn)
    return merged_df


def join_assayed_bloods(df: DataFrame, test_target_column: str):
    """
    Given a dataframe containing records for both blood groups create a new dataframe with columns for
    each specific blood group seperated with the appropriate extension appended to the end of the
    column name.
    """
    join_on_columns = ["blood_sample_barcode", "antibody_test_plate_number", "antibody_test_well_id"]
    window = Window.partitionBy(*join_on_columns).orderBy("blood_sample_barcode")
    df = df.withColumn("sum", F.count("blood_sample_barcode").over(window))
    failed_df = df.filter(F.col("sum") > 2).drop("sum")
    df = df.filter(F.col("sum") < 3).drop("sum")

    split_dataframes = []
    for blood_group in ["S", "N"]:
        split_df = df.filter(F.col(test_target_column) == blood_group)
        new_column_names = {
            col: col + "_" + blood_group.lower() + "_protein" if col not in join_on_columns else col
            for col in split_df.columns
        }
        split_df = rename_column_names(split_df, new_column_names)
        split_dataframes.append(split_df)

    joined_df = split_dataframes[0].join(split_dataframes[1], on=join_on_columns, how="outer")
    joined_df = joined_df.drop(test_target_column + "_n_protein", test_target_column + "_s_protein")
    return joined_df, failed_df


def assign_count_of_occurrences_column(df: DataFrame, reference_column: str, column_name_to_assign: str):
    """
    Derive column to count the number of occurrences of the value in the reference_column over the entire dataframe.
    Parameters
    ----------
    df
    reference_column
        Name of column to count value occurrences
    column_name_to_assign
        Name of column to be created
    """

    window = Window.partitionBy(reference_column)

    return df.withColumn(column_name_to_assign, F.count(reference_column).over(window).cast("integer"))


def assign_absolute_offset(df: DataFrame, column_name_to_assign: str, reference_column: str, offset: float):
    """
    Assign column based on the absolute value of an offsetted number.
    Parameters
    ----------
    df
    column_name_to_assign
        Name of column to be created
    reference_column
        Name of column to calculate values for new column from
    offset
        Amount to offset each reference_column value by
    Notes
    -----
    Offset will be subtracted.
    """
    return df.withColumn(column_name_to_assign, F.abs(F.col(reference_column) - offset))


def assign_group_and_row_number_columns(
    df: DataFrame, window: Window, row_num_column: str, group_column: str, group_by_column: str
):
    """
    create columns for row number and group number of rows within a window

    Parameters
    ----------
    df
    window
    group_by_column

    """
    df = df.withColumn(row_num_column, F.row_number().over(window))
    dft = df.withColumnRenamed(group_by_column, "b").groupBy("b").count()
    dft = dft.withColumn("dummy", F.lit(1).cast("integer"))
    mini_window = Window.partitionBy("dummy").orderBy("b")
    dft = dft.withColumn(group_column, F.row_number().over(mini_window))
    df = df.join(dft, dft.b == F.col(group_by_column)).drop("b", "dummy")
    return df


def flag_rows_different_to_reference_row(
    df: DataFrame,
    column_name_to_assign: str,
    reference_column: str,
    row_column: str,
    group_column: str,
    exclusion_row_value: int,
):
    """
    create flag column for rows where value differs from that of first row in group

    Parameters
    ----------
    df
    column_name_to_assign
    reference_column
    check_column
    selection_column
    exclusion_column
    exclusion_row_value

    """
    df_reference_row_and_col_only = df.filter(F.col(row_column) == exclusion_row_value).select(
        group_column, reference_column
    )
    df = df_reference_row_and_col_only.join(
        df.withColumnRenamed(reference_column, reference_column + "_reference"), on=[group_column], how="inner"
    )
    df = df.withColumn(column_name_to_assign, F.lit(None).cast("integer"))
    df = df.withColumn(
        column_name_to_assign, F.when(F.col(reference_column + "_reference") != F.col(reference_column), 1).otherwise(0)
    )
    return df.drop(reference_column + "_reference")


def check_consistency_in_retained_rows(
    df: DataFrame, check_columns: List[str], selection_column: str, group_column: str, column_name_to_assign: str
):
    """
    check consistency of multiply columns and create separate joined dataframe of chosen columns

    Parameters
    ----------
    df
    check_columns
    selection_column
    group_column
    column_name_to_assign
    """
    check_distinct = []
    df_retained_rows = df.filter(F.col(selection_column) == 0)
    for col in check_columns:
        df_grouped = (
            df_retained_rows.groupBy(group_column, col)
            .count()
            .withColumnRenamed("count", "num_objs")
            .groupBy(group_column)
            .count()
            .withColumnRenamed("count", "num_" + col + "_distinct")
        )
        df = df.join(df_grouped, on=[group_column], how="inner")
        check_distinct.append("num_" + col + "_distinct")
    columns = [F.col(col) for col in check_distinct]
    df = df.withColumn("array_distinct", F.array(columns)).drop(*check_distinct)
    df = df.withColumn(
        column_name_to_assign, F.when(F.array_contains("array_distinct", 2), 1).otherwise(0).cast("integer")
    )
    return df.drop("num_objs", "array_distinct")


def assign_time_difference_and_flag_if_outside_interval(
    df: DataFrame,
    column_name_outside_interval_flag: str,
    column_name_time_difference: str,
    start_datetime_reference_column: str,
    end_datetime_reference_column: str,
    interval_lower_bound: Union[int, float],
    interval_upper_bound: Union[int, float],
    interval_bound_format: str = "hours",
) -> DataFrame:
    """
    Creates column to give the time difference in either hours (by default) or days
    between two columns, and creates associated column to flag whether the difference is
    between specified lower and upper bounds (inclusive). If the difference is outside
    of these bounds, return 1, otherwise None.
    Parameters
    ----------
    df
    column_name_outside_interval_flag
        Name of the column that returns whether the difference in datetimes is
        within the upper/lower bounds. If within, return None, otherwise
        an integer 1.
    column_name_time_difference
        Name of the column that returns the difference between start and end
        datetimes
    start_datetime_reference_column
        Reference column with datetime in string format yyyy-mm-dd hh:mm:ss.
    end_datetime_reference_column
        Reference column with datetime in string format yyyy-mm-dd hh:mm:ss.
    interval_lower_bound
        The minimum accepted time difference interval between
        end_datetime_reference_column and start_datetime_reference_column.
    interval_upper_bound
        The maximum accepted time difference interval between
        end_datetime_reference_column and start_datetime_reference_column
    interval_bound_format
        By default will be a string called 'hours'. If upper and lower interval
        bounds are input as days, define interval_format to 'days'.
        These are the only two possible formats.
    Notes
    -----
    Lower_interval should be a negative value if start_datetime_reference_column
    is after end_datetime_reference_column.
    """

    if interval_bound_format == "hours":
        conversion_factor = 3600  # 1h has 60s*60min seconds = 3600 seconds
    elif interval_bound_format == "days":
        conversion_factor = 86400  # 1 day has 60s*60min*24h seconds = 86400 seconds

    # FORMULA: (end_datetime_reference_column - start_datetime_reference_column) in
    # seconds/conversion_factor in seconds
    df = df.withColumn(
        column_name_time_difference,
        (
            F.to_timestamp(F.col(end_datetime_reference_column)).cast("long")
            - F.to_timestamp(F.col(start_datetime_reference_column)).cast("long")
        )
        / conversion_factor,
    )

    return df.withColumn(
        column_name_outside_interval_flag,
        F.when(~F.col(column_name_time_difference).between(interval_lower_bound, interval_upper_bound), 1)
        .otherwise(None)
        .cast("integer"),
    )


<<<<<<< HEAD
# def assign_unique_identifier_column(df: DataFrame, column_name_to_assign: str, ordering_columns: list):
#    """
#    Derive column with unique identifier for each record.
#    Parameters
#    ----------
#    df
#    column_name_to_assign
#        Name of column to be created
#    ordering_columns
#        Columns to define order of records to assign an integer value from 1 onwards
#        This order is mostly for comparison/proving purposes with stata output
#    """
#
#    window = Window.orderBy(*ordering_columns)
#    return df.withColumn(column_name_to_assign, F.row_number().over(window))


=======
>>>>>>> 3ffb3dbd
def join_dataframes(df1: DataFrame, df2: DataFrame, on: Union[str, List[str]], join_type: str = "outer"):
    """
    Join two datasets.
    Parameters
    ----------
    df1
    df2
    reference_column
        Column for join to occur on
    join_type
        Specify join type to apply to .join() method
    """
    return df1.join(df2, on=on, how=join_type)


def assign_merge_process_group_flag(
    df: DataFrame,
    column_name_to_assign: str,
    out_of_date_range_flag: str,
    count_barcode_labs_column_name: str,
    count_barcode_labs_condition: str,
    count_barcode_voyager_column_name: str,
    count_barcode_voyager_condition: str,
):
    """
    Combine three conditions to create flag indicating record to be processed in forthcoming matching process.
    This is run for each of 1:1, 1:many, many:1 and many:many to identify the relevant processing group.
    Parameters
    ----------
    df
    column_name_to_assign
    out_of_date_range_flag
    count_barcode_labs_column_name
    count_barcode_labs_condition
    count_barcode_voyager_column_name
    count_barcode_voyager_condition
    """

    count_barcode_labs_condition = F.expr(f"{count_barcode_labs_column_name} {count_barcode_labs_condition}")
    count_barcode_voyager_condition = F.expr(f"{count_barcode_voyager_column_name} {count_barcode_voyager_condition}")

    df = df.withColumn("count_barcode_labs_flag", F.when(count_barcode_labs_condition, 1))
    df = df.withColumn("count_barcode_voyager_flag", F.when(count_barcode_voyager_condition, 1))

    return df.withColumn(
        column_name_to_assign,
        F.when(
            (
                F.col(out_of_date_range_flag).isNull()
                & (F.col("count_barcode_labs_flag") + F.col("count_barcode_voyager_flag") == 2)
            ),
            1,
        )
        .otherwise(None)
        .cast("integer"),
    ).drop("count_barcode_labs_flag", "count_barcode_voyager_flag")


def many_to_one_swab_flag(df: DataFrame, column_name_to_assign: str, group_by_column: str, ordering_columns: list):
    """
    Many (Voyager) to one (swab) matching process.
    Creates flag for records to be dropped as non-optimal matches.
    Parameters
    ----------
    df
    column_name_to_assign
        Name of column to flag records to be 'dropped'
    group_by_column
        Name of columns to group dataframe
    ordering_columns
        Names of columns to order each group
    """

    # Row number won't apply with frame set to unbounded (rowsBetween)
    bounded_window = Window.partitionBy(group_by_column).orderBy(*ordering_columns)
    df = df.withColumn("row_number", F.row_number().over(bounded_window))
    unbounded_window = (
        Window.partitionBy(group_by_column)
        .orderBy(*ordering_columns)
        .rowsBetween(Window.unboundedPreceding, Window.unboundedFollowing)
    )

    df = df.withColumn(
        "count_diff_same_as_first",
        F.sum(
            F.when(F.col("diff_vs_visit_hr") == F.first("diff_vs_visit_hr").over(unbounded_window), 1).otherwise(None)
        )
        .over(unbounded_window)
        .cast("integer"),
    )
    df = df.withColumn(
        "diff_between_first_and_second_records",
        F.sum(
            F.when(
                F.col("row_number") == 2, F.col("diff_vs_visit_hr") - F.first("diff_vs_visit_hr").over(unbounded_window)
            )
            .otherwise(None)
            .cast("integer")
        ).over(unbounded_window),
    )
    df = df.withColumn(
        "abs_offset_diff_between_first_and_second_records",
        F.sum(
            F.when(
                F.col("row_number") == 2,
                F.col("abs_offset_diff_vs_visit_hr") - F.first("abs_offset_diff_vs_visit_hr").over(unbounded_window),
            )
            .otherwise(None)
            .cast("integer")
        ).over(unbounded_window),
    )

    df = df.withColumn(
        column_name_to_assign,
        F.when(
            (F.count(group_by_column).over(unbounded_window) == F.col("count_diff_same_as_first")),
            1,
        )
        .otherwise(None)
        .cast("integer"),
    )

    df = df.withColumn(
        column_name_to_assign,
        F.when(
            (F.abs(F.col("diff_between_first_and_second_records")) < 8),
            1,
        ).otherwise(F.col(column_name_to_assign)),
    )

    df = df.withColumn(
        column_name_to_assign,
        F.when(
            (F.col("abs_offset_diff_between_first_and_second_records") >= 8)
            & (F.first("diff_vs_visit_hr").over(unbounded_window) >= 0)
            & (F.col("row_number") > 1),
            1,
        ).otherwise(F.col(column_name_to_assign)),
    )

    df = df.withColumn(
        column_name_to_assign,
        F.when(
            (F.col("abs_offset_diff_between_first_and_second_records") >= 8)
            & (F.first("diff_vs_visit_hr").over(unbounded_window) < 0)
            & (F.col("diff_between_first_and_second_records") > 48)
            & (F.col("row_number") > 1),
            1,
        ).otherwise(F.col(column_name_to_assign)),
    )

    df = df.withColumn(
        column_name_to_assign,
        F.when(
            (F.first("diff_vs_visit_hr").over(unbounded_window).between(7, 20))
            & (F.col("diff_between_first_and_second_records") > 16)
            & (F.col("row_number") > 1),
            1,
        ).otherwise(F.col(column_name_to_assign)),
    )

    return df.drop(
        "row_number",
        "count_occurrences",
        "count_diff_same_as_first",
        "diff_between_first_and_second_records",
        "abs_offset_diff_between_first_and_second_records",
    )


def many_to_one_antibody_flag(df: DataFrame, column_name_to_assign: str, group_by_column: str):
    """
    Many (Voyager) to one (antibody) matching process. Creates a flag to identify rows which doesn't match
    required criteria (to be filtered later)
    Parameters
    ----------
    df
    column_name_to_assign
    """

    window = Window.partitionBy(group_by_column)

    df = df.withColumn(
        "antibody_barcode_cleaned_count",
        F.count(F.col(group_by_column)).over(window),
    )

    df = df.withColumn(
        column_name_to_assign, F.when(F.col("antibody_barcode_cleaned_count") > 1, 1).otherwise(None).cast("integer")
    )
    return df.drop("antibody_barcode_cleaned_count")


def many_to_many_flag(
    df: DataFrame,
    drop_flag_column_name_to_assign: str,
    group_by_column: str,
    ordering_columns: list,
    process_type: str,
    failed_flag_column_name_to_assign: str,
):
    """
    Many (Voyager) to Many (antibody) matching process.
    Creates flag for records to be dropped as non-optimal matches, and separate flag for records where process fails.
    Parameters
    ----------
    df
    drop_flag_column_name_to_assign
        Name of column to indicate record is to be dropped
    group_by_column
        Names of columns to group dataframe
    ordering_columns
        Names of columns to order each group
    process_type
        Defines which many-to-many matching process is being carried out.
        Must be 'antibody' or 'swab'
    failed_flag_column_name_to_assign
        Name of column to indicate record has failed validation logic
    """

    window = Window.partitionBy(group_by_column)
    process_type_id_map = {"antibody": "unique_antibody_test_id", "swab": "unique_pcr_test_id"}
    unique_id_lab_str = process_type_id_map[process_type]

    if process_type == "antibody":
        column_to_validate = "antibody_test_result_classification"
    elif process_type == "swab":
        column_to_validate = "pcr_result_classification"

    df = df.withColumn(
        "classification_different_to_first",
        F.sum(
            F.when(F.col(column_to_validate) == F.first(column_to_validate).over(window), None)
            .otherwise(1)
            .cast("integer")
        ).over(window),
    )

    df = df.withColumn(
        failed_flag_column_name_to_assign,
        F.when(
            F.last("classification_different_to_first").over(window).isNotNull(),
            1,
        )
        .otherwise(None)
        .cast("integer"),
    )

<<<<<<< HEAD
    # record_processed set to 1 if evaluated and drop flag to be set, 0 if evaluated and drop flag to be None,
    # otherwise None
    df = df.withColumn("record_processed", F.lit(None).cast("integer"))

    df = df.withColumn(
        drop_flag_column_name_to_assign, F.lit(None).cast("integer")
    )  # BUG Needed in case the while loop does not execute
=======
    df = df.withColumn("record_processed", F.lit(None).cast("integer"))

    df = df.withColumn(drop_flag_column_name_to_assign, F.lit(None).cast("integer"))
>>>>>>> 3ffb3dbd

    while df.filter(df.record_processed.isNull()).count() > 0:
        window = Window.partitionBy(group_by_column, "record_processed").orderBy(*ordering_columns)
        df = df.withColumn("row_number", F.row_number().over(window))
        df = df.withColumn(
            "record_processed",
            F.when(
                (
                    (F.col(unique_id_lab_str) == (F.first(unique_id_lab_str).over(window)))
                    | (
                        F.col("unique_participant_response_id")
                        == (F.first("unique_participant_response_id").over(window))
                    )
                )
                & (F.col("row_number") != 1),
                1,
            ).otherwise(F.col("record_processed")),
        )

        df = df.withColumn(drop_flag_column_name_to_assign, F.when(F.col("record_processed") == 1, 1).otherwise(None))

        df = df.withColumn(
            "record_processed",
            F.when((F.col("row_number") == 1) & (F.col(drop_flag_column_name_to_assign).isNull()), 0).otherwise(
                F.col("record_processed")
            ),
        )
    return df.drop("classification_different_to_first", "record_processed", "row_number")


def one_to_many_antibody_flag(
    df: DataFrame,
    column_name_to_assign: str,
    group_by_column: str,
    diff_interval_hours: str,
    siemens_column: str,
    tdi_column: str,
    visit_date: str,
) -> DataFrame:
    """
    steps to complete:
    Step 1: create columns for row number and group number in new grouped df
    Step 2: add first diff interval ref and flag records with different diff interval to first
    Step 3: check for consistent siemens, tdi data within groups of matched barcodes
    Step 4: add drop flag 2 column to indicate inconsistent siemens or tdi data within group
    Step 5: create overall drop flag to drop any records which have inconsistent data or
    interval different to that of first row reference
    Parameters
    ----------
    df
    column_name_to_assign
    group_by_column
    diff_interval_hours
    siemens_column
    tdi_column
    visit_date
    """
    df = df.withColumn("abs_diff_interval", F.abs(F.col(diff_interval_hours)))
    row_num_column = "row_num"
    group_num_column = "group_num"
    diff_interval_hours = "abs_diff_interval"
    rows_diff_to_ref = "rows_diff_to_ref_flag"
    inconsistent_rows = "failed_flag_1tom_antibody"  # column generated that isnt included in the TEST data.

    window = Window.partitionBy(group_by_column).orderBy(diff_interval_hours, visit_date)
    df = assign_group_and_row_number_columns(df, window, row_num_column, group_num_column, group_by_column)
    df = flag_rows_different_to_reference_row(
        df, rows_diff_to_ref, diff_interval_hours, row_num_column, group_num_column, 1
    )
    df = check_consistency_in_retained_rows(
        df, [siemens_column, tdi_column], rows_diff_to_ref, group_num_column, inconsistent_rows
    )
    df = df.withColumn(
        column_name_to_assign,
        F.when((F.col(rows_diff_to_ref) == 1), 1).otherwise(None),
    )
    return df.drop(row_num_column, group_num_column, diff_interval_hours, rows_diff_to_ref, "count")


def one_to_many_swabs(
    df: DataFrame,
    group_by_column: str,
    ordering_columns: List[str],
    pcr_result_column_name: str,
    void_value: Union[str, int],
    flag_column_name: str,
) -> DataFrame:
    """
    One (Voyager) to Many (Antibody) matching process. Creates a flag to identify rows which do not match
    required criteria to be filtered out. The required criteria is a combination of 4 steps
    or subfunctions that creates one column for each step. And a combination of these 4 steps/columns
    are used to create the final one to many swabs column.
    Step 1: uses assign_merge_process_group_flag()
    Step 2: uses merge_one_to_many_swab_ordering_logic()
    Step 3: uses merge_one_to_many_swab_result_pcr_logic()
    Step 4: uses merge_one_to_many_swab_time_difference_logic()
    Parameters
    ----------
    df
    out_of_date_range_flag
        Column to work out whether the date difference is within an upper/lower range. This column can be
        created by assign_time_difference_and_flag_if_outside_interval() by inputing two date columns.
    count_barcode_labs_column_name
        the Many column from One-to-Many
    count_barcode_voyager_column_name
        the One column from One-to-Many
    group_by_column
        the barcode, user_id used for grouping for the steps 2, 3, 4 where window function is used
    ordering_columns
        a list of strings with the column name for ordering used in steps 2 and 4.
    pcr_result_column_name
    void_value
        value given the pcr_result_name for void that could be a string 'void' or a number.
    flag_column_name
        Combination of steps 1, 2, 3, 4 using a OR boolean operation to apply the whole One-to-Many swabs
    Notes
    -----
    The Specific order for ordering_columns used was abs(date_diff - 24), date_difference, date.
    """
    df = merge_one_to_many_swab_ordering_logic(
        df=df,
        group_by_column=group_by_column,
        ordering_columns=ordering_columns,
        time_order_logic_flag_column_name="time_order_flag",
    )
    df = merge_one_to_many_swab_result_pcr_logic(
        df=df,
        void_value=void_value,
        group_by_column=group_by_column,
        pcr_result_column_name=pcr_result_column_name,
        result_pcr_logic_flag_column_name="pcr_flag",
    )
    df = merge_one_to_many_swab_time_difference_logic(
        df=df,
        group_by_column=group_by_column,
        ordering_columns=ordering_columns,
        time_difference_logic_flag_column_name="time_difference_flag",
    )
    df = df.withColumn(
        flag_column_name,
        F.when(
            ((F.col("time_order_flag") == 1) | (F.col("pcr_flag") == 1) | (F.col("time_difference_flag") == 1)),
            1,
        ).cast("integer"),
    )
    return df


def merge_one_to_many_swab_ordering_logic(
    df: DataFrame, group_by_column: str, ordering_columns: List[str], time_order_logic_flag_column_name: str
) -> DataFrame:
    """
    Step 2: applies an ordering function with the parameter ordering_columns
    (a list of strings with the table column names) to organise ascending each record
    within a window and flag out the rows that come after the first record.
    Parameters
    ----------
    df
    group_by_column
        the barcode, user_id used for grouping for the steps 2, 3, 4 where window function is used
    ordering_columns
        a list of strings with the column name for ordering used in steps 2 and 4.
    time_order_logic_flag_column_name
        Output column in Step 2
    """
    window = Window.partitionBy(group_by_column).orderBy(*ordering_columns)
    return df.withColumn(time_order_logic_flag_column_name, F.rank().over(window)).withColumn(
        time_order_logic_flag_column_name,
        F.when(F.col(time_order_logic_flag_column_name) == 1, None).otherwise(1).cast("integer"),
    )


def merge_one_to_many_swab_result_pcr_logic(
    df: DataFrame,
    void_value: Union[str, int],
    group_by_column: str,
    pcr_result_column_name: str,
    result_pcr_logic_flag_column_name: str,
) -> DataFrame:
    """
    Step 3: drops result pcr if there are void values having at least a positive/negative within the
    same barcode.
    ----------
    df
    void_value
        the way void is represented in column pcr_result
    group_by_column
        the barcode, user_id used for grouping for the steps 2, 3, 4 where window function is used
    pcr_result_column_name
    result_pcr_logic_flag_column_name
        Output column in Step 3
    """
    df_output = df

    df = df.withColumn(
        "other_than", F.when(~(F.col(pcr_result_column_name) == void_value), 1).cast("integer")
    ).withColumn("void", F.when(F.col(pcr_result_column_name) == void_value, 1))

    df = (
        df.dropDuplicates([group_by_column, "other_than", "void"])
        .drop(pcr_result_column_name)
        .groupBy(group_by_column)
        .agg(F.sum("other_than").alias("other_than"), F.sum("void").alias("void"))
        .withColumn(
            result_pcr_logic_flag_column_name,
            F.when((F.col("other_than").isNotNull()) & (F.col("void").isNotNull()), 1).cast("integer"),
        )
        .select(group_by_column, result_pcr_logic_flag_column_name)
    )

    return df_output.join(df, [group_by_column], "inner").withColumn(
        result_pcr_logic_flag_column_name,
        F.when((F.col(pcr_result_column_name) == "void") & (F.col(result_pcr_logic_flag_column_name) == 1), 1)
        .otherwise(None)
        .cast("integer"),
    )


def merge_one_to_many_swab_time_difference_logic(
    df: DataFrame, group_by_column: str, ordering_columns: List[str], time_difference_logic_flag_column_name: str
) -> DataFrame:
    """
    Step 4: After having ordered in Step 2 by the ordering_columns, if the first record has a positive date
    difference, flag all the other records. And if the first record has a negative time difference,
    ensuring that the following records have also a negative time difference, flag the one after the first
    to be dropped.
    Parameters
    ----------
    df
    ordering_columns
        a list of strings with the column name for ordering used in steps 2 and 4.
    time_difference_logic_flag_column_name
        Output column in Step 4
    """
    window = Window.partitionBy(group_by_column).orderBy(*ordering_columns)

    return (
        df.withColumn("Ranking", F.rank().over(window))
        .withColumn(
            time_difference_logic_flag_column_name, F.when(F.col("Ranking") != 1, 1).otherwise(None).cast("integer")
        )
        .drop("Ranking")
<<<<<<< HEAD
        # .orderBy(*ordering_columns) # commented out for optimisation
=======
>>>>>>> 3ffb3dbd
    )<|MERGE_RESOLUTION|>--- conflicted
+++ resolved
@@ -249,26 +249,6 @@
     )
 
 
-<<<<<<< HEAD
-# def assign_unique_identifier_column(df: DataFrame, column_name_to_assign: str, ordering_columns: list):
-#    """
-#    Derive column with unique identifier for each record.
-#    Parameters
-#    ----------
-#    df
-#    column_name_to_assign
-#        Name of column to be created
-#    ordering_columns
-#        Columns to define order of records to assign an integer value from 1 onwards
-#        This order is mostly for comparison/proving purposes with stata output
-#    """
-#
-#    window = Window.orderBy(*ordering_columns)
-#    return df.withColumn(column_name_to_assign, F.row_number().over(window))
-
-
-=======
->>>>>>> 3ffb3dbd
 def join_dataframes(df1: DataFrame, df2: DataFrame, on: Union[str, List[str]], join_type: str = "outer"):
     """
     Join two datasets.
@@ -517,19 +497,9 @@
         .cast("integer"),
     )
 
-<<<<<<< HEAD
-    # record_processed set to 1 if evaluated and drop flag to be set, 0 if evaluated and drop flag to be None,
-    # otherwise None
     df = df.withColumn("record_processed", F.lit(None).cast("integer"))
 
-    df = df.withColumn(
-        drop_flag_column_name_to_assign, F.lit(None).cast("integer")
-    )  # BUG Needed in case the while loop does not execute
-=======
-    df = df.withColumn("record_processed", F.lit(None).cast("integer"))
-
     df = df.withColumn(drop_flag_column_name_to_assign, F.lit(None).cast("integer"))
->>>>>>> 3ffb3dbd
 
     while df.filter(df.record_processed.isNull()).count() > 0:
         window = Window.partitionBy(group_by_column, "record_processed").orderBy(*ordering_columns)
@@ -772,8 +742,4 @@
             time_difference_logic_flag_column_name, F.when(F.col("Ranking") != 1, 1).otherwise(None).cast("integer")
         )
         .drop("Ranking")
-<<<<<<< HEAD
-        # .orderBy(*ordering_columns) # commented out for optimisation
-=======
->>>>>>> 3ffb3dbd
     )