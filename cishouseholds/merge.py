--- conflicted
+++ resolved
@@ -25,10 +25,6 @@
 def assign_absolute_offset(df: DataFrame, column_name_to_assign: str, reference_column: str, offset: float):
     """
     Assign column based on the absolute value of an offsetted number.
-<<<<<<< HEAD
-=======
-
->>>>>>> ce1aa842
     Parameters
     ----------
     df
@@ -38,10 +34,6 @@
         Name of column to calculate values for new column from
     offset
         Amount to offset each reference_column value by
-<<<<<<< HEAD
-=======
-
->>>>>>> ce1aa842
     Notes
     -----
     Offset will be subtracted.
@@ -49,8 +41,6 @@
     return df.withColumn(column_name_to_assign, F.abs(F.col(reference_column) - offset))
 
 
-<<<<<<< HEAD
-=======
 def assign_time_difference_and_flag_if_outside_interval(
     df: DataFrame,
     column_name_outside_interval_flag: str,
@@ -122,7 +112,6 @@
     )
 
 
->>>>>>> ce1aa842
 def assign_unique_identifier_column(df: DataFrame, column_name_to_assign: str, ordering_columns: list):
     """
     Derive column with unique identifier for each record.
@@ -167,10 +156,6 @@
     """
     Combine three conditions to create flag indicating record to be processed in forthcoming matching process.
     This is run for each of 1:1, 1:many, many:1 and many:many to identify the relevant processing group.
-<<<<<<< HEAD
-=======
-
->>>>>>> ce1aa842
     Parameters
     ----------
     df
@@ -204,18 +189,10 @@
     """
     Many (Voyager) to one (antibody) matching process. Creates a flag to identify rows which doesn't match
     required criteria (to be filtered later)
-<<<<<<< HEAD
-=======
-
->>>>>>> ce1aa842
-    Parameters
-    ----------
-    df
-    column_name_to_assign
-<<<<<<< HEAD
-=======
-
->>>>>>> ce1aa842
+    Parameters
+    ----------
+    df
+    column_name_to_assign
     """
     df = assign_merge_process_group_flag(
         df,
@@ -236,8 +213,8 @@
 
     df = df.withColumn(column_name_to_assign, F.when(F.col("antibody_barcode_cleaned_count") > 1, 1).otherwise(None))
 
-<<<<<<< HEAD
     return df.drop("antibody_barcode_cleaned_count", "identify_many_to_one_antibody_flag")
+
 
 
 def merge_one_to_many_swab(
@@ -309,6 +286,4 @@
 
 def search_void_in_list(list1: list, var: str = "void"):
     return 1 if (len(list1) > 1) and (var in list1) else None
-=======
-    return df.drop("antibody_barcode_cleaned_count", "identify_many_to_one_antibody_flag")
->>>>>>> ce1aa842
+
