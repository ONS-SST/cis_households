--- conflicted
+++ resolved
@@ -6,7 +6,6 @@
 from pyspark.sql import DataFrame
 
 
-<<<<<<< HEAD
 def convert_null_if_not_in_list(df: DataFrame, column_name: str, options_list: List[str]) -> DataFrame:
     """
     Convert column values to null if the entry is no present in provided list
@@ -18,7 +17,11 @@
     """
     df = df.withColumn(
         column_name, F.when((F.col(column_name).isin(*options_list)), F.col(column_name)).otherwise(None)
-=======
+    )
+
+    return df
+
+
 def convert_barcode_null_if_zero(df: DataFrame, barcode_column_name: str):
     """
     Converts barcode to null if numeric characters are all 0 otherwise performs no change
@@ -32,7 +35,6 @@
         F.when(F.substring(barcode_column_name, 4, 999) == "0" * (F.length(barcode_column_name) - 3), None).otherwise(
             F.col(barcode_column_name)
         ),
->>>>>>> 6fad678d
     )
 
     return df
