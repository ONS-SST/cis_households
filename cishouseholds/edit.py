--- conflicted
+++ resolved
@@ -16,7 +16,6 @@
 from cishouseholds.expressions import sum_within_row
 
 
-<<<<<<< HEAD
 def apply_lower_case_to_columns(df: DataFrame, columns: List[str]):
     """
     apply lower case to all but first letter of string in list of columns
@@ -32,8 +31,6 @@
     return df
 
 
-=======
->>>>>>> 500a1b9e
 def update_column_in_time_window(
     df: DataFrame, column_name_to_update: str, time_column: str, new_value: Any, time_window: List[str]
 ):
@@ -44,11 +41,7 @@
         column_name_to_update,
         F.when(
             (F.col(time_column) > F.to_timestamp(F.lit(time_window[0])))
-<<<<<<< HEAD
-            & (F.col(time_column) > F.to_timestamp(F.lit(time_window[0]))),
-=======
             & (F.col(time_column) < F.to_timestamp(F.lit(time_window[1]))),
->>>>>>> 500a1b9e
             new_value,
         ).otherwise(F.col(column_name_to_update)),
     )
