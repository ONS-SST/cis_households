import subprocess
from datetime import datetime
from typing import List
from typing import Optional
from typing import Union

import pandas as pd
import pyspark.sql.functions as F
from pyspark.sql import DataFrame
from pyspark.sql import SparkSession
from pyspark.sql.types import StructType

from cishouseholds.pyspark_utils import get_or_create_spark_session
from cishouseholds.validate import validate_csv_fields
from cishouseholds.validate import validate_csv_header


class InvalidFileError(Exception):
    pass


def read_csv_to_pyspark_df(
    spark_session: SparkSession,
    csv_file_path: str,
    expected_raw_header_row: str,
    schema: StructType,
    sep: str = ",",
    **kwargs,
) -> DataFrame:
    """
    Validate and read a csv file into a PySpark DataFrame.

    Parameters
    ----------
    csv_file_path
        file to read to dataframe
    expected_raw_header_row
        expected first line of file
    schema
        schema to use for returned dataframe, including desired column names

    Takes keyword arguments from ``pyspark.sql.DataFrameReader.csv``,
    for example ``timestampFormat="yyyy-MM-dd HH:mm:ss 'UTC'"``.
    """
    spark_session = get_or_create_spark_session()
    text_file = spark_session.sparkContext.textFile(csv_file_path)
    csv_header = validate_csv_header(text_file, expected_raw_header_row)
    csv_fields = validate_csv_fields(text_file, delimiter=sep)

    if not csv_header:
        raise InvalidFileError(
            f"Header of {csv_file_path} ({text_file.first()}) does not match expected header: {expected_raw_header_row}"
        )

    if not csv_fields:
        raise InvalidFileError(
            f"Number of fields in {csv_file_path} does not match expected number of columns from header"
        )

    return spark_session.read.csv(
        csv_file_path,
        header=True,
        schema=schema,
        ignoreLeadingWhiteSpace=True,
        ignoreTrailingWhiteSpace=True,
        sep=sep,
        **kwargs,
    )


def get_date_from_filename(filename: str, sep: Optional[str] = "_", format: Optional[str] = "%Y%m%d") -> str:
    """
    Get a date string from a filename of containing a string formatted date
    Parameters
    ----------
    filename
    sep
    format
    """
    try:
        file_date = filename.split(sep)[-1].split(".")[0]
        file_date = datetime.strptime(file_date, format)  # type: ignore
<<<<<<< HEAD
        file_date = file_date.strftime("%Y-%m-%d")  # type: ignore
=======
>>>>>>> 1b4ceb0a
        return file_date
    except ValueError:
        return str(None)


def list_contents(
    path: str, recursive: Optional[bool] = False, date_from_filename: Optional[bool] = False
) -> DataFrame:
    """
    Read contents of a directory and return the path for each file and
    returns a dataframe of
    Parameters
    ----------
    path : String
    recursive
    """
    spark_session = get_or_create_spark_session()
    command = ["hadoop", "fs", "-ls"]
    if recursive:
        command.append("-R")
    ls = subprocess.Popen([*command, path], stdout=subprocess.PIPE)
    names = ["permission", "id", "owner", "group", "value", "upload_date", "upload_time", "file_path"]
    files = []
    for line in ls.stdout:  # type: ignore
        dic = {}
        f = line.decode("utf-8")
        if "Found" not in f:
            for i, component in enumerate(f.split()):
                dic[names[i]] = component
            dic["filename"] = dic["file_path"].split("/")[-1]
            if date_from_filename:
                file_date = get_date_from_filename(dic["filename"])
                if file_date is not None:
                    dic["upload_date"] = file_date
            files.append(dic)
    return spark_session.createDataFrame(pd.DataFrame(files))


def get_files_by_date(
    path: str, date: Union[str, datetime], selector: str, date2: Optional[Union[str, datetime]] = None
) -> List:
    """
    Get a list of hdfs file paths for a given set of date critera and parent path on
    hdfs
    Parameters
    ----------
    path
        hdfs file path to folder
    date
        reference date for file selection
    selector
        options for selection type: latest, after(date), before(date)
    """
    files = list_contents(path, date_from_filename=True)
    if isinstance(date, str):
        date = datetime.strptime(date, "%Y-%m-%d")
    files = files.withColumn("upload_date", F.to_date("upload_date", "yyyy-MM-dd"))
    if selector == "latest":
        files = files.orderBy("upload_date", "upload_time")
    elif selector == "after":
        files = files.filter(F.col("upload_date") >= (F.lit(date)))
    elif selector == "before":
        files = files.filter(F.col("upload_date") <= (F.lit(date)))
    elif selector == "between":
        if isinstance(date2, str):
            date2 = datetime.strptime(date2, "%Y-%m-%d")
        files = files.filter((F.col("upload_date") >= (F.lit(date))) & (F.col("upload_date") <= (F.lit(date2))))
    return files.select("file_path").rdd.flatMap(lambda x: x).collect()<|MERGE_RESOLUTION|>--- conflicted
+++ resolved
@@ -80,10 +80,6 @@
     try:
         file_date = filename.split(sep)[-1].split(".")[0]
         file_date = datetime.strptime(file_date, format)  # type: ignore
-<<<<<<< HEAD
-        file_date = file_date.strftime("%Y-%m-%d")  # type: ignore
-=======
->>>>>>> 1b4ceb0a
         return file_date
     except ValueError:
         return str(None)
