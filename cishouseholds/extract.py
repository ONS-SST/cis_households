import subprocess
from datetime import datetime
from typing import List
from typing import Optional
from typing import Union

import pandas as pd
from pyspark.sql import DataFrame

from cishouseholds.pipeline.load import check_table_exists
from cishouseholds.pipeline.load import extract_from_table
from cishouseholds.pyspark_utils import column_to_list


class InvalidFileError(Exception):
    pass


def list_contents(
    path: str, recursive: Optional[bool] = False, date_from_filename: Optional[bool] = False
) -> DataFrame:
    """
    Read contents of a directory and return the path for each file and
    returns a dataframe of
    Parameters
    ----------
    path : String
    recursive
    """
    command = ["hadoop", "fs", "-ls"]
    if recursive:
        command.append("-R")
    ls = subprocess.Popen([*command, path], stdout=subprocess.PIPE)
    names = ["permission", "id", "owner", "group", "value", "upload_date", "upload_time", "file_path"]
    files = []
    for line in ls.stdout:  # type: ignore
        dic = {}
        f = line.decode("utf-8")
        if "Found" not in f:
            for i, component in enumerate(f.split()):
                dic[names[i]] = component
            dic["filename"] = dic["file_path"].split("/")[-1]
        files.append(dic)
    df = pd.DataFrame(files)
    if date_from_filename:
        df["upload_date"] = df["filename"].str.extract((r"(\d{8})(_\d{4})?(.csv)"), expand=False)
        df["upload_date"] = pd.to_datetime(df["upload_date"], errors="coerce", format="%Y%m%d")

    return df


def get_files_by_date(
    path: str,
    start_date: Optional[Union[str, datetime]] = None,
    end_date: Optional[Union[str, datetime]] = None,
) -> List:
    """
    Get a list of hdfs file paths for a given set of date critera and parent path on hdfs.

    Parameters
    ----------
    path
        hdfs file path to search
    selector
        options for selection type: latest, after(date), before(date)
    start_date
        date to select files after
    end_date
        date to select files before
    """
    file_df = list_contents(path, date_from_filename=True)
    file_df = file_df.dropna(subset=["upload_date"])
    file_df = file_df.sort_values(["upload_date", "upload_time"])

    if start_date is not None:
        if isinstance(start_date, str):
            start_date = datetime.strptime(start_date, "%Y-%m-%d")
        file_df = file_df[file_df["upload_date"].dt.date >= start_date]
    if end_date is not None:
        if isinstance(end_date, str):
            end_date = datetime.strptime(end_date, "%Y-%m-%d")
        file_df = file_df[file_df["upload_date"].dt.date <= end_date]

    file_list = file_df["file_path"].tolist()
    return file_list


def remove_list_items_in_table(item_list: list, table_name: str, item_column: str):
    """
    Returns a list with items removed that exist in a specified table column.
    Used for removed previously processed or errored files.

    Parameters
    ----------
    item_list
        items to remove from
    table_name
        name of HIVE table that contains the list of items to remove
    item_column
        name of column in table containing items to remove from list
    """
    table_item_column = extract_from_table(table_name).select(item_column).distinct()
    table_items = column_to_list(table_item_column, item_column)

    item_list = [i for i in item_list if i not in table_items]
    return item_list


def get_files_to_be_processed(
    resource_path,
    latest_only=False,
    start_date=None,
    end_date=None,
    include_processed=False,
    include_invalid=False,
):
    """
    Get list of files matching the specified pattern and optionally filter
    to only those that have not been processed or were previously invalid.
    """
    file_paths = get_files_by_date(resource_path, start_date, end_date)

    if check_table_exists("error_file_log") and not include_invalid:
<<<<<<< HEAD
        file_paths = remove_list_items_in_table(file_paths, "error_file_log", "processed_filename")
=======
        file_paths = remove_list_items_in_table(file_paths, "error_file_log", "file_path")
>>>>>>> 18a4b19f
    if latest_only and len(file_paths) > 0:
        file_paths = [file_paths[-1]]
    if check_table_exists("processed_filenames") and not include_processed:
        # After latest_only as we don't want to process earlier files if the latest has already been processed
        file_paths = remove_list_items_in_table(file_paths, "processed_filenames", "processed_filename")

    return file_paths<|MERGE_RESOLUTION|>--- conflicted
+++ resolved
@@ -121,11 +121,7 @@
     file_paths = get_files_by_date(resource_path, start_date, end_date)
 
     if check_table_exists("error_file_log") and not include_invalid:
-<<<<<<< HEAD
-        file_paths = remove_list_items_in_table(file_paths, "error_file_log", "processed_filename")
-=======
         file_paths = remove_list_items_in_table(file_paths, "error_file_log", "file_path")
->>>>>>> 18a4b19f
     if latest_only and len(file_paths) > 0:
         file_paths = [file_paths[-1]]
     if check_table_exists("processed_filenames") and not include_processed:
