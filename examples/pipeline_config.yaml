exclusion_files:
  survey_responses: [

  ]
  blood: [

  ]
  swab: [

  ]


stages:
  - function: delete_tables
    run: False
    prefix: USER_
    table_names:
    pattern:

  - function: historical_blood_ETL
    run: False
    resource_path: "hdfs:///ons/covserolink/landing_zone/historical_bloods/historical_bloods_*.csv"
    include_invalid: True
    include_processed: True

  - function: blood_delta_ETL
    run: False
    resource_path: "hdfs:///ons/covserolink/landing_zone/bloods/Unioxf_medtest*.csv"
    include_invalid: True
    include_processed: True

  - function: swab_delta_ETL
    run: False
    resource_path: "hdfs:///ons/covserolink/landing_zone/swabs/ONS_GL_Report_*.csv"
    include_invalid: True
    include_processed: True

  - function: survey_responses_version_0_ETL
    run: False
    resource_path: "hdfs:///ons/covserolink/landing_zone/responses_v0/ONS_Datafile_*.csv"
    latest_only: True
    include_invalid: True
    include_processed: True
    end_date: 2028-12-31

  - function: survey_responses_version_1_ETL
    run: False
    resource_path: "hdfs:///ons/covserolink/landing_zone/responses_v1/ONSECRF4_Datafile_*.csv"
    latest_only: True
    include_invalid: True
    include_processed: True
    end_date: 2028-12-31

  - function: survey_responses_version_2_ETL
    run: False
    resource_path: "hdfs:///ons/covserolink/landing_zone/responses_v2/ONSECRF5_Datafile_*.csv"
    latest_only: True
    include_invalid: True
    include_processed: True
    end_date: 2028-12-31

  - function: union_survey_response_files
    run: False
    unioned_survey_table: unioned_survey_responses
    transformed_survey_table: transformed_survey_responses_v*_data

  - function: union_dependent_transformations
    run: False
    unioned_survey_table: unioned_survey_responses
    transformed_table: post_union_transformed_survey_responses

  - function: validate_survey_responses
    run: True
    unioned_survey_table: unioned_survey_responses
    valid_survey_table: validated_survey_responses
    invalid_survey_table: erroneous_survey_responses

  - function: outer_join_blood_results
    run: False
    blood_table: transformed_blood_test_data
    antibody_table: joined_blood_test_data
    failed_blood: failed_blood_test_join


  - function: merge_blood_ETL
    run: False
    antibody_table: joined_blood_test_data
    unioned_survey_table: post_union_transformed_survey_responses
    antibody_output_tables: [
      "merged_responses_antibody_data",
      "antibody_merge_residuals",
      "antibody_merge_failed_records",
    ]


  - function: merge_swab_ETL
    run: False
    swab_table: transformed_swab_test_data
    unioned_survey_table: merged_responses_antibody_data
    swab_output_tables: [
      "merged_responses_antibody_swab_data",
      "swab_merge_residuals",
      "swab_merge_failed_records",
    ]

  - funciton: join_vaccination_data
    run: False
    nims_table:
    participant_records_table: participant_level_key_records
    vaccination_data_table: participant_level_with_vaccination_data


  - function: process_post_merge
    run: False
    merged_antibody_swab_table: merged_responses_antibody_swab_data
    imputed_values_table: imputed_value_lookup
    participant_records_table: participant_level_key_records
    response_records_table: response_level_records
    invalid_response_records_table: invalid_response_records_future


  - function: sample_file_ETL
    run: False
    address_lookup: "hdfs:///ons/covserolink/landing_zone/weights_input/Address_lookup.csv"
    cis_lookup: "hdfs:///ons/covserolink/landing_zone/weights_input/cis_lookup.csv"
    country_lookup: "hdfs:///ons/covserolink/landing_zone/weights_input/country_lookup.csv"
    postcode_lookup: "hdfs:///ons/covserolink/landing_zone/weights_input/lookup.csv"
    new_sample_file: "hdfs:///ons/covserolink/landing_zone/weights_input/new_sample_file.csv"
    tranche: "hdfs:///ons/covserolink/landing_zone/weights_input/tranche.csv"
    table_or_path: path
    old_sample_file: "hdfs:///ons/covserolink/landing_zone/weights_input/old_sample_file.csv"
    design_weight_table: participant_geographies_design_weights

  - function: population_projection
    run: False
    population_projection_previous: "hdfs:///ons/covserolink/landing_zone/weights_input/population_projection_p.csv"
    population_projection_current: "hdfs:///ons/covserolink/landing_zone/weights_input/population_projection_c.csv"
    tranche: "hdfs:///ons/covserolink/landing_zone/weights_input/tranche.csv"
    month: 1
    aps_lookup: "hdfs:///ons/covserolink/landing_zone/weights_input/aps_lookup.csv"
    table_or_path: path
    population_totals_table: population_totals_for_calibration
    population_projections_table: population_projections

  - function: pre_calibration
    run: False
    design_weight_table: participant_geographies_design_weights
    survey_response_table: merged_responses_antibody_swab_data
    population_projections_table: population_projections
    responses_pre_calibration_table: responses_pre_calibration
    pre_calibration_config_path: /home/cdsw/precal_config.yaml


<<<<<<< HEAD
  - function: weight_calibration
    run: False
    population_totals_table: population_totals_for_calibration
    responses_pre_calibration_table: responses_pre_calibration
    base_output_table_name: calibrated_weights
    calibration_config_path: /home/cdsw/calibration_config.yaml

  - function: generate_outputs
    run: False

  - function : tables_to_csv
    run: True
    table_file_map:
      - [unioned_survey_responses, unioned_survey_responses]
=======
  - function: tables_to_csv
    run: True
    update_name_map: unioned_responses_update_map
    category_map: iqvia_raw_category_map
    table_file_pairs:
        - [unioned_survey_responses, unioned_survey_responses]
    outgoing_directory: hdfs:///ons/covserolink/output_data
>>>>>>> 46e9403b

storage:
    database: covserolink_dev
    table_prefix: USER_
    write_mode: append

pyspark_session_size: l<|MERGE_RESOLUTION|>--- conflicted
+++ resolved
@@ -151,7 +151,6 @@
     pre_calibration_config_path: /home/cdsw/precal_config.yaml
 
 
-<<<<<<< HEAD
   - function: weight_calibration
     run: False
     population_totals_table: population_totals_for_calibration
@@ -162,11 +161,6 @@
   - function: generate_outputs
     run: False
 
-  - function : tables_to_csv
-    run: True
-    table_file_map:
-      - [unioned_survey_responses, unioned_survey_responses]
-=======
   - function: tables_to_csv
     run: True
     update_name_map: unioned_responses_update_map
@@ -174,7 +168,6 @@
     table_file_pairs:
         - [unioned_survey_responses, unioned_survey_responses]
     outgoing_directory: hdfs:///ons/covserolink/output_data
->>>>>>> 46e9403b
 
 storage:
     database: covserolink_dev
