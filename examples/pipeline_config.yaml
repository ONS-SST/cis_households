--- conflicted
+++ resolved
@@ -1,24 +1,12 @@
-exclusion_files:
-  survey_responses: [
-
-  ]
-  blood: [
-
-  ]
-  swab: [
-
-  ]
-
-
 stages:
   - function: delete_tables
-    run: True
+    run: False
     table_names:
     pattern:
     prefix:
 
   - function: historical_blood_ETL
-    run: True
+    run: False
     resource_path: "hdfs:///ons/covserolink/landing_zone/historical_bloods/historical_bloods_*.csv"
     include_invalid: True
     include_processed: True
@@ -112,13 +100,10 @@
   - function: generate_outputs
     run: False
 
-<<<<<<< HEAD
   - function: tables_to_csv
     run: False
     table_file_pairs:
       - [unioned_survey_responses, unioned_survey_responses]
-=======
->>>>>>> 0c57d235
 
 storage:
     database: covserolink_dev
