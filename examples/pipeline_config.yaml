--- conflicted
+++ resolved
@@ -71,11 +71,7 @@
     cohort_corrections_file:
 
   - function: validate_survey_responses
-<<<<<<< HEAD
-    run: False
-=======
-    run: True
->>>>>>> cb562aa9
+    run: False
     unioned_survey_table: post_union_transformed_survey_responses
     valid_survey_table: validated_survey_responses
     invalid_survey_table: erroneous_survey_responses
