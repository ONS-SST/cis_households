--- conflicted
+++ resolved
@@ -51,12 +51,9 @@
         siemens_column="siemens",
         tdi_column="tdi",
         visit_date="visit_date",
-<<<<<<< HEAD
         # out_of_date_range_column="out_of_date_range_antibody",
         # count_barcode_voyager_column_name="count_barcode_voyager",
         # count_barcode_labs_column_name="count_barcode_antibody",
-=======
->>>>>>> c829b454
     )
 
     output_df = output_df.drop("failed_flag_1tom_antibody")
