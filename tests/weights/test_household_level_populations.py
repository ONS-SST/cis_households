--- conflicted
+++ resolved
@@ -32,16 +32,6 @@
         country_code_12 string
     """
     data_nspl = [
-<<<<<<< HEAD
-        ("AT", "E2", "C2"),
-        ("HX", "E1", "C2"),
-        ("HY", "S3", "C2"),
-        ("HZ", "S3", "C3"),
-        ("DF", "S5", "C6"),  # postcode match from address base, country code not in lookup
-        ("CE", "E2", "C2"),  # postcode match from address base
-        ("AA", "S1", "C3"),  # postcode match from address base
-        ("AB", "S4", "C2"),  # postcode match from address base, lsoa not in lookup
-=======
         ("D G", "E2", "C2"),
         ("H X", "E1", "C2"),
         ("H Y", "S3", "C2"),
@@ -50,7 +40,6 @@
         ("C E", "E2", "C2"),  # postcode match from address base
         ("A A", "S1", "C3"),  # postcode match from address base
         ("A B", "S4", "C2"),  # postcode match from address base, lsoa not in lookup
->>>>>>> 1388897a
     ]
     df_input_nspl = spark_session.createDataFrame(data_nspl, schema=schema_nspl)
 
