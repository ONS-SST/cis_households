--- conflicted
+++ resolved
@@ -1,5 +1,6 @@
+from pyspark.sql import functions as F
+
 from chispa import assert_df_equality
-from pyspark.sql import functions as F
 
 from cishouseholds.impute import impute_by_mode
 
@@ -27,16 +28,9 @@
             ("5", None, "A"),
             ("5", None, "A"),
         ],
-<<<<<<< HEAD
-        schema="uac_household string, ethnic string, impute_value string",
-    )
-    df_input = expected_df.drop("impute_value")
-    actual_df = impute_by_mode(df_input, "impute_value", "ethnic", "uac_household")
-=======
         schema="group_id string, value string, imputed_value string",
     ).withColumn("unique_id", F.monotonically_increasing_id())
     df_input = expected_df.drop("imputed_value")
 
-    actual_df = calculate_imputation_from_mode(df_input, "imputed_value", "value", "group_id")
->>>>>>> 636e802b
+    actual_df = impute_by_mode(df_input, "imputed_value", "value", "group_id")
     assert_df_equality(actual_df, expected_df, ignore_row_order=True, ignore_column_order=True)