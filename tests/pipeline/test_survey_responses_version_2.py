--- conflicted
+++ resolved
@@ -22,21 +22,13 @@
 
 @pytest.mark.integration
 def test_responses_version_2_delta_df(responses_v2_survey_ETL_output, regression_test_df):
-<<<<<<< HEAD
-    regression_test_df(responses_v2_survey_ETL_output, "visit_id", "processed_responses_v2")
-=======
     regression_test_df(
         responses_v2_survey_ETL_output.drop("csv_filename"), "visit_id", "processed_responses_v2"
     )  # removes filename column to account for variation in filename caused by regression
->>>>>>> 97b02040
 
 
 @pytest.mark.integration
 def test_responses_version_2_delta_schema(regression_test_df_schema, responses_v2_survey_ETL_output):
-<<<<<<< HEAD
-    regression_test_df_schema(responses_v2_survey_ETL_output, "processed_responses_v2")
-=======
     regression_test_df_schema(
         responses_v2_survey_ETL_output.drop("csv_filename"), "processed_responses_v2"
-    )  # removes filename column to account for variation in filename caused by regression
->>>>>>> 97b02040
+    )  # removes filename column to account for variation in filename caused by regression