--- conflicted
+++ resolved
@@ -1,17 +1,8 @@
-<<<<<<< HEAD
-- ERROR: []
-  age_at_visit: null
+- age_at_visit: null
   age_group_5_intervals: null
   age_group_5_year_intervals: null
   age_group_7_intervals: null
   age_group_over_16: null
-=======
-- age_at_visit: 39
-  age_group_5_intervals: 20-49
-  age_group_5_year_intervals: 35-39
-  age_group_7_intervals: 35-49
-  age_group_over_16: 16-49
->>>>>>> e31cff7e
   any_symptoms_around_visit: 'No'
   any_symptoms_last_7_days_or_now: 'No'
   bad_email: false
@@ -178,20 +169,11 @@
     assignment, and dynamic typing.
   work_status_v0_raw: The sequential subset of Erlang supports eager evaluation, single
     assignment, and dynamic typing.
-<<<<<<< HEAD
-- ERROR: []
-  age_at_visit: null
+- age_at_visit: null
   age_group_5_intervals: null
   age_group_5_year_intervals: null
   age_group_7_intervals: null
   age_group_over_16: null
-=======
-- age_at_visit: 36
-  age_group_5_intervals: 20-49
-  age_group_5_year_intervals: 35-39
-  age_group_7_intervals: 35-49
-  age_group_over_16: 16-49
->>>>>>> e31cff7e
   any_symptoms_around_visit: 'No'
   any_symptoms_last_7_days_or_now: 'No'
   bad_email: null
@@ -358,13 +340,7 @@
     been restored.
   work_status_v0_raw: In 1989 the building was heavily damaged by fire, but it has
     since been restored.
-<<<<<<< HEAD
-- ERROR:
-  - visit_id should contain '^DHV'
-  age_at_visit: null
-=======
-- age_at_visit: 1
->>>>>>> e31cff7e
+- age_at_visit: null
   age_group_5_intervals: null
   age_group_5_year_intervals: null
   age_group_7_intervals: null
@@ -534,21 +510,11 @@
     assignment, and dynamic typing.
   work_status_v0_raw: The sequential subset of Erlang supports eager evaluation, single
     assignment, and dynamic typing.
-<<<<<<< HEAD
-- ERROR:
-  - visit_id should contain '^DHV'
-  age_at_visit: null
+- age_at_visit: null
   age_group_5_intervals: null
   age_group_5_year_intervals: null
   age_group_7_intervals: null
   age_group_over_16: null
-=======
-- age_at_visit: 24
-  age_group_5_intervals: 20-49
-  age_group_5_year_intervals: 20-24
-  age_group_7_intervals: 17-25
-  age_group_over_16: 16-49
->>>>>>> e31cff7e
   any_symptoms_around_visit: 'No'
   any_symptoms_last_7_days_or_now: 'No'
   bad_email: false
@@ -711,13 +677,7 @@
   work_social_care_raw: 'No'
   work_status_v0: Where are my pants?
   work_status_v0_raw: Where are my pants?
-<<<<<<< HEAD
-- ERROR:
-  - visit_id should contain '^DHV'
-  age_at_visit: null
-=======
-- age_at_visit: 0
->>>>>>> e31cff7e
+- age_at_visit: null
   age_group_5_intervals: null
   age_group_5_year_intervals: null
   age_group_7_intervals: null
@@ -886,21 +846,11 @@
   work_social_care_raw: 'No'
   work_status_v0: Where are my pants?
   work_status_v0_raw: Where are my pants?
-<<<<<<< HEAD
-- ERROR:
-  - visit_id should contain '^DHV'
-  age_at_visit: null
+- age_at_visit: null
   age_group_5_intervals: null
   age_group_5_year_intervals: null
   age_group_7_intervals: null
   age_group_over_16: null
-=======
-- age_at_visit: 36
-  age_group_5_intervals: 20-49
-  age_group_5_year_intervals: 35-39
-  age_group_7_intervals: 35-49
-  age_group_over_16: 16-49
->>>>>>> e31cff7e
   any_symptoms_around_visit: 'No'
   any_symptoms_last_7_days_or_now: 'No'
   bad_email: false
@@ -1068,21 +1018,11 @@
     language, with non-strict semantics and strong static typing.
   work_status_v0_raw: Haskell is a standardized, general-purpose purely functional
     programming language, with non-strict semantics and strong static typing.
-<<<<<<< HEAD
-- ERROR:
-  - visit_id should contain '^DHV'
-  age_at_visit: null
+- age_at_visit: null
   age_group_5_intervals: null
   age_group_5_year_intervals: null
   age_group_7_intervals: null
   age_group_over_16: null
-=======
-- age_at_visit: 24
-  age_group_5_intervals: 20-49
-  age_group_5_year_intervals: 20-24
-  age_group_7_intervals: 17-25
-  age_group_over_16: 16-49
->>>>>>> e31cff7e
   any_symptoms_around_visit: 'No'
   any_symptoms_last_7_days_or_now: 'No'
   bad_email: false
@@ -1246,21 +1186,11 @@
   work_social_care_raw: null
   work_status_v0: Any element of a tuple can be accessed in constant time.
   work_status_v0_raw: Any element of a tuple can be accessed in constant time.
-<<<<<<< HEAD
-- ERROR:
-  - visit_id should contain '^DHV'
-  age_at_visit: null
+- age_at_visit: null
   age_group_5_intervals: null
   age_group_5_year_intervals: null
   age_group_7_intervals: null
   age_group_over_16: null
-=======
-- age_at_visit: 33
-  age_group_5_intervals: 20-49
-  age_group_5_year_intervals: 30-34
-  age_group_7_intervals: 25-34
-  age_group_over_16: 16-49
->>>>>>> e31cff7e
   any_symptoms_around_visit: 'Yes'
   any_symptoms_last_7_days_or_now: 'Yes'
   bad_email: false
@@ -1424,21 +1354,11 @@
   work_social_care_raw: null
   work_status_v0: Its main implementation is the Glasgow Haskell Compiler.
   work_status_v0_raw: Its main implementation is the Glasgow Haskell Compiler.
-<<<<<<< HEAD
-- ERROR:
-  - visit_id should contain '^DHV'
-  age_at_visit: null
+- age_at_visit: null
   age_group_5_intervals: null
   age_group_5_year_intervals: null
   age_group_7_intervals: null
   age_group_over_16: null
-=======
-- age_at_visit: 27
-  age_group_5_intervals: 20-49
-  age_group_5_year_intervals: 25-29
-  age_group_7_intervals: 25-34
-  age_group_over_16: 16-49
->>>>>>> e31cff7e
   any_symptoms_around_visit: 'No'
   any_symptoms_last_7_days_or_now: 'No'
   bad_email: false
@@ -1601,21 +1521,11 @@
   work_social_care_raw: 'Yes'
   work_status_v0: Any element of a tuple can be accessed in constant time.
   work_status_v0_raw: Any element of a tuple can be accessed in constant time.
-<<<<<<< HEAD
-- ERROR:
-  - visit_id should contain '^DHV'
-  age_at_visit: null
+- age_at_visit: null
   age_group_5_intervals: null
   age_group_5_year_intervals: null
   age_group_7_intervals: null
   age_group_over_16: null
-=======
-- age_at_visit: 35
-  age_group_5_intervals: 20-49
-  age_group_5_year_intervals: 35-39
-  age_group_7_intervals: 35-49
-  age_group_over_16: 16-49
->>>>>>> e31cff7e
   any_symptoms_around_visit: 'No'
   any_symptoms_last_7_days_or_now: 'No'
   bad_email: false
