- ability_to_socially_distance_at_work_or_education: Easy to maintain 2m
  ability_to_socially_distance_at_work_or_education_raw: Easy to maintain 2 metres
    apart. It is not a problem to stay this far away from other people
  allocated_blood_barcode_not_used_reason: Initially composing light-hearted and irreverent
    works, he also wrote serious, sombre and religious pieces beginning in the 1930s.
  allocated_swab_barcode_not_used_reason: She spent her earliest years reading classic
    literature, and writing poetry.
  bad_email: null
  been_outside_uk: 'No'
  been_outside_uk_last_country: New Zealand
  been_outside_uk_last_return_date: null
  blood_not_taken_could_not_other: Do you have any idea why this is not working?
  blood_not_taken_could_not_reason: null
  blood_not_taken_damage_description: Haskell features a type system with type inference
    and lazy evaluation.
  blood_not_taken_missing_parts: Large sample carrier tube with barcode on
  blood_not_taken_other: Erlang is known for its designs that are well suited for
    systems.
  blood_not_taken_reason: The blood test kit arrived with parts missing
  blood_return_date: '2022-01-07 00:00:00.000000'
  blood_return_future_date: '2022-01-09 00:00:00.000000'
  blood_returned: null
  blood_sample_barcode: ONS00000000
  blood_sample_barcode_correct: 'No'
  blood_sample_barcode_raw: ONS00000000
  blood_sample_barcode_user_entered: ONS80461642
  blood_sample_received_consolidation_point_datetime: null
  blood_sample_received_lab_datetime: null
  blood_sample_transport_status: null
  blood_taken: 'Yes'
  blood_taken_datetime: null
  care_home_last_28_days: 'Yes'
  cis_covid_vaccine_date: null
  cis_covid_vaccine_date_1: '2022-01-07 00:00:00.000000'
  cis_covid_vaccine_date_2: null
  cis_covid_vaccine_date_3: null
  cis_covid_vaccine_date_4: null
  cis_covid_vaccine_date_5: null
  cis_covid_vaccine_date_6: null
  cis_covid_vaccine_number_of_doses: 3 or more
  cis_covid_vaccine_number_of_doses_raw: 3 doses
  cis_covid_vaccine_received: null
  cis_covid_vaccine_type: Don't know type
  cis_covid_vaccine_type_1: Other / specify
  cis_covid_vaccine_type_1_raw: Another vaccine please specify
  cis_covid_vaccine_type_2: Sputnik
  cis_covid_vaccine_type_2_raw: Sputnik
  cis_covid_vaccine_type_3: null
  cis_covid_vaccine_type_3_raw: null
  cis_covid_vaccine_type_4: Novavax
  cis_covid_vaccine_type_4_raw: Novavax
  cis_covid_vaccine_type_5: Valneva
  cis_covid_vaccine_type_5_raw: Valneva
  cis_covid_vaccine_type_6: Novavax
  cis_covid_vaccine_type_6_raw: Novavax
  cis_covid_vaccine_type_other: Houston, we have a problem.
  cis_covid_vaccine_type_other_1: The only thing we have to fear is fear itself.
  cis_covid_vaccine_type_other_2: I'm gonna make him an offer he can't refuse.
  cis_covid_vaccine_type_other_3: They call me *Mister* Tibbs!
  cis_covid_vaccine_type_other_4: They call me *Mister* Tibbs!
  cis_covid_vaccine_type_other_5: The only thing we have to fear is fear itself.
  cis_covid_vaccine_type_other_6: You're gonna need a bigger boat.
  cis_covid_vaccine_type_raw: I don't know the type
  cis_flu_vaccine_received: 'Yes'
  city: Felixstowe
  completion_window_cadence: Weekly
  consent_blood_samples_if_positive_yn: 'No'
  consent_contact_extra_research_yn: null
  consent_nhs_data_share_yn: 'Yes'
  consent_use_of_surplus_blood_samples_yn: 'Yes'
  contact_known_positive_covid_last_28_days: 'Yes'
  contact_suspected_positive_covid_last_28_days: 'No'
  county: null
  currently_smokes_or_vapes: 'No'
  currently_smokes_or_vapes_description: Hookah or shisha pipes
  currently_smokes_or_vapes_raw: 'No'
  date_of_birth: '1986-12-18 00:00:00.000000'
  days_since_think_had_covid: null
  days_since_think_had_covid_group: Date not given
  digital_communication_preference: Letter
  digital_entry_pack_sent_datetime: null
  digital_entry_pack_status: Haskell is a standardized, general-purpose purely functional
    programming language, with non-strict semantics and strong static typing.
  digital_survey_collection_mode: Online
  digital_survey_mode_preference: Telephone
  education_in_person_days_per_week: '4'
  email_address: null
  ethnic_group: White
  ethnicity: Caribbean
  ethnicity_other: Ports are used to communicate with the external world.
  ever_smoked_regularly: 'Yes'
  ever_smoked_regularly_raw: 'Yes'
  existing_participant_digital_opt_in_datetime: null
  existing_participant_digital_opt_in_reminder_1_due_datetime: null
  existing_participant_digital_opt_in_reminder_1_sent_datetime: null
  existing_participant_digital_opt_in_reminder_1_status: Its main implementation is
    the Glasgow Haskell Compiler.
  existing_participant_digital_opt_in_reminder_2_due_datetime: null
  existing_participant_digital_opt_in_reminder_2_sent_datetime: null
  existing_participant_digital_opt_in_reminder_2_status: Tuples are containers for
    a fixed number of Erlang data types.
  existing_participant_digital_opt_in_status: Participant Opted In
  existing_participant_digital_opt_in_window_end_datetime: null
  existing_participant_digital_opt_in_window_start_datetime: '2022-01-07T17:27:48Z'
  existing_participant_digital_opted_in_datetime: null
  face_covering_other_enclosed_places: Never
<<<<<<< HEAD
  face_covering_work_or_education: Prefer not to say
  file_date: null
=======
  face_covering_other_enclosed_places_raw: Never
  face_covering_work_or_education: null
  face_covering_work_or_education_raw: null
>>>>>>> ac28682e
  first_name: Caron
  hh_id: '763063387334'
  hospital_last_28_days: null
  hours_a_day_with_someone_else_at_home: '[15, 0, 18, 18, 2, 10, 4, 22]'
  hours_a_day_with_someone_else_at_home_raw: '[15, 0, 18, 18, 2, 10, 4, 22]'
  household_completion_window_id: HW-4564424971
  household_completion_window_status: Closed
  household_digital_enrolment_datetime: null
  household_digital_enrolment_invited_datetime: '2022-01-04T18:30:30Z'
  household_invited_to_digital: null
  household_members_over_2_years_and_not_present_count: 'Yes'
  household_members_under_2_years_count: 'Yes'
  household_participants_not_consenting_count: 75.0
  illness_lasting_over_12_months: 'No'
  illness_lasting_over_12_months_raw: 'No'
  illness_reduces_activity_or_ability: Yes, a little
  illness_reduces_activity_or_ability_raw: Yes a little
  infant_age_months_1: null
  infant_age_months_2: null
  infant_age_months_3: null
  infant_age_months_4: null
  infant_age_months_5: 40.0
  infant_age_months_6: null
  infant_age_months_7: null
  infant_age_months_8: null
  language_preference: null
  last_covid_contact_date: '2022-01-04 00:00:00.000000'
  last_covid_contact_type: Living in your own home
  last_covid_contact_type_raw: Someone I live with
  last_name: Romero
  last_suspected_covid_contact_date: null
  last_suspected_covid_contact_type: Someone you do not live with
  last_suspected_covid_contact_type_raw: Someone you do not live with
  middle_name: Jessika
  ons_household_id: '763063387334'
  opted_out_of_blood_next_window: null
  opted_out_of_blood_next_window_datetime: null
  opted_out_of_next_window: 'No'
  opted_out_of_next_window_datetime: null
  other_antibody_test: null
  other_antibody_test_first_positive_date: '2022-01-08 00:00:00.000000'
  other_antibody_test_last_negative_date: '2022-01-04 00:00:00.000000'
  other_antibody_test_negative_date: 24/10/2021
  other_antibody_test_positive_date: 04/11/2020
  other_antibody_test_results: Any tests negative, but none positive
  other_antibody_test_results_raw: One or more tests were negative for antibodies
    and none were positive
  other_covid_infection_test: 'Yes'
  other_covid_infection_test_first_positive_date: null
  other_covid_infection_test_last_negative_date: '2022-01-09 00:00:00.000000'
  other_covid_infection_test_negative_date: 12/05/2020
  other_covid_infection_test_positive_date: 19/06/2020
  other_covid_infection_test_results: null
  other_covid_infection_test_results_raw: null
  other_household_member_care_home_last_28_days: null
  other_household_member_care_home_last_28_days_raw: null
  other_household_member_hospital_last_28_days: Don't know
  other_household_member_hospital_last_28_days_raw: Don't know
  outward_postcode: SE3Z
  participant_completion_window_end_datetime: null
  participant_completion_window_id: '0563'
  participant_completion_window_start_datetime: null
  participant_completion_window_status: Open
  participant_digital_enrolment_datetime: null
  participant_enrolled_digital: 'Yes'
  participant_id: DHR-421496963502
  participant_invited_to_digital: null
  participant_survey_status: Withdrawn
  participant_survey_status_raw: Withdrawn
  participant_withdrawal_reason: Participant does not want to self swab
  participant_withdrawal_reason_raw: Participant does not want to self swab
  participant_withdrawal_type: Withdrawn
  participant_withdrawal_type_raw: Withdrawn
  person_not_consenting_age_1: null
  person_not_consenting_age_2: 379.0
  person_not_consenting_age_3: 831.0
  person_not_consenting_age_4: null
  person_not_consenting_age_5: null
  person_not_consenting_age_6: null
  person_not_consenting_age_7: 999.0
  person_not_consenting_age_8: null
  person_not_consenting_age_9: 781.0
  person_not_present_age_1: 2.0
  person_not_present_age_2: null
  person_not_present_age_3: 2.0
  person_not_present_age_4: 13.0
  person_not_present_age_5: null
  person_not_present_age_6: null
  person_not_present_age_7: null
  person_not_present_age_8: null
  physical_contact_18_to_69_years: 11-20
  physical_contact_18_to_69_years_raw: 11 to 20
  physical_contact_over_70_years: null
  physical_contact_over_70_years_raw: null
  physical_contact_under_18_years: 6-10
  physical_contact_under_18_years_raw: 6 to 10
  postcode: SE3Z6OR
  questionnaire_started_no_incentive: 'Yes'
  reason_for_not_consenting_1: Tuples are containers for a fixed number of Erlang
    data types.
  reason_for_not_consenting_2: In 1989 the building was heavily damaged by fire, but
    it has since been restored.
  reason_for_not_consenting_3: It is also a garbage-collected runtime system.
  reason_for_not_consenting_4: '"Messages can be sent to and received from ports,
    but these messages must obey the so-called ""port protocol."""'
  reason_for_not_consenting_5: In 1989 the building was heavily damaged by fire, but
    it has since been restored.
  reason_for_not_consenting_6: Ports are created with the built-in function open_port.
  reason_for_not_consenting_7: Haskell is a standardized, general-purpose purely functional
    programming language, with non-strict semantics and strong static typing.
  reason_for_not_consenting_8: Do you come here often?
  reason_for_not_consenting_9: Atoms can contain any character if they are enclosed
    within single quotes and an escape convention exists which allows any character
    to be used within an atom.
  regularly_lateral_flow_testing: 'No'
  sample_collection_courier_datetime: null
  sample_collection_kit_received_delivery_partner_datetime: null
  sample_kit_dispatched_datetime: null
  sample_kit_not_dispatched_code: null
  sample_return_preference: Courier
  self_isolating: null
  self_isolating_raw: Prefer not to say
  self_isolating_reason: null
  self_isolating_reason_digital: I have or have had symptoms of COVID-19 or a positive
    test
  sex: Female
  sex_raw: Female
  smoke_cigarettes: null
  smokes_cigar: null
  smokes_hookah_shisha_pipes: null
  smokes_pipe: null
  smokes_vape_e_cigarettes: null
  social_distance_contact_18_to_69_years: 1-5
  social_distance_contact_18_to_69_years_raw: 1 to 5
  social_distance_contact_over_70_years: null
  social_distance_contact_over_70_years_raw: null
  social_distance_contact_under_18_years: null
  social_distance_contact_under_18_years_raw: Don't know
  street: Ballywatermoy
  study_cohort: null
  survey_completed_datetime: null
  survey_completion_status: NEW
  survey_last_modified_datetime: null
  survey_not_completed_reason_code: FNR - Full Non Response
  survey_response_dataset_major_version: 3
  survey_response_type: Follow-up Visit
  survey_response_type_raw: Follow-up Survey
  swab_not_taken_damage_description: They are written as strings of consecutive alphanumeric
    characters, the first character being lowercase.
  swab_not_taken_missing_parts: Sample box
  swab_not_taken_other: Erlang is known for its designs that are well suited for systems.
  swab_not_taken_reason: The swab test kit arrived with parts missing
  swab_return_date: '2022-01-01 00:00:00.000000'
  swab_return_future_date: '2022-01-01 00:00:00.000000'
  swab_returned: null
  swab_sample_barcode: ONS00000000
  swab_sample_barcode_correct: null
  swab_sample_barcode_raw: ONS00000000
  swab_sample_barcode_user_entered: ONS87621024
  swab_sample_received_consolidation_point_datetime: null
  swab_sample_received_lab_datetime: null
  swab_sample_transport_status: Arrived at Lab
  swab_taken: 'Yes'
  swab_taken_datetime: null
  think_had_covid: 'Yes'
  think_had_covid_admitted_to_hospital: null
  think_had_covid_any_symptoms: 'Yes'
  think_had_covid_any_symptoms_raw: 'Yes'
  think_had_covid_contacted_nhs: 'Yes'
  think_had_covid_onset_date: '2022-01-06 00:00:00.000000'
  think_had_covid_symptom_abdominal_pain: null
  think_had_covid_symptom_anxiety: 'No'
  think_had_covid_symptom_chest_pain: null
  think_had_covid_symptom_cough: null
  think_had_covid_symptom_diarrhoea: 'No'
  think_had_covid_symptom_difficulty_concentrating: 'No'
  think_had_covid_symptom_fatigue: null
  think_had_covid_symptom_fever: 'No'
  think_had_covid_symptom_headache: null
  think_had_covid_symptom_loss_of_appetite: null
  think_had_covid_symptom_loss_of_smell: 'Yes'
  think_had_covid_symptom_loss_of_taste: 'No'
  think_had_covid_symptom_low_mood: 'Yes'
  think_had_covid_symptom_memory_loss_or_confusion: null
  think_had_covid_symptom_more_trouble_sleeping: null
  think_had_covid_symptom_muscle_ache: 'No'
  think_had_covid_symptom_nausea_or_vomiting: 'No'
  think_had_covid_symptom_noisy_breathing: 'Yes'
  think_had_covid_symptom_palpitations: null
  think_had_covid_symptom_runny_nose_or_sneezing: null
  think_had_covid_symptom_shortness_of_breath: 'No'
  think_had_covid_symptom_sore_throat: 'Yes'
  think_had_covid_symptom_vertigo_or_dizziness: 'No'
  think_have_covid: 'No'
  think_have_covid_onset_date: '2022-01-04 00:00:00.000000'
  think_have_covid_symptom_abdominal_pain: 'Yes'
  think_have_covid_symptom_anxiety: null
  think_have_covid_symptom_chest_pain: 'Yes'
  think_have_covid_symptom_cough: 'Yes'
  think_have_covid_symptom_diarrhoea: 'Yes'
  think_have_covid_symptom_difficulty_concentrating: 'No'
  think_have_covid_symptom_fatigue: null
  think_have_covid_symptom_fever: 'Yes'
  think_have_covid_symptom_headache: null
  think_have_covid_symptom_loss_of_appetite: 'Yes'
  think_have_covid_symptom_loss_of_smell: null
  think_have_covid_symptom_loss_of_taste: 'No'
  think_have_covid_symptom_low_mood: 'No'
  think_have_covid_symptom_memory_loss_or_confusion: 'No'
  think_have_covid_symptom_more_trouble_sleeping: null
  think_have_covid_symptom_muscle_ache: 'No'
  think_have_covid_symptom_nausea_or_vomiting: null
  think_have_covid_symptom_noisy_breathing: null
  think_have_covid_symptom_onset_date: 29/02/2020
  think_have_covid_symptom_palpitations: 'Yes'
  think_have_covid_symptom_runny_nose_or_sneezing: 'No'
  think_have_covid_symptom_shortness_of_breath: null
  think_have_covid_symptom_sore_throat: 'Yes'
  think_have_covid_symptom_vertigo_or_dizziness: 'No'
  think_have_covid_symptoms: null
  think_have_long_covid: null
  think_have_long_covid_symptom_abdominal_pain: 'Yes'
  think_have_long_covid_symptom_anxiety: 'Yes'
  think_have_long_covid_symptom_chest_pain: null
  think_have_long_covid_symptom_cough: 'Yes'
  think_have_long_covid_symptom_diarrhoea: null
  think_have_long_covid_symptom_difficulty_concentrating: null
  think_have_long_covid_symptom_fatigue: 'No'
  think_have_long_covid_symptom_fever: null
  think_have_long_covid_symptom_headache: null
  think_have_long_covid_symptom_loss_of_appetite: 'No'
  think_have_long_covid_symptom_loss_of_smell: null
  think_have_long_covid_symptom_loss_of_taste: 'No'
  think_have_long_covid_symptom_low_mood: 'Yes'
  think_have_long_covid_symptom_memory_loss_or_confusion: 'No'
  think_have_long_covid_symptom_more_trouble_sleeping: null
  think_have_long_covid_symptom_muscle_ache: 'Yes'
  think_have_long_covid_symptom_nausea_or_vomiting: 'No'
  think_have_long_covid_symptom_noisy_breathing: 'No'
  think_have_long_covid_symptom_palpitations: 'No'
  think_have_long_covid_symptom_reduced_ability: Not at all
  think_have_long_covid_symptom_runny_nose_or_sneezing: null
  think_have_long_covid_symptom_shortness_of_breath: 'No'
  think_have_long_covid_symptom_sore_throat: 'Yes'
  think_have_long_covid_symptom_vertigo_or_dizziness: 'Yes'
  times_hour_or_longer_another_home_last_7_days: '1'
  times_hour_or_longer_another_home_last_7_days_raw: '1'
  times_hour_or_longer_another_person_your_home_last_7_days: '5'
  times_hour_or_longer_another_person_your_home_last_7_days_raw: '5'
  times_outside_shopping_or_socialising_last_7_days: 2
  times_shopping_last_7_days: '0'
  times_shopping_last_7_days_raw: None
  times_socialising_last_7_days: '2'
  times_socialising_last_7_days_raw: '2'
  title: null
  transport_to_work_or_education: Train
  unique_participant_response_id: 0563-DHR-421496963502
  visit_datetime: null
  visit_id: '0563'
  voucher_type_preference: Paper
  work_direct_contact_patients_or_clients: 'Yes'
  work_direct_contact_patients_or_clients_raw: 'Yes'
  work_health_care_area: Yes, in other healthcare settings, e.g. mental health
  work_health_care_area_raw: Another type of healthcare - for example mental health
    services
  work_in_additional_paid_employment: 'No'
  work_in_additional_paid_employment_raw: 'No'
  work_location: Somewhere else meaning not at your home
  work_location_raw: Somewhere else meaning not at your home
  work_main_job_changed: null
  work_main_job_role: Type classes first appeared in the Haskell programming language.
  work_main_job_role_raw: Type classes first appeared in the Haskell programming language.
  work_main_job_title: Type classes first appeared in the Haskell programming language.
  work_main_job_title_raw: Type classes first appeared in the Haskell programming
    language.
  work_not_from_home_days_per_week: '4'
  work_not_from_home_days_per_week_raw: '4'
  work_nursing_or_residential_care_home: 'No'
  work_nursing_or_residential_care_home_raw: 'No'
  work_sector: Armed forces
  work_sector_other: Make me a sandwich.
  work_sector_raw: Armed forces
  work_status_digital: Employed
  work_status_education: Attending university
  work_status_employment: null
  work_status_unemployment: Not looking for paid work. This includes looking after
    the home or family or not wanting a job or being long-term sick or disabled
  work_status_v0: null
  work_status_v2: null
- ability_to_socially_distance_at_work_or_education: Easy to maintain 2m
  ability_to_socially_distance_at_work_or_education_raw: Easy to maintain 2 metres
    apart. It is not a problem to stay this far away from other people
  allocated_blood_barcode_not_used_reason: Make me a sandwich.
  allocated_swab_barcode_not_used_reason: Erlang is a general-purpose, concurrent,
    functional programming language.
  bad_email: false
  been_outside_uk: 'No'
  been_outside_uk_last_country: Jamaica
  been_outside_uk_last_return_date: null
  blood_not_taken_could_not_other: Initially composing light-hearted and irreverent
    works, he also wrote serious, sombre and religious pieces beginning in the 1930s.
  blood_not_taken_could_not_reason: null
  blood_not_taken_damage_description: Ports are used to communicate with the external
    world.
  blood_not_taken_missing_parts: This is the tube that you put the small sample test
    tube in to after collecting blood
  blood_not_taken_other: Erlang is known for its designs that are well suited for
    systems.
  blood_not_taken_reason: I asked not to receive a blood test kit this month
  blood_return_date: '2022-01-07 00:00:00.000000'
  blood_return_future_date: '2022-01-09 00:00:00.000000'
  blood_returned: null
  blood_sample_barcode: ONS00000000
  blood_sample_barcode_correct: 'No'
  blood_sample_barcode_raw: ONS00000000
  blood_sample_barcode_user_entered: ONS10369370
  blood_sample_received_consolidation_point_datetime: null
  blood_sample_received_lab_datetime: null
  blood_sample_transport_status: Arrived at Consolidation Hub
  blood_taken: 'Yes'
  blood_taken_datetime: null
  care_home_last_28_days: 'No'
  cis_covid_vaccine_date: '2022-01-01 00:00:00.000000'
  cis_covid_vaccine_date_1: null
  cis_covid_vaccine_date_2: '2022-01-01 00:00:00.000000'
  cis_covid_vaccine_date_3: '2022-01-01 00:00:00.000000'
  cis_covid_vaccine_date_4: null
  cis_covid_vaccine_date_5: '2022-01-03 00:00:00.000000'
  cis_covid_vaccine_date_6: null
  cis_covid_vaccine_number_of_doses: '1'
  cis_covid_vaccine_number_of_doses_raw: 1 dose
  cis_covid_vaccine_received: null
  cis_covid_vaccine_type: null
  cis_covid_vaccine_type_1: Pfizer/BioNTech
  cis_covid_vaccine_type_1_raw: Pfizer / BioNTech
  cis_covid_vaccine_type_2: Janssen/Johnson&Johnson
  cis_covid_vaccine_type_2_raw: Janssen / Johnson&Johnson
  cis_covid_vaccine_type_3: Novavax
  cis_covid_vaccine_type_3_raw: Novavax
  cis_covid_vaccine_type_4: Janssen/Johnson&Johnson
  cis_covid_vaccine_type_4_raw: Janssen / Johnson&Johnson
  cis_covid_vaccine_type_5: null
  cis_covid_vaccine_type_5_raw: null
  cis_covid_vaccine_type_6: Oxford/AstraZeneca
  cis_covid_vaccine_type_6_raw: Oxford / AstraZeneca
  cis_covid_vaccine_type_other: Those who refuse to learn from history are condemned
    to repeat it.
  cis_covid_vaccine_type_other_1: A census taker once tried to test me. I ate his
    liver with some fava beans and a nice Chianti.
  cis_covid_vaccine_type_other_2: Here's looking at you, kid.
  cis_covid_vaccine_type_other_3: Here's looking at you, kid.
  cis_covid_vaccine_type_other_4: Those who refuse to learn from history are condemned
    to repeat it.
  cis_covid_vaccine_type_other_5: Elementary, my dear Watson.
  cis_covid_vaccine_type_other_6: Those who refuse to learn from history are condemned
    to repeat it.
  cis_covid_vaccine_type_raw: null
  cis_flu_vaccine_received: 'No'
  city: Sittingbourne
  completion_window_cadence: Weekly
  consent_blood_samples_if_positive_yn: 'No'
  consent_contact_extra_research_yn: 'No'
  consent_nhs_data_share_yn: 'Yes'
  consent_use_of_surplus_blood_samples_yn: null
  contact_known_positive_covid_last_28_days: null
  contact_suspected_positive_covid_last_28_days: null
  county: Suffolk
  currently_smokes_or_vapes: 'Yes'
  currently_smokes_or_vapes_description: Pipe
  currently_smokes_or_vapes_raw: 'Yes'
  date_of_birth: '2014-11-24 00:00:00.000000'
  days_since_think_had_covid: null
  days_since_think_had_covid_group: Date not given
  digital_communication_preference: Letter
  digital_entry_pack_sent_datetime: null
  digital_entry_pack_status: Ports are used to communicate with the external world.
  digital_survey_collection_mode: Online
  digital_survey_mode_preference: Online
  education_in_person_days_per_week: '0'
  email_address: balate1925@gsnail.ac.uk
  ethnic_group: Other Ethnic Group
  ethnicity: Any other Mixed/Multiple background
  ethnicity_other: I don't even care.
  ever_smoked_regularly: 'Yes'
  ever_smoked_regularly_raw: 'Yes'
  existing_participant_digital_opt_in_datetime: null
  existing_participant_digital_opt_in_reminder_1_due_datetime: null
  existing_participant_digital_opt_in_reminder_1_sent_datetime: null
  existing_participant_digital_opt_in_reminder_1_status: The sequential subset of
    Erlang supports eager evaluation, single assignment, and dynamic typing.
  existing_participant_digital_opt_in_reminder_2_due_datetime: null
  existing_participant_digital_opt_in_reminder_2_sent_datetime: null
  existing_participant_digital_opt_in_reminder_2_status: '"Messages can be sent to
    and received from ports, but these messages must obey the so-called ""port protocol."""'
  existing_participant_digital_opt_in_status: null
  existing_participant_digital_opt_in_window_end_datetime: null
  existing_participant_digital_opt_in_window_start_datetime: '2022-01-05T05:23:23Z'
  existing_participant_digital_opted_in_datetime: null
<<<<<<< HEAD
  face_covering_other_enclosed_places: Prefer not to say
  face_covering_work_or_education: Prefer not to say
  file_date: null
=======
  face_covering_other_enclosed_places: null
  face_covering_other_enclosed_places_raw: null
  face_covering_work_or_education: null
  face_covering_work_or_education_raw: null
>>>>>>> ac28682e
  first_name: Forest
  hh_id: '414160350614'
  hospital_last_28_days: 'Yes'
  hours_a_day_with_someone_else_at_home: Don't know
  hours_a_day_with_someone_else_at_home_raw: Don't know
  household_completion_window_id: HW-9367679101
  household_completion_window_status: Closed
  household_digital_enrolment_datetime: null
  household_digital_enrolment_invited_datetime: '2022-01-06T03:59:52Z'
  household_invited_to_digital: 'Yes'
  household_members_over_2_years_and_not_present_count: null
  household_members_under_2_years_count: 'No'
  household_participants_not_consenting_count: null
  illness_lasting_over_12_months: null
  illness_lasting_over_12_months_raw: Prefer not to say
  illness_reduces_activity_or_ability: Not at all
  illness_reduces_activity_or_ability_raw: Not at all
  infant_age_months_1: 47.0
  infant_age_months_2: 40.0
  infant_age_months_3: null
  infant_age_months_4: 5.0
  infant_age_months_5: null
  infant_age_months_6: 30.0
  infant_age_months_7: 11.0
  infant_age_months_8: 60.0
  language_preference: null
  last_covid_contact_date: null
  last_covid_contact_type: Outside your home
  last_covid_contact_type_raw: Someone I do not live with
  last_name: Meyers
  last_suspected_covid_contact_date: null
  last_suspected_covid_contact_type: null
  last_suspected_covid_contact_type_raw: null
  middle_name: Buck
  ons_household_id: '414160350614'
  opted_out_of_blood_next_window: 'Yes'
  opted_out_of_blood_next_window_datetime: null
  opted_out_of_next_window: 'Yes'
  opted_out_of_next_window_datetime: null
  other_antibody_test: 'Yes'
  other_antibody_test_first_positive_date: '2022-01-09 00:00:00.000000'
  other_antibody_test_last_negative_date: null
  other_antibody_test_negative_date: 27/02/2021
  other_antibody_test_positive_date: 03/11/2020
  other_antibody_test_results: Waiting for all results
  other_antibody_test_results_raw: Waiting for all results
  other_covid_infection_test: 'No'
  other_covid_infection_test_first_positive_date: null
  other_covid_infection_test_last_negative_date: null
  other_covid_infection_test_negative_date: 07/11/2021
  other_covid_infection_test_positive_date: 20/10/2021
  other_covid_infection_test_results: Waiting for all results
  other_covid_infection_test_results_raw: Waiting for all results
  other_household_member_care_home_last_28_days: 'No'
  other_household_member_care_home_last_28_days_raw: 'No'
  other_household_member_hospital_last_28_days: Don't know
  other_household_member_hospital_last_28_days_raw: Don't know
  outward_postcode: null
  participant_completion_window_end_datetime: null
  participant_completion_window_id: '1652'
  participant_completion_window_start_datetime: null
  participant_completion_window_status: Closed
  participant_digital_enrolment_datetime: null
  participant_enrolled_digital: 'No'
  participant_id: DHR-032373782005
  participant_invited_to_digital: 'Yes'
  participant_survey_status: Completed
  participant_survey_status_raw: Complete
  participant_withdrawal_reason: Participant does not want to self swab
  participant_withdrawal_reason_raw: Participant does not want to self swab
  participant_withdrawal_type: Withdrawn
  participant_withdrawal_type_raw: Withdrawn
  person_not_consenting_age_1: null
  person_not_consenting_age_2: 157.0
  person_not_consenting_age_3: null
  person_not_consenting_age_4: null
  person_not_consenting_age_5: null
  person_not_consenting_age_6: null
  person_not_consenting_age_7: 291.0
  person_not_consenting_age_8: null
  person_not_consenting_age_9: 702.0
  person_not_present_age_1: 22.0
  person_not_present_age_2: 45.0
  person_not_present_age_3: null
  person_not_present_age_4: 99.0
  person_not_present_age_5: null
  person_not_present_age_6: 60.0
  person_not_present_age_7: 94.0
  person_not_present_age_8: null
  physical_contact_18_to_69_years: 6-10
  physical_contact_18_to_69_years_raw: 6 to 10
  physical_contact_over_70_years: 21 or more
  physical_contact_over_70_years_raw: 21 or more
  physical_contact_under_18_years: 1-5
  physical_contact_under_18_years_raw: 1 to 5
  postcode: null
  questionnaire_started_no_incentive: null
  reason_for_not_consenting_1: Erlang is known for its designs that are well suited
    for systems.
  reason_for_not_consenting_2: Type classes first appeared in the Haskell programming
    language.
  reason_for_not_consenting_3: Haskell features a type system with type inference
    and lazy evaluation.
  reason_for_not_consenting_4: The Galactic Empire is nearing completion of the Death
    Star, a space station with the power to destroy entire planets.
  reason_for_not_consenting_5: Atoms can contain any character if they are enclosed
    within single quotes and an escape convention exists which allows any character
    to be used within an atom.
  reason_for_not_consenting_6: Type classes first appeared in the Haskell programming
    language.
  reason_for_not_consenting_7: Ports are created with the built-in function open_port.
  reason_for_not_consenting_8: Erlang is known for its designs that are well suited
    for systems.
  reason_for_not_consenting_9: Atoms are used within a program to denote distinguished
    values.
  regularly_lateral_flow_testing: 'No'
  sample_collection_courier_datetime: null
  sample_collection_kit_received_delivery_partner_datetime: null
  sample_kit_dispatched_datetime: null
  sample_kit_not_dispatched_code: 'No'
  sample_return_preference: null
  self_isolating: null
  self_isolating_raw: Prefer not to say
  self_isolating_reason: null
  self_isolating_reason_digital: Due to reducing my risk of getting COVID-19 such
    as going into hospital or shielding
  sex: Female
  sex_raw: Female
  smoke_cigarettes: null
  smokes_cigar: null
  smokes_hookah_shisha_pipes: null
  smokes_pipe: null
  smokes_vape_e_cigarettes: null
  social_distance_contact_18_to_69_years: 6-10
  social_distance_contact_18_to_69_years_raw: 6 to 10
  social_distance_contact_over_70_years: 6-10
  social_distance_contact_over_70_years_raw: 6 to 10
  social_distance_contact_under_18_years: 11-20
  social_distance_contact_under_18_years_raw: 11 to 20
  street: Glendon
  study_cohort: null
  survey_completed_datetime: null
  survey_completion_status: COMPLETED
  survey_last_modified_datetime: null
  survey_not_completed_reason_code: TNR - Test Not Returned
  survey_response_dataset_major_version: 3
  survey_response_type: Follow-up Visit
  survey_response_type_raw: Follow-up Survey
  swab_not_taken_damage_description: Do you have any idea why this is not working?
  swab_not_taken_missing_parts: Re-sealable biohazard bag with absorbent pad
  swab_not_taken_other: Do you have any idea why this is not working?
  swab_not_taken_reason: null
  swab_return_date: '2022-01-03 00:00:00.000000'
  swab_return_future_date: '2022-01-02 00:00:00.000000'
  swab_returned: null
  swab_sample_barcode: ONS00000000
  swab_sample_barcode_correct: null
  swab_sample_barcode_raw: ONS00000000
  swab_sample_barcode_user_entered: ONS67167189
  swab_sample_received_consolidation_point_datetime: null
  swab_sample_received_lab_datetime: null
  swab_sample_transport_status: null
  swab_taken: 'Yes'
  swab_taken_datetime: null
  think_had_covid: 'Yes'
  think_had_covid_admitted_to_hospital: null
  think_had_covid_any_symptoms: 'Yes'
  think_had_covid_any_symptoms_raw: 'Yes'
  think_had_covid_contacted_nhs: 'No'
  think_had_covid_onset_date: '2022-01-09 00:00:00.000000'
  think_had_covid_symptom_abdominal_pain: 'No'
  think_had_covid_symptom_anxiety: 'No'
  think_had_covid_symptom_chest_pain: 'Yes'
  think_had_covid_symptom_cough: 'Yes'
  think_had_covid_symptom_diarrhoea: null
  think_had_covid_symptom_difficulty_concentrating: null
  think_had_covid_symptom_fatigue: 'Yes'
  think_had_covid_symptom_fever: 'No'
  think_had_covid_symptom_headache: null
  think_had_covid_symptom_loss_of_appetite: 'Yes'
  think_had_covid_symptom_loss_of_smell: null
  think_had_covid_symptom_loss_of_taste: null
  think_had_covid_symptom_low_mood: 'Yes'
  think_had_covid_symptom_memory_loss_or_confusion: 'No'
  think_had_covid_symptom_more_trouble_sleeping: 'No'
  think_had_covid_symptom_muscle_ache: 'No'
  think_had_covid_symptom_nausea_or_vomiting: 'Yes'
  think_had_covid_symptom_noisy_breathing: null
  think_had_covid_symptom_palpitations: 'No'
  think_had_covid_symptom_runny_nose_or_sneezing: 'No'
  think_had_covid_symptom_shortness_of_breath: null
  think_had_covid_symptom_sore_throat: null
  think_had_covid_symptom_vertigo_or_dizziness: 'Yes'
  think_have_covid: null
  think_have_covid_onset_date: null
  think_have_covid_symptom_abdominal_pain: 'No'
  think_have_covid_symptom_anxiety: 'Yes'
  think_have_covid_symptom_chest_pain: 'Yes'
  think_have_covid_symptom_cough: 'No'
  think_have_covid_symptom_diarrhoea: 'No'
  think_have_covid_symptom_difficulty_concentrating: null
  think_have_covid_symptom_fatigue: null
  think_have_covid_symptom_fever: 'Yes'
  think_have_covid_symptom_headache: null
  think_have_covid_symptom_loss_of_appetite: 'No'
  think_have_covid_symptom_loss_of_smell: 'No'
  think_have_covid_symptom_loss_of_taste: null
  think_have_covid_symptom_low_mood: 'No'
  think_have_covid_symptom_memory_loss_or_confusion: null
  think_have_covid_symptom_more_trouble_sleeping: 'No'
  think_have_covid_symptom_muscle_ache: 'Yes'
  think_have_covid_symptom_nausea_or_vomiting: 'Yes'
  think_have_covid_symptom_noisy_breathing: null
  think_have_covid_symptom_onset_date: 27/09/2021
  think_have_covid_symptom_palpitations: 'No'
  think_have_covid_symptom_runny_nose_or_sneezing: 'Yes'
  think_have_covid_symptom_shortness_of_breath: 'No'
  think_have_covid_symptom_sore_throat: null
  think_have_covid_symptom_vertigo_or_dizziness: 'No'
  think_have_covid_symptoms: null
  think_have_long_covid: 'Yes'
  think_have_long_covid_symptom_abdominal_pain: 'Yes'
  think_have_long_covid_symptom_anxiety: null
  think_have_long_covid_symptom_chest_pain: 'Yes'
  think_have_long_covid_symptom_cough: null
  think_have_long_covid_symptom_diarrhoea: 'No'
  think_have_long_covid_symptom_difficulty_concentrating: 'Yes'
  think_have_long_covid_symptom_fatigue: null
  think_have_long_covid_symptom_fever: 'Yes'
  think_have_long_covid_symptom_headache: null
  think_have_long_covid_symptom_loss_of_appetite: null
  think_have_long_covid_symptom_loss_of_smell: 'Yes'
  think_have_long_covid_symptom_loss_of_taste: 'Yes'
  think_have_long_covid_symptom_low_mood: 'No'
  think_have_long_covid_symptom_memory_loss_or_confusion: 'No'
  think_have_long_covid_symptom_more_trouble_sleeping: 'Yes'
  think_have_long_covid_symptom_muscle_ache: 'No'
  think_have_long_covid_symptom_nausea_or_vomiting: 'No'
  think_have_long_covid_symptom_noisy_breathing: null
  think_have_long_covid_symptom_palpitations: 'No'
  think_have_long_covid_symptom_reduced_ability: Yes a lot
  think_have_long_covid_symptom_runny_nose_or_sneezing: 'Yes'
  think_have_long_covid_symptom_shortness_of_breath: 'No'
  think_have_long_covid_symptom_sore_throat: 'No'
  think_have_long_covid_symptom_vertigo_or_dizziness: 'No'
  times_hour_or_longer_another_home_last_7_days: null
  times_hour_or_longer_another_home_last_7_days_raw: null
  times_hour_or_longer_another_person_your_home_last_7_days: '2'
  times_hour_or_longer_another_person_your_home_last_7_days_raw: '2'
  times_outside_shopping_or_socialising_last_7_days: 3
  times_shopping_last_7_days: '3'
  times_shopping_last_7_days_raw: '3'
  times_socialising_last_7_days: null
  times_socialising_last_7_days_raw: null
  title: Ms.
  transport_to_work_or_education: Bicycle
  unique_participant_response_id: 1652-DHR-032373782005
  visit_datetime: null
  visit_id: '1652'
  voucher_type_preference: null
  work_direct_contact_patients_or_clients: 'No'
  work_direct_contact_patients_or_clients_raw: 'No'
  work_health_care_area: Yes, in secondary care, e.g. hospital
  work_health_care_area_raw: Secondary care - for example in a hospital
  work_in_additional_paid_employment: 'No'
  work_in_additional_paid_employment_raw: 'No'
  work_location: Somewhere else meaning not at your home
  work_location_raw: Somewhere else meaning not at your home
  work_main_job_changed: null
  work_main_job_role: Initially composing light-hearted and irreverent works, he also
    wrote serious, sombre and religious pieces beginning in the 1930s.
  work_main_job_role_raw: Initially composing light-hearted and irreverent works,
    he also wrote serious, sombre and religious pieces beginning in the 1930s.
  work_main_job_title: Ports are used to communicate with the external world.
  work_main_job_title_raw: Ports are used to communicate with the external world.
  work_not_from_home_days_per_week: '4'
  work_not_from_home_days_per_week_raw: '4'
  work_nursing_or_residential_care_home: 'Yes'
  work_nursing_or_residential_care_home_raw: 'Yes'
  work_sector: Other occupation sector
  work_sector_other: The arguments can be primitive data types or compound data types.
  work_sector_raw: Other employment sector please specify
  work_status_digital: Employed
  work_status_education: A child below school age and not attending a nursery or pre-school
    or childminder
  work_status_employment: Currently not working - for example on sick or other leave
    such as maternity or paternity for longer than 4 weeksCurrently working. This
    includes if you are on sick or other leave for less than 4 weeks
  work_status_unemployment: Not looking for paid work. This includes looking after
    the home or family or not wanting a job or being long-term sick or disabled
  work_status_v0: null
  work_status_v2: null
- ability_to_socially_distance_at_work_or_education: Easy to maintain 2m
  ability_to_socially_distance_at_work_or_education_raw: Easy to maintain 2 metres
    apart. It is not a problem to stay this far away from other people
  allocated_blood_barcode_not_used_reason: Any element of a tuple can be accessed
    in constant time.
  allocated_swab_barcode_not_used_reason: Atoms are used within a program to denote
    distinguished values.
  bad_email: false
  been_outside_uk: 'Yes'
  been_outside_uk_last_country: Senegal
  been_outside_uk_last_return_date: null
  blood_not_taken_could_not_other: Tuples are containers for a fixed number of Erlang
    data types.
  blood_not_taken_could_not_reason: The pot spilled
  blood_not_taken_damage_description: Tuples are containers for a fixed number of
    Erlang data types.
  blood_not_taken_missing_parts: Plasters
  blood_not_taken_other: It is also a garbage-collected runtime system.
  blood_not_taken_reason: I decided not to take it this month
  blood_return_date: '2022-01-06 00:00:00.000000'
  blood_return_future_date: '2022-01-05 00:00:00.000000'
  blood_returned: 'Yes'
  blood_sample_barcode: ONS00000000
  blood_sample_barcode_correct: 'Yes'
  blood_sample_barcode_raw: ONS00000000
  blood_sample_barcode_user_entered: ONS95478104
  blood_sample_received_consolidation_point_datetime: null
  blood_sample_received_lab_datetime: null
  blood_sample_transport_status: Arrived at Lab
  blood_taken: 'Yes'
  blood_taken_datetime: null
  care_home_last_28_days: 'Yes'
  cis_covid_vaccine_date: null
  cis_covid_vaccine_date_1: null
  cis_covid_vaccine_date_2: null
  cis_covid_vaccine_date_3: '2022-01-05 00:00:00.000000'
  cis_covid_vaccine_date_4: '2022-01-08 00:00:00.000000'
  cis_covid_vaccine_date_5: '2022-01-02 00:00:00.000000'
  cis_covid_vaccine_date_6: '2022-01-09 00:00:00.000000'
  cis_covid_vaccine_number_of_doses: 3 or more
  cis_covid_vaccine_number_of_doses_raw: 5 doses
  cis_covid_vaccine_received: null
  cis_covid_vaccine_type: Sinovac
  cis_covid_vaccine_type_1: Sputnik
  cis_covid_vaccine_type_1_raw: Sputnik
  cis_covid_vaccine_type_2: Other / specify
  cis_covid_vaccine_type_2_raw: Another vaccine please specify
  cis_covid_vaccine_type_3: Sinopharm
  cis_covid_vaccine_type_3_raw: Sinopharm
  cis_covid_vaccine_type_4: Sinovac
  cis_covid_vaccine_type_4_raw: Sinovac
  cis_covid_vaccine_type_5: Pfizer/BioNTech
  cis_covid_vaccine_type_5_raw: Pfizer / BioNTech
  cis_covid_vaccine_type_6: Moderna
  cis_covid_vaccine_type_6_raw: Moderna
  cis_covid_vaccine_type_other: Mr. Gorbachev, open this gate! Mr. Gorbachev, tear
    down this wall!
  cis_covid_vaccine_type_other_1: Houston, we have a problem.
  cis_covid_vaccine_type_other_2: I'm gonna make him an offer he can't refuse.
  cis_covid_vaccine_type_other_3: You're gonna need a bigger boat.
  cis_covid_vaccine_type_other_4: Mama always said life was like a box of chocolates.
    You never know what you're gonna get.
  cis_covid_vaccine_type_other_5: You're gonna need a bigger boat.
  cis_covid_vaccine_type_other_6: Let them eat cake.
  cis_covid_vaccine_type_raw: Sinovac
  cis_flu_vaccine_received: 'No'
  city: null
  completion_window_cadence: Weekly
  consent_blood_samples_if_positive_yn: 'Yes'
  consent_contact_extra_research_yn: 'No'
  consent_nhs_data_share_yn: null
  consent_use_of_surplus_blood_samples_yn: 'No'
  contact_known_positive_covid_last_28_days: 'No'
  contact_suspected_positive_covid_last_28_days: null
  county: Avon
  currently_smokes_or_vapes: 'No'
  currently_smokes_or_vapes_description: Hookah or shisha pipes
  currently_smokes_or_vapes_raw: 'No'
  date_of_birth: '2003-04-05 00:00:00.000000'
  days_since_think_had_covid: null
  days_since_think_had_covid_group: null
  digital_communication_preference: Email
  digital_entry_pack_sent_datetime: null
  digital_entry_pack_status: The Galactic Empire is nearing completion of the Death
    Star, a space station with the power to destroy entire planets.
  digital_survey_collection_mode: null
  digital_survey_mode_preference: Telephone
  education_in_person_days_per_week: '2'
  email_address: carbonite1803@gsnail.ac.uk
  ethnic_group: Black or African or Caribbean or Black British
  ethnicity: Indian
  ethnicity_other: Erlang is known for its designs that are well suited for systems.
  ever_smoked_regularly: 'Yes'
  ever_smoked_regularly_raw: 'Yes'
  existing_participant_digital_opt_in_datetime: null
  existing_participant_digital_opt_in_reminder_1_due_datetime: null
  existing_participant_digital_opt_in_reminder_1_sent_datetime: null
  existing_participant_digital_opt_in_reminder_1_status: Its main implementation is
    the Glasgow Haskell Compiler.
  existing_participant_digital_opt_in_reminder_2_due_datetime: null
  existing_participant_digital_opt_in_reminder_2_sent_datetime: null
  existing_participant_digital_opt_in_reminder_2_status: The syntax {D1,D2,...,Dn}
    denotes a tuple whose arguments are D1, D2, ... Dn.
  existing_participant_digital_opt_in_status: Participant Opted Out
  existing_participant_digital_opt_in_window_end_datetime: null
  existing_participant_digital_opt_in_window_start_datetime: '2022-01-03T01:27:05Z'
  existing_participant_digital_opted_in_datetime: null
<<<<<<< HEAD
  face_covering_other_enclosed_places: Yes sometimes
  face_covering_work_or_education: Yes sometimes
  file_date: null
=======
  face_covering_other_enclosed_places: Yes, sometimes
  face_covering_other_enclosed_places_raw: Yes sometimes
  face_covering_work_or_education: Yes, sometimes
  face_covering_work_or_education_raw: Yes sometimes
>>>>>>> ac28682e
  first_name: Honey
  hh_id: 030988308904
  hospital_last_28_days: 'No'
  hours_a_day_with_someone_else_at_home: null
  hours_a_day_with_someone_else_at_home_raw: Prefer not to say
  household_completion_window_id: HW-2396451235
  household_completion_window_status: Open
  household_digital_enrolment_datetime: null
  household_digital_enrolment_invited_datetime: '2022-01-06T16:19:05Z'
  household_invited_to_digital: 'No'
  household_members_over_2_years_and_not_present_count: null
  household_members_under_2_years_count: 'Yes'
  household_participants_not_consenting_count: 92.0
  illness_lasting_over_12_months: 'No'
  illness_lasting_over_12_months_raw: 'No'
  illness_reduces_activity_or_ability: Not at all
  illness_reduces_activity_or_ability_raw: Not at all
  infant_age_months_1: null
  infant_age_months_2: 21.0
  infant_age_months_3: null
  infant_age_months_4: 57.0
  infant_age_months_5: null
  infant_age_months_6: 80.0
  infant_age_months_7: null
  infant_age_months_8: null
  language_preference: Welsh
  last_covid_contact_date: '2022-01-09 00:00:00.000000'
  last_covid_contact_type: Living in your own home
  last_covid_contact_type_raw: Someone I live with
  last_name: Hunt
  last_suspected_covid_contact_date: '2022-01-03 00:00:00.000000'
  last_suspected_covid_contact_type: Outside your home
  last_suspected_covid_contact_type_raw: Someone I do not live with
  middle_name: Gale
  ons_household_id: 030988308904
  opted_out_of_blood_next_window: null
  opted_out_of_blood_next_window_datetime: null
  opted_out_of_next_window: null
  opted_out_of_next_window_datetime: null
  other_antibody_test: 'Yes'
  other_antibody_test_first_positive_date: '2022-01-03 00:00:00.000000'
  other_antibody_test_last_negative_date: '2022-01-02 00:00:00.000000'
  other_antibody_test_negative_date: 02/04/2021
  other_antibody_test_positive_date: 01/08/2021
  other_antibody_test_results: One or more positive test(s)
  other_antibody_test_results_raw: One or more tests were positive for antibodies
  other_covid_infection_test: 'Yes'
  other_covid_infection_test_first_positive_date: '2022-01-06 00:00:00.000000'
  other_covid_infection_test_last_negative_date: null
  other_covid_infection_test_negative_date: 25/09/2020
  other_covid_infection_test_positive_date: 17/11/2021
  other_covid_infection_test_results: One or more positive test(s)
  other_covid_infection_test_results_raw: One or more tests were positive
  other_household_member_care_home_last_28_days: null
  other_household_member_care_home_last_28_days_raw: null
  other_household_member_hospital_last_28_days: Don't know
  other_household_member_hospital_last_28_days_raw: Don't know
  outward_postcode: null
  participant_completion_window_end_datetime: null
  participant_completion_window_id: '2206'
  participant_completion_window_start_datetime: null
  participant_completion_window_status: Closed
  participant_digital_enrolment_datetime: null
  participant_enrolled_digital: null
  participant_id: DHR-077145284257
  participant_invited_to_digital: 'Yes'
  participant_survey_status: Withdrawn
  participant_survey_status_raw: Withdrawn
  participant_withdrawal_reason: No longer convenient
  participant_withdrawal_reason_raw: No longer convenient
  participant_withdrawal_type: Withdrawn_no_future_linkage_or_use_of_samples
  participant_withdrawal_type_raw: Withdrawn - no future linkage or use of samples
  person_not_consenting_age_1: null
  person_not_consenting_age_2: null
  person_not_consenting_age_3: null
  person_not_consenting_age_4: null
  person_not_consenting_age_5: null
  person_not_consenting_age_6: 443.0
  person_not_consenting_age_7: 550.0
  person_not_consenting_age_8: null
  person_not_consenting_age_9: 836.0
  person_not_present_age_1: null
  person_not_present_age_2: null
  person_not_present_age_3: null
  person_not_present_age_4: 67.0
  person_not_present_age_5: 9.0
  person_not_present_age_6: null
  person_not_present_age_7: null
  person_not_present_age_8: 24.0
  physical_contact_18_to_69_years: null
  physical_contact_18_to_69_years_raw: null
  physical_contact_over_70_years: null
  physical_contact_over_70_years_raw: null
  physical_contact_under_18_years: null
  physical_contact_under_18_years_raw: null
  postcode: null
  questionnaire_started_no_incentive: 'No'
  reason_for_not_consenting_1: He looked inquisitively at his keyboard and wrote another
    sentence.
  reason_for_not_consenting_2: Type classes first appeared in the Haskell programming
    language.
  reason_for_not_consenting_3: Haskell features a type system with type inference
    and lazy evaluation.
  reason_for_not_consenting_4: I don't even care.
  reason_for_not_consenting_5: Erlang is known for its designs that are well suited
    for systems.
  reason_for_not_consenting_6: In 1989 the building was heavily damaged by fire, but
    it has since been restored.
  reason_for_not_consenting_7: They are written as strings of consecutive alphanumeric
    characters, the first character being lowercase.
  reason_for_not_consenting_8: Type classes first appeared in the Haskell programming
    language.
  reason_for_not_consenting_9: The Galactic Empire is nearing completion of the Death
    Star, a space station with the power to destroy entire planets.
  regularly_lateral_flow_testing: 'No'
  sample_collection_courier_datetime: null
  sample_collection_kit_received_delivery_partner_datetime: null
  sample_kit_dispatched_datetime: null
  sample_kit_not_dispatched_code: 'Yes'
  sample_return_preference: Post
  self_isolating: 'Yes'
  self_isolating_raw: 'Yes'
  self_isolating_reason: null
  self_isolating_reason_digital: I haven't had any symptoms but I live with someone
    who has or has had symptoms or a positive test
  sex: Male
  sex_raw: Male
  smoke_cigarettes: null
  smokes_cigar: null
  smokes_hookah_shisha_pipes: null
  smokes_pipe: null
  smokes_vape_e_cigarettes: null
  social_distance_contact_18_to_69_years: null
  social_distance_contact_18_to_69_years_raw: null
  social_distance_contact_over_70_years: 6-10
  social_distance_contact_over_70_years_raw: 6 to 10
  social_distance_contact_under_18_years: 11-20
  social_distance_contact_under_18_years_raw: 11 to 20
  street: null
  study_cohort: Swab Only
  survey_completed_datetime: null
  survey_completion_status: NEW
  survey_last_modified_datetime: null
  survey_not_completed_reason_code: FNR - Full Non Response
  survey_response_dataset_major_version: 3
  survey_response_type: Follow-up Visit
  survey_response_type_raw: Follow-up Survey
  swab_not_taken_damage_description: Where are my pants?
  swab_not_taken_missing_parts: Sample pot with fluid in the bottom and barcode on
  swab_not_taken_other: She spent her earliest years reading classic literature, and
    writing poetry.
  swab_not_taken_reason: The swab test kit arrived damaged
  swab_return_date: '2022-01-02 00:00:00.000000'
  swab_return_future_date: '2022-01-03 00:00:00.000000'
  swab_returned: null
  swab_sample_barcode: ONS00000000
  swab_sample_barcode_correct: 'Yes'
  swab_sample_barcode_raw: ONS00000000
  swab_sample_barcode_user_entered: ONS29802621
  swab_sample_received_consolidation_point_datetime: null
  swab_sample_received_lab_datetime: null
  swab_sample_transport_status: Results Returned
  swab_taken: 'Yes'
  swab_taken_datetime: null
  think_had_covid: 'No'
  think_had_covid_admitted_to_hospital: null
  think_had_covid_any_symptoms: 'Yes'
  think_had_covid_any_symptoms_raw: 'Yes'
  think_had_covid_contacted_nhs: null
  think_had_covid_onset_date: null
  think_had_covid_symptom_abdominal_pain: 'No'
  think_had_covid_symptom_anxiety: null
  think_had_covid_symptom_chest_pain: 'No'
  think_had_covid_symptom_cough: null
  think_had_covid_symptom_diarrhoea: 'No'
  think_had_covid_symptom_difficulty_concentrating: null
  think_had_covid_symptom_fatigue: 'No'
  think_had_covid_symptom_fever: 'Yes'
  think_had_covid_symptom_headache: null
  think_had_covid_symptom_loss_of_appetite: 'No'
  think_had_covid_symptom_loss_of_smell: null
  think_had_covid_symptom_loss_of_taste: 'No'
  think_had_covid_symptom_low_mood: null
  think_had_covid_symptom_memory_loss_or_confusion: null
  think_had_covid_symptom_more_trouble_sleeping: 'Yes'
  think_had_covid_symptom_muscle_ache: 'No'
  think_had_covid_symptom_nausea_or_vomiting: null
  think_had_covid_symptom_noisy_breathing: null
  think_had_covid_symptom_palpitations: 'Yes'
  think_had_covid_symptom_runny_nose_or_sneezing: 'Yes'
  think_had_covid_symptom_shortness_of_breath: 'Yes'
  think_had_covid_symptom_sore_throat: null
  think_had_covid_symptom_vertigo_or_dizziness: null
  think_have_covid: 'No'
  think_have_covid_onset_date: null
  think_have_covid_symptom_abdominal_pain: 'No'
  think_have_covid_symptom_anxiety: 'No'
  think_have_covid_symptom_chest_pain: 'Yes'
  think_have_covid_symptom_cough: 'Yes'
  think_have_covid_symptom_diarrhoea: null
  think_have_covid_symptom_difficulty_concentrating: 'Yes'
  think_have_covid_symptom_fatigue: null
  think_have_covid_symptom_fever: 'No'
  think_have_covid_symptom_headache: 'Yes'
  think_have_covid_symptom_loss_of_appetite: 'No'
  think_have_covid_symptom_loss_of_smell: null
  think_have_covid_symptom_loss_of_taste: 'Yes'
  think_have_covid_symptom_low_mood: 'No'
  think_have_covid_symptom_memory_loss_or_confusion: 'Yes'
  think_have_covid_symptom_more_trouble_sleeping: 'Yes'
  think_have_covid_symptom_muscle_ache: 'Yes'
  think_have_covid_symptom_nausea_or_vomiting: 'No'
  think_have_covid_symptom_noisy_breathing: 'No'
  think_have_covid_symptom_onset_date: 25/09/2021
  think_have_covid_symptom_palpitations: 'Yes'
  think_have_covid_symptom_runny_nose_or_sneezing: 'Yes'
  think_have_covid_symptom_shortness_of_breath: 'No'
  think_have_covid_symptom_sore_throat: null
  think_have_covid_symptom_vertigo_or_dizziness: 'No'
  think_have_covid_symptoms: null
  think_have_long_covid: null
  think_have_long_covid_symptom_abdominal_pain: 'No'
  think_have_long_covid_symptom_anxiety: null
  think_have_long_covid_symptom_chest_pain: 'Yes'
  think_have_long_covid_symptom_cough: null
  think_have_long_covid_symptom_diarrhoea: null
  think_have_long_covid_symptom_difficulty_concentrating: 'Yes'
  think_have_long_covid_symptom_fatigue: 'No'
  think_have_long_covid_symptom_fever: null
  think_have_long_covid_symptom_headache: 'Yes'
  think_have_long_covid_symptom_loss_of_appetite: null
  think_have_long_covid_symptom_loss_of_smell: 'No'
  think_have_long_covid_symptom_loss_of_taste: 'No'
  think_have_long_covid_symptom_low_mood: 'No'
  think_have_long_covid_symptom_memory_loss_or_confusion: null
  think_have_long_covid_symptom_more_trouble_sleeping: null
  think_have_long_covid_symptom_muscle_ache: null
  think_have_long_covid_symptom_nausea_or_vomiting: null
  think_have_long_covid_symptom_noisy_breathing: null
  think_have_long_covid_symptom_palpitations: 'Yes'
  think_have_long_covid_symptom_reduced_ability: Yes a lot
  think_have_long_covid_symptom_runny_nose_or_sneezing: null
  think_have_long_covid_symptom_shortness_of_breath: 'No'
  think_have_long_covid_symptom_sore_throat: 'No'
  think_have_long_covid_symptom_vertigo_or_dizziness: 'No'
  times_hour_or_longer_another_home_last_7_days: null
  times_hour_or_longer_another_home_last_7_days_raw: null
  times_hour_or_longer_another_person_your_home_last_7_days: '2'
  times_hour_or_longer_another_person_your_home_last_7_days_raw: '2'
  times_outside_shopping_or_socialising_last_7_days: 5
  times_shopping_last_7_days: '5'
  times_shopping_last_7_days_raw: '5'
  times_socialising_last_7_days: '0'
  times_socialising_last_7_days_raw: None
  title: Mr.
  transport_to_work_or_education: Car or van
  unique_participant_response_id: 2206-DHR-077145284257
  visit_datetime: null
  visit_id: '2206'
  voucher_type_preference: null
  work_direct_contact_patients_or_clients: null
  work_direct_contact_patients_or_clients_raw: Prefer not to say
  work_health_care_area: Yes, in other healthcare settings, e.g. mental health
  work_health_care_area_raw: Another type of healthcare - for example mental health
    services
  work_in_additional_paid_employment: 'Yes'
  work_in_additional_paid_employment_raw: 'Yes'
  work_location: null
  work_location_raw: null
  work_main_job_changed: null
  work_main_job_role: The sequential subset of Erlang supports eager evaluation, single
    assignment, and dynamic typing.
  work_main_job_role_raw: The sequential subset of Erlang supports eager evaluation,
    single assignment, and dynamic typing.
  work_main_job_title: Tuples are containers for a fixed number of Erlang data types.
  work_main_job_title_raw: Tuples are containers for a fixed number of Erlang data
    types.
  work_not_from_home_days_per_week: '2'
  work_not_from_home_days_per_week_raw: '1'
  work_nursing_or_residential_care_home: 'No'
  work_nursing_or_residential_care_home_raw: 'No'
  work_sector: Information technology and communication
  work_sector_other: I don't even care.
  work_sector_raw: Information technology and communication
  work_status_digital: Not in paid work. This includes being unemployed or doing voluntary
    work
  work_status_education: A child below school age and attending a nursery or pre-school
    or childminder
  work_status_employment: null
  work_status_unemployment: Looking for paid work and able to start
  work_status_v0: null
  work_status_v2: null
- ability_to_socially_distance_at_work_or_education: Difficult to maintain 2m, but
    can be 1m
  ability_to_socially_distance_at_work_or_education_raw: Difficult to maintain 2 metres
    apart. But you can usually be at least 1 metre away from other people
  allocated_blood_barcode_not_used_reason: Its main implementation is the Glasgow
    Haskell Compiler.
  allocated_swab_barcode_not_used_reason: The Galactic Empire is nearing completion
    of the Death Star, a space station with the power to destroy entire planets.
  bad_email: false
  been_outside_uk: 'Yes'
  been_outside_uk_last_country: Sudan
  been_outside_uk_last_return_date: null
  blood_not_taken_could_not_other: Any element of a tuple can be accessed in constant
    time.
  blood_not_taken_could_not_reason: null
  blood_not_taken_damage_description: The sequential subset of Erlang supports eager
    evaluation, single assignment, and dynamic typing.
  blood_not_taken_missing_parts: Cleansing wipe
  blood_not_taken_other: '"Messages can be sent to and received from ports, but these
    messages must obey the so-called ""port protocol."""'
  blood_not_taken_reason: I asked not to receive a blood test kit this month
  blood_return_date: '2022-01-08 00:00:00.000000'
  blood_return_future_date: '2022-01-08 00:00:00.000000'
  blood_returned: 'Yes'
  blood_sample_barcode: ONS00000000
  blood_sample_barcode_correct: 'Yes'
  blood_sample_barcode_raw: ONS00000000
  blood_sample_barcode_user_entered: ONS66470263
  blood_sample_received_consolidation_point_datetime: null
  blood_sample_received_lab_datetime: null
  blood_sample_transport_status: null
  blood_taken: 'Yes'
  blood_taken_datetime: null
  care_home_last_28_days: 'Yes'
  cis_covid_vaccine_date: '2022-01-05 00:00:00.000000'
  cis_covid_vaccine_date_1: null
  cis_covid_vaccine_date_2: '2022-01-04 00:00:00.000000'
  cis_covid_vaccine_date_3: null
  cis_covid_vaccine_date_4: null
  cis_covid_vaccine_date_5: '2022-01-08 00:00:00.000000'
  cis_covid_vaccine_date_6: '2022-01-03 00:00:00.000000'
  cis_covid_vaccine_number_of_doses: null
  cis_covid_vaccine_number_of_doses_raw: null
  cis_covid_vaccine_received: null
  cis_covid_vaccine_type: Sputnik
  cis_covid_vaccine_type_1: Sinovac
  cis_covid_vaccine_type_1_raw: Sinovac
  cis_covid_vaccine_type_2: Oxford/AstraZeneca
  cis_covid_vaccine_type_2_raw: Oxford / AstraZeneca
  cis_covid_vaccine_type_3: Other / specify
  cis_covid_vaccine_type_3_raw: Another vaccine please specify
  cis_covid_vaccine_type_4: null
  cis_covid_vaccine_type_4_raw: null
  cis_covid_vaccine_type_5: null
  cis_covid_vaccine_type_5_raw: null
  cis_covid_vaccine_type_6: Other / specify
  cis_covid_vaccine_type_6_raw: Another vaccine please specify
  cis_covid_vaccine_type_other: Frankly, my dear, I don't give a damn.
  cis_covid_vaccine_type_other_1: Houston, we have a problem.
  cis_covid_vaccine_type_other_2: Let them eat cake.
  cis_covid_vaccine_type_other_3: Mama always said life was like a box of chocolates.
    You never know what you're gonna get.
  cis_covid_vaccine_type_other_4: I'm gonna make him an offer he can't refuse.
  cis_covid_vaccine_type_other_5: Let them eat cake.
  cis_covid_vaccine_type_other_6: Here's looking at you, kid.
  cis_covid_vaccine_type_raw: Sputnik
  cis_flu_vaccine_received: null
  city: Hove
  completion_window_cadence: Monthly
  consent_blood_samples_if_positive_yn: 'Yes'
  consent_contact_extra_research_yn: 'No'
  consent_nhs_data_share_yn: 'No'
  consent_use_of_surplus_blood_samples_yn: 'No'
  contact_known_positive_covid_last_28_days: 'No'
  contact_suspected_positive_covid_last_28_days: 'No'
  county: null
  currently_smokes_or_vapes: null
  currently_smokes_or_vapes_description: Pipe
  currently_smokes_or_vapes_raw: Prefer not to say
  date_of_birth: '1992-03-01 00:00:00.000000'
  days_since_think_had_covid: null
  days_since_think_had_covid_group: null
  digital_communication_preference: null
  digital_entry_pack_sent_datetime: null
  digital_entry_pack_status: Make me a sandwich.
  digital_survey_collection_mode: null
  digital_survey_mode_preference: Online
  education_in_person_days_per_week: '4'
  email_address: coater1966@gsnail.ac.uk
  ethnic_group: White
  ethnicity: Gypsy or Irish Traveller
  ethnicity_other: The syntax {D1,D2,...,Dn} denotes a tuple whose arguments are D1,
    D2, ... Dn.
  ever_smoked_regularly: 'No'
  ever_smoked_regularly_raw: 'No'
  existing_participant_digital_opt_in_datetime: null
  existing_participant_digital_opt_in_reminder_1_due_datetime: null
  existing_participant_digital_opt_in_reminder_1_sent_datetime: null
  existing_participant_digital_opt_in_reminder_1_status: Atoms can contain any character
    if they are enclosed within single quotes and an escape convention exists which
    allows any character to be used within an atom.
  existing_participant_digital_opt_in_reminder_2_due_datetime: null
  existing_participant_digital_opt_in_reminder_2_sent_datetime: null
  existing_participant_digital_opt_in_reminder_2_status: Initially composing light-hearted
    and irreverent works, he also wrote serious, sombre and religious pieces beginning
    in the 1930s.
  existing_participant_digital_opt_in_status: Participant Opted Out
  existing_participant_digital_opt_in_window_end_datetime: null
  existing_participant_digital_opt_in_window_start_datetime: '2022-01-05T05:37:41Z'
  existing_participant_digital_opted_in_datetime: null
<<<<<<< HEAD
  face_covering_other_enclosed_places: Yes always
  face_covering_work_or_education: Prefer not to say
  file_date: null
=======
  face_covering_other_enclosed_places: Yes, always
  face_covering_other_enclosed_places_raw: Yes always
  face_covering_work_or_education: null
  face_covering_work_or_education_raw: null
>>>>>>> ac28682e
  first_name: Shawnee
  hh_id: '734353881968'
  hospital_last_28_days: null
  hours_a_day_with_someone_else_at_home: Don't know
  hours_a_day_with_someone_else_at_home_raw: Don't know
  household_completion_window_id: HW-8082463081
  household_completion_window_status: Open
  household_digital_enrolment_datetime: null
  household_digital_enrolment_invited_datetime: '2022-01-07T19:21:14Z'
  household_invited_to_digital: null
  household_members_over_2_years_and_not_present_count: 'No'
  household_members_under_2_years_count: 'Yes'
  household_participants_not_consenting_count: null
  illness_lasting_over_12_months: null
  illness_lasting_over_12_months_raw: Prefer not to say
  illness_reduces_activity_or_ability: Yes, a lot
  illness_reduces_activity_or_ability_raw: Yes a lot
  infant_age_months_1: 63.0
  infant_age_months_2: null
  infant_age_months_3: null
  infant_age_months_4: null
  infant_age_months_5: null
  infant_age_months_6: 85.0
  infant_age_months_7: null
  infant_age_months_8: 28.0
  language_preference: null
  last_covid_contact_date: null
  last_covid_contact_type: Living in your own home
  last_covid_contact_type_raw: Someone I live with
  last_name: Waters
  last_suspected_covid_contact_date: '2022-01-05 00:00:00.000000'
  last_suspected_covid_contact_type: null
  last_suspected_covid_contact_type_raw: null
  middle_name: Isaac
  ons_household_id: '734353881968'
  opted_out_of_blood_next_window: null
  opted_out_of_blood_next_window_datetime: null
  opted_out_of_next_window: 'No'
  opted_out_of_next_window_datetime: null
  other_antibody_test: 'Yes'
  other_antibody_test_first_positive_date: null
  other_antibody_test_last_negative_date: null
  other_antibody_test_negative_date: 29/06/2021
  other_antibody_test_positive_date: 03/08/2021
  other_antibody_test_results: Any tests negative, but none positive
  other_antibody_test_results_raw: One or more tests were negative for antibodies
    and none were positive
  other_covid_infection_test: null
  other_covid_infection_test_first_positive_date: '2022-01-09 00:00:00.000000'
  other_covid_infection_test_last_negative_date: null
  other_covid_infection_test_negative_date: 09/11/2020
  other_covid_infection_test_positive_date: 24/03/2021
  other_covid_infection_test_results: Waiting for all results
  other_covid_infection_test_results_raw: Waiting for all results
  other_household_member_care_home_last_28_days: 'No'
  other_household_member_care_home_last_28_days_raw: 'No'
  other_household_member_hospital_last_28_days: null
  other_household_member_hospital_last_28_days_raw: null
  outward_postcode: NC0C
  participant_completion_window_end_datetime: null
  participant_completion_window_id: '2738'
  participant_completion_window_start_datetime: null
  participant_completion_window_status: Closed
  participant_digital_enrolment_datetime: null
  participant_enrolled_digital: 'No'
  participant_id: DHR-747928544728
  participant_invited_to_digital: 'Yes'
  participant_survey_status: Completed
  participant_survey_status_raw: Complete
  participant_withdrawal_reason: Swab/blood process distressing
  participant_withdrawal_reason_raw: Swab/blood process distressing
  participant_withdrawal_type: Withdrawn_no_future_linkage_or_use_of_samples
  participant_withdrawal_type_raw: Withdrawn - no future linkage or use of samples
  person_not_consenting_age_1: null
  person_not_consenting_age_2: null
  person_not_consenting_age_3: 625.0
  person_not_consenting_age_4: 203.0
  person_not_consenting_age_5: 927.0
  person_not_consenting_age_6: null
  person_not_consenting_age_7: 121.0
  person_not_consenting_age_8: 608.0
  person_not_consenting_age_9: null
  person_not_present_age_1: 81.0
  person_not_present_age_2: 45.0
  person_not_present_age_3: null
  person_not_present_age_4: null
  person_not_present_age_5: 40.0
  person_not_present_age_6: 98.0
  person_not_present_age_7: 54.0
  person_not_present_age_8: null
  physical_contact_18_to_69_years: '0'
  physical_contact_18_to_69_years_raw: '0'
  physical_contact_over_70_years: null
  physical_contact_over_70_years_raw: null
  physical_contact_under_18_years: 21 or more
  physical_contact_under_18_years_raw: 21 or more
  postcode: NC0C6UK
  questionnaire_started_no_incentive: 'Yes'
  reason_for_not_consenting_1: Any element of a tuple can be accessed in constant
    time.
  reason_for_not_consenting_2: The Galactic Empire is nearing completion of the Death
    Star, a space station with the power to destroy entire planets.
  reason_for_not_consenting_3: Make me a sandwich.
  reason_for_not_consenting_4: Haskell features a type system with type inference
    and lazy evaluation.
  reason_for_not_consenting_5: I don't even care.
  reason_for_not_consenting_6: Where are my pants?
  reason_for_not_consenting_7: Where are my pants?
  reason_for_not_consenting_8: Its main implementation is the Glasgow Haskell Compiler.
  reason_for_not_consenting_9: Haskell features a type system with type inference
    and lazy evaluation.
  regularly_lateral_flow_testing: 'Yes'
  sample_collection_courier_datetime: null
  sample_collection_kit_received_delivery_partner_datetime: null
  sample_kit_dispatched_datetime: null
  sample_kit_not_dispatched_code: 'No'
  sample_return_preference: Post
  self_isolating: null
  self_isolating_raw: Prefer not to say
  self_isolating_reason: null
  self_isolating_reason_digital: Due to reducing my risk of getting COVID-19 such
    as going into hospital or shielding
  sex: Male
  sex_raw: Male
  smoke_cigarettes: null
  smokes_cigar: null
  smokes_hookah_shisha_pipes: null
  smokes_pipe: null
  smokes_vape_e_cigarettes: null
  social_distance_contact_18_to_69_years: 1-5
  social_distance_contact_18_to_69_years_raw: 1 to 5
  social_distance_contact_over_70_years: 1-5
  social_distance_contact_over_70_years_raw: 1 to 5
  social_distance_contact_under_18_years: null
  social_distance_contact_under_18_years_raw: Don't know
  street: Drumagrove
  study_cohort: null
  survey_completed_datetime: null
  survey_completion_status: SUBMITTED
  survey_last_modified_datetime: null
  survey_not_completed_reason_code: null
  survey_response_dataset_major_version: 3
  survey_response_type: First Visit
  survey_response_type_raw: First Survey
  swab_not_taken_damage_description: Erlang is known for its designs that are well
    suited for systems.
  swab_not_taken_missing_parts: null
  swab_not_taken_other: The sequential subset of Erlang supports eager evaluation,
    single assignment, and dynamic typing.
  swab_not_taken_reason: I am near the end of my testing window and my swab test kit
    has not arrived
  swab_return_date: '2022-01-04 00:00:00.000000'
  swab_return_future_date: '2022-01-09 00:00:00.000000'
  swab_returned: 'No'
  swab_sample_barcode: ONS00000000
  swab_sample_barcode_correct: 'Yes'
  swab_sample_barcode_raw: ONS00000000
  swab_sample_barcode_user_entered: ONS72090747
  swab_sample_received_consolidation_point_datetime: null
  swab_sample_received_lab_datetime: null
  swab_sample_transport_status: Arrived at Sorting Office
  swab_taken: 'Yes'
  swab_taken_datetime: null
  think_had_covid: null
  think_had_covid_admitted_to_hospital: 'Yes'
  think_had_covid_any_symptoms: 'No'
  think_had_covid_any_symptoms_raw: 'No'
  think_had_covid_contacted_nhs: null
  think_had_covid_onset_date: '2022-01-06 00:00:00.000000'
  think_had_covid_symptom_abdominal_pain: 'Yes'
  think_had_covid_symptom_anxiety: null
  think_had_covid_symptom_chest_pain: null
  think_had_covid_symptom_cough: 'No'
  think_had_covid_symptom_diarrhoea: 'Yes'
  think_had_covid_symptom_difficulty_concentrating: 'No'
  think_had_covid_symptom_fatigue: 'No'
  think_had_covid_symptom_fever: null
  think_had_covid_symptom_headache: 'No'
  think_had_covid_symptom_loss_of_appetite: 'Yes'
  think_had_covid_symptom_loss_of_smell: 'Yes'
  think_had_covid_symptom_loss_of_taste: 'Yes'
  think_had_covid_symptom_low_mood: 'Yes'
  think_had_covid_symptom_memory_loss_or_confusion: null
  think_had_covid_symptom_more_trouble_sleeping: 'Yes'
  think_had_covid_symptom_muscle_ache: 'Yes'
  think_had_covid_symptom_nausea_or_vomiting: 'No'
  think_had_covid_symptom_noisy_breathing: 'Yes'
  think_had_covid_symptom_palpitations: null
  think_had_covid_symptom_runny_nose_or_sneezing: 'No'
  think_had_covid_symptom_shortness_of_breath: 'Yes'
  think_had_covid_symptom_sore_throat: 'No'
  think_had_covid_symptom_vertigo_or_dizziness: null
  think_have_covid: 'Yes'
  think_have_covid_onset_date: '2022-01-03 00:00:00.000000'
  think_have_covid_symptom_abdominal_pain: 'Yes'
  think_have_covid_symptom_anxiety: 'Yes'
  think_have_covid_symptom_chest_pain: 'Yes'
  think_have_covid_symptom_cough: 'No'
  think_have_covid_symptom_diarrhoea: null
  think_have_covid_symptom_difficulty_concentrating: null
  think_have_covid_symptom_fatigue: 'Yes'
  think_have_covid_symptom_fever: null
  think_have_covid_symptom_headache: null
  think_have_covid_symptom_loss_of_appetite: null
  think_have_covid_symptom_loss_of_smell: null
  think_have_covid_symptom_loss_of_taste: 'No'
  think_have_covid_symptom_low_mood: 'No'
  think_have_covid_symptom_memory_loss_or_confusion: 'No'
  think_have_covid_symptom_more_trouble_sleeping: null
  think_have_covid_symptom_muscle_ache: 'No'
  think_have_covid_symptom_nausea_or_vomiting: 'No'
  think_have_covid_symptom_noisy_breathing: 'No'
  think_have_covid_symptom_onset_date: 20/08/2021
  think_have_covid_symptom_palpitations: null
  think_have_covid_symptom_runny_nose_or_sneezing: 'Yes'
  think_have_covid_symptom_shortness_of_breath: 'No'
  think_have_covid_symptom_sore_throat: null
  think_have_covid_symptom_vertigo_or_dizziness: null
  think_have_covid_symptoms: 'No'
  think_have_long_covid: null
  think_have_long_covid_symptom_abdominal_pain: null
  think_have_long_covid_symptom_anxiety: 'No'
  think_have_long_covid_symptom_chest_pain: 'Yes'
  think_have_long_covid_symptom_cough: 'No'
  think_have_long_covid_symptom_diarrhoea: null
  think_have_long_covid_symptom_difficulty_concentrating: null
  think_have_long_covid_symptom_fatigue: 'No'
  think_have_long_covid_symptom_fever: null
  think_have_long_covid_symptom_headache: 'No'
  think_have_long_covid_symptom_loss_of_appetite: 'No'
  think_have_long_covid_symptom_loss_of_smell: 'No'
  think_have_long_covid_symptom_loss_of_taste: 'Yes'
  think_have_long_covid_symptom_low_mood: 'No'
  think_have_long_covid_symptom_memory_loss_or_confusion: 'No'
  think_have_long_covid_symptom_more_trouble_sleeping: 'Yes'
  think_have_long_covid_symptom_muscle_ache: 'Yes'
  think_have_long_covid_symptom_nausea_or_vomiting: 'No'
  think_have_long_covid_symptom_noisy_breathing: 'No'
  think_have_long_covid_symptom_palpitations: null
  think_have_long_covid_symptom_reduced_ability: Yes a little
  think_have_long_covid_symptom_runny_nose_or_sneezing: null
  think_have_long_covid_symptom_shortness_of_breath: null
  think_have_long_covid_symptom_sore_throat: null
  think_have_long_covid_symptom_vertigo_or_dizziness: 'Yes'
  times_hour_or_longer_another_home_last_7_days: '5'
  times_hour_or_longer_another_home_last_7_days_raw: '5'
  times_hour_or_longer_another_person_your_home_last_7_days: '2'
  times_hour_or_longer_another_person_your_home_last_7_days_raw: '2'
  times_outside_shopping_or_socialising_last_7_days: 7
  times_shopping_last_7_days: '3'
  times_shopping_last_7_days_raw: '3'
  times_socialising_last_7_days: '5'
  times_socialising_last_7_days_raw: '5'
  title: Ms.
  transport_to_work_or_education: null
  unique_participant_response_id: 2738-DHR-747928544728
  visit_datetime: null
  visit_id: '2738'
  voucher_type_preference: null
  work_direct_contact_patients_or_clients: 'No'
  work_direct_contact_patients_or_clients_raw: 'No'
  work_health_care_area: Yes, in secondary care, e.g. hospital
  work_health_care_area_raw: Secondary care - for example in a hospital
  work_in_additional_paid_employment: null
  work_in_additional_paid_employment_raw: Prefer not to say
  work_location: null
  work_location_raw: null
  work_main_job_changed: 'Yes'
  work_main_job_role: The arguments can be primitive data types or compound data types.
  work_main_job_role_raw: The arguments can be primitive data types or compound data
    types.
  work_main_job_title: Erlang is a general-purpose, concurrent, functional programming
    language.
  work_main_job_title_raw: Erlang is a general-purpose, concurrent, functional programming
    language.
  work_not_from_home_days_per_week: '5'
  work_not_from_home_days_per_week_raw: '5'
  work_nursing_or_residential_care_home: 'No'
  work_nursing_or_residential_care_home_raw: 'No'
  work_sector: Healthcare
  work_sector_other: It is also a garbage-collected runtime system.
  work_sector_raw: Healthcare
  work_status_digital: Employed
  work_status_education: A child below school age and not attending a nursery or pre-school
    or childminder
  work_status_employment: Currently not working - for example on sick or other leave
    such as maternity or paternity for longer than 4 weeksCurrently working. This
    includes if you are on sick or other leave for less than 4 weeks
  work_status_unemployment: null
  work_status_v0: null
  work_status_v2: null
- ability_to_socially_distance_at_work_or_education: Difficult to maintain 2m, but
    can be 1m
  ability_to_socially_distance_at_work_or_education_raw: Difficult to maintain 2 metres
    apart. But you can usually be at least 1 metre away from other people
  allocated_blood_barcode_not_used_reason: Do you have any idea why this is not working?
  allocated_swab_barcode_not_used_reason: Type classes first appeared in the Haskell
    programming language.
  bad_email: null
  been_outside_uk: null
  been_outside_uk_last_country: Ukraine
  been_outside_uk_last_return_date: '2022-01-09 00:00:00.000000'
  blood_not_taken_could_not_other: The sequential subset of Erlang supports eager
    evaluation, single assignment, and dynamic typing.
  blood_not_taken_could_not_reason: I couldn't get enough blood into the pot
  blood_not_taken_damage_description: Haskell is a standardized, general-purpose purely
    functional programming language, with non-strict semantics and strong static typing.
  blood_not_taken_missing_parts: null
  blood_not_taken_other: Type classes first appeared in the Haskell programming language.
  blood_not_taken_reason: The blood test kit arrived both damaged and with parts missing
  blood_return_date: '2022-01-06 00:00:00.000000'
  blood_return_future_date: '2022-01-07 00:00:00.000000'
  blood_returned: null
  blood_sample_barcode: ONS00000000
  blood_sample_barcode_correct: 'Yes'
  blood_sample_barcode_raw: ONS00000000
  blood_sample_barcode_user_entered: ONS12633229
  blood_sample_received_consolidation_point_datetime: null
  blood_sample_received_lab_datetime: null
  blood_sample_transport_status: Arrived at Consolidation Hub
  blood_taken: 'Yes'
  blood_taken_datetime: null
  care_home_last_28_days: null
  cis_covid_vaccine_date: '2022-01-03 00:00:00.000000'
  cis_covid_vaccine_date_1: null
  cis_covid_vaccine_date_2: '2022-01-03 00:00:00.000000'
  cis_covid_vaccine_date_3: '2022-01-01 00:00:00.000000'
  cis_covid_vaccine_date_4: null
  cis_covid_vaccine_date_5: null
  cis_covid_vaccine_date_6: null
  cis_covid_vaccine_number_of_doses: null
  cis_covid_vaccine_number_of_doses_raw: null
  cis_covid_vaccine_received: 'Yes'
  cis_covid_vaccine_type: From a research study/trial
  cis_covid_vaccine_type_1: Pfizer/BioNTech
  cis_covid_vaccine_type_1_raw: Pfizer / BioNTech
  cis_covid_vaccine_type_2: null
  cis_covid_vaccine_type_2_raw: null
  cis_covid_vaccine_type_3: Sinovac
  cis_covid_vaccine_type_3_raw: Sinovac
  cis_covid_vaccine_type_4: Sputnik
  cis_covid_vaccine_type_4_raw: Sputnik
  cis_covid_vaccine_type_5: Novavax
  cis_covid_vaccine_type_5_raw: Novavax
  cis_covid_vaccine_type_6: Moderna
  cis_covid_vaccine_type_6_raw: Moderna
  cis_covid_vaccine_type_other: '"You''ve got to ask yourself one question: ""Do I
    feel lucky?"" Well, do ya? Punk!"'
  cis_covid_vaccine_type_other_1: '"You''ve got to ask yourself one question: ""Do
    I feel lucky?"" Well, do ya? Punk!"'
  cis_covid_vaccine_type_other_2: A census taker once tried to test me. I ate his
    liver with some fava beans and a nice Chianti.
  cis_covid_vaccine_type_other_3: Those who refuse to learn from history are condemned
    to repeat it.
  cis_covid_vaccine_type_other_4: Mama always said life was like a box of chocolates.
    You never know what you're gonna get.
  cis_covid_vaccine_type_other_5: Let them eat cake.
  cis_covid_vaccine_type_other_6: Houston, we have a problem.
  cis_covid_vaccine_type_raw: From a research study/trial
  cis_flu_vaccine_received: 'Yes'
  city: null
  completion_window_cadence: Monthly
  consent_blood_samples_if_positive_yn: null
  consent_contact_extra_research_yn: 'Yes'
  consent_nhs_data_share_yn: 'Yes'
  consent_use_of_surplus_blood_samples_yn: null
  contact_known_positive_covid_last_28_days: null
  contact_suspected_positive_covid_last_28_days: null
  county: Borders
  currently_smokes_or_vapes: 'No'
  currently_smokes_or_vapes_description: Cigarettes
  currently_smokes_or_vapes_raw: 'No'
  date_of_birth: '2020-02-01 00:00:00.000000'
  days_since_think_had_covid: null
  days_since_think_had_covid_group: null
  digital_communication_preference: null
  digital_entry_pack_sent_datetime: null
  digital_entry_pack_status: I don't even care.
  digital_survey_collection_mode: Online
  digital_survey_mode_preference: null
  education_in_person_days_per_week: '2'
  email_address: null
  ethnic_group: Asian or Asian British
  ethnicity: Gypsy or Irish Traveller
  ethnicity_other: Its main implementation is the Glasgow Haskell Compiler.
  ever_smoked_regularly: null
  ever_smoked_regularly_raw: Prefer not to say
  existing_participant_digital_opt_in_datetime: null
  existing_participant_digital_opt_in_reminder_1_due_datetime: null
  existing_participant_digital_opt_in_reminder_1_sent_datetime: null
  existing_participant_digital_opt_in_reminder_1_status: Make me a sandwich.
  existing_participant_digital_opt_in_reminder_2_due_datetime: null
  existing_participant_digital_opt_in_reminder_2_sent_datetime: null
  existing_participant_digital_opt_in_reminder_2_status: '"Messages can be sent to
    and received from ports, but these messages must obey the so-called ""port protocol."""'
  existing_participant_digital_opt_in_status: Participant Opted In
  existing_participant_digital_opt_in_window_end_datetime: null
  existing_participant_digital_opt_in_window_start_datetime: '2022-01-01T05:24:08Z'
  existing_participant_digital_opted_in_datetime: null
  face_covering_other_enclosed_places: Not going to other enclosed public spaces or
    using public transport
  face_covering_other_enclosed_places_raw: I am not going to other enclosed public
    spaces or using public transport
  face_covering_work_or_education: My face is already covered
  face_covering_work_or_education_raw: I cover my face for other reasons - for example
    for religious or cultural reasons
  file_date: null
  first_name: Annika
  hh_id: '602276804025'
  hospital_last_28_days: null
  hours_a_day_with_someone_else_at_home: Don't know
  hours_a_day_with_someone_else_at_home_raw: Don't know
  household_completion_window_id: HW-9300868759
  household_completion_window_status: Open
  household_digital_enrolment_datetime: null
  household_digital_enrolment_invited_datetime: '2022-01-06T18:06:58Z'
  household_invited_to_digital: null
  household_members_over_2_years_and_not_present_count: 'Yes'
  household_members_under_2_years_count: 'Yes'
  household_participants_not_consenting_count: null
  illness_lasting_over_12_months: 'No'
  illness_lasting_over_12_months_raw: 'No'
  illness_reduces_activity_or_ability: Yes, a little
  illness_reduces_activity_or_ability_raw: Yes a little
  infant_age_months_1: 89.0
  infant_age_months_2: null
  infant_age_months_3: null
  infant_age_months_4: null
  infant_age_months_5: null
  infant_age_months_6: 2.0
  infant_age_months_7: null
  infant_age_months_8: 54.0
  language_preference: null
  last_covid_contact_date: '2022-01-05 00:00:00.000000'
  last_covid_contact_type: Living in your own home
  last_covid_contact_type_raw: Someone I live with
  last_name: Day
  last_suspected_covid_contact_date: null
  last_suspected_covid_contact_type: Living in your own home
  last_suspected_covid_contact_type_raw: Someone I live with
  middle_name: Hank
  ons_household_id: '602276804025'
  opted_out_of_blood_next_window: 'No'
  opted_out_of_blood_next_window_datetime: null
  opted_out_of_next_window: null
  opted_out_of_next_window_datetime: null
  other_antibody_test: 'Yes'
  other_antibody_test_first_positive_date: '2022-01-04 00:00:00.000000'
  other_antibody_test_last_negative_date: '2022-01-09 00:00:00.000000'
  other_antibody_test_negative_date: 07/10/2021
  other_antibody_test_positive_date: 10/09/2020
  other_antibody_test_results: Waiting for all results
  other_antibody_test_results_raw: Waiting for all results
  other_covid_infection_test: 'Yes'
  other_covid_infection_test_first_positive_date: null
  other_covid_infection_test_last_negative_date: '2022-01-06 00:00:00.000000'
  other_covid_infection_test_negative_date: 15/12/2020
  other_covid_infection_test_positive_date: 28/06/2020
  other_covid_infection_test_results: Any tests negative, but none positive
  other_covid_infection_test_results_raw: One or more tests were negative and none
    were positive
  other_household_member_care_home_last_28_days: Don't know
  other_household_member_care_home_last_28_days_raw: Don't know
  other_household_member_hospital_last_28_days: 'Yes'
  other_household_member_hospital_last_28_days_raw: 'Yes'
  outward_postcode: null
  participant_completion_window_end_datetime: null
  participant_completion_window_id: '3586'
  participant_completion_window_start_datetime: null
  participant_completion_window_status: New
  participant_digital_enrolment_datetime: null
  participant_enrolled_digital: null
  participant_id: DHR-016525808631
  participant_invited_to_digital: 'Yes'
  participant_survey_status: Withdrawn
  participant_survey_status_raw: Withdrawn
  participant_withdrawal_reason: No longer wants to take part
  participant_withdrawal_reason_raw: No longer wants to take part
  participant_withdrawal_type: Withdrawn
  participant_withdrawal_type_raw: Withdrawn
  person_not_consenting_age_1: null
  person_not_consenting_age_2: 603.0
  person_not_consenting_age_3: 729.0
  person_not_consenting_age_4: 973.0
  person_not_consenting_age_5: null
  person_not_consenting_age_6: 829.0
  person_not_consenting_age_7: 861.0
  person_not_consenting_age_8: 704.0
  person_not_consenting_age_9: null
  person_not_present_age_1: null
  person_not_present_age_2: 80.0
  person_not_present_age_3: null
  person_not_present_age_4: 69.0
  person_not_present_age_5: null
  person_not_present_age_6: null
  person_not_present_age_7: 33.0
  person_not_present_age_8: null
  physical_contact_18_to_69_years: null
  physical_contact_18_to_69_years_raw: Don't know
  physical_contact_over_70_years: 6-10
  physical_contact_over_70_years_raw: 6 to 10
  physical_contact_under_18_years: 6-10
  physical_contact_under_18_years_raw: 6 to 10
  postcode: null
  questionnaire_started_no_incentive: 'No'
  reason_for_not_consenting_1: Where are my pants?
  reason_for_not_consenting_2: Its main implementation is the Glasgow Haskell Compiler.
  reason_for_not_consenting_3: Haskell is a standardized, general-purpose purely functional
    programming language, with non-strict semantics and strong static typing.
  reason_for_not_consenting_4: Make me a sandwich.
  reason_for_not_consenting_5: Atoms are used within a program to denote distinguished
    values.
  reason_for_not_consenting_6: Erlang is known for its designs that are well suited
    for systems.
  reason_for_not_consenting_7: Erlang is known for its designs that are well suited
    for systems.
  reason_for_not_consenting_8: Erlang is a general-purpose, concurrent, functional
    programming language.
  reason_for_not_consenting_9: Make me a sandwich.
  regularly_lateral_flow_testing: null
  sample_collection_courier_datetime: null
  sample_collection_kit_received_delivery_partner_datetime: null
  sample_kit_dispatched_datetime: null
  sample_kit_not_dispatched_code: 'Yes'
  sample_return_preference: null
  self_isolating: 'Yes'
  self_isolating_raw: 'Yes'
  self_isolating_reason: null
  self_isolating_reason_digital: Due to reducing my risk of getting COVID-19 such
    as going into hospital or shielding
  sex: Female
  sex_raw: Female
  smoke_cigarettes: null
  smokes_cigar: null
  smokes_hookah_shisha_pipes: null
  smokes_pipe: null
  smokes_vape_e_cigarettes: null
  social_distance_contact_18_to_69_years: null
  social_distance_contact_18_to_69_years_raw: Don't know
  social_distance_contact_over_70_years: null
  social_distance_contact_over_70_years_raw: null
  social_distance_contact_under_18_years: '0'
  social_distance_contact_under_18_years_raw: '0'
  street: null
  study_cohort: Fingerprick and Swab
  survey_completed_datetime: null
  survey_completion_status: IN PROGRESS
  survey_last_modified_datetime: null
  survey_not_completed_reason_code: TNR - Test Not Returned
  survey_response_dataset_major_version: 3
  survey_response_type: First Visit
  survey_response_type_raw: First Survey
  swab_not_taken_damage_description: The arguments can be primitive data types or
    compound data types.
  swab_not_taken_missing_parts: Swab stick
  swab_not_taken_other: Haskell features a type system with type inference and lazy
    evaluation.
  swab_not_taken_reason: The swab test kit arrived both damaged and with parts missing
  swab_return_date: '2022-01-04 00:00:00.000000'
  swab_return_future_date: '2022-01-09 00:00:00.000000'
  swab_returned: 'No'
  swab_sample_barcode: ONS00000000
  swab_sample_barcode_correct: 'Yes'
  swab_sample_barcode_raw: ONS00000000
  swab_sample_barcode_user_entered: ONS85702202
  swab_sample_received_consolidation_point_datetime: null
  swab_sample_received_lab_datetime: null
  swab_sample_transport_status: Arrived at Consolidation Hub
  swab_taken: 'Yes'
  swab_taken_datetime: null
  think_had_covid: 'No'
  think_had_covid_admitted_to_hospital: 'Yes'
  think_had_covid_any_symptoms: 'Yes'
  think_had_covid_any_symptoms_raw: 'Yes'
  think_had_covid_contacted_nhs: 'Yes'
  think_had_covid_onset_date: '2022-01-08 00:00:00.000000'
  think_had_covid_symptom_abdominal_pain: 'Yes'
  think_had_covid_symptom_anxiety: 'Yes'
  think_had_covid_symptom_chest_pain: null
  think_had_covid_symptom_cough: 'Yes'
  think_had_covid_symptom_diarrhoea: 'No'
  think_had_covid_symptom_difficulty_concentrating: 'No'
  think_had_covid_symptom_fatigue: null
  think_had_covid_symptom_fever: null
  think_had_covid_symptom_headache: 'No'
  think_had_covid_symptom_loss_of_appetite: null
  think_had_covid_symptom_loss_of_smell: null
  think_had_covid_symptom_loss_of_taste: null
  think_had_covid_symptom_low_mood: 'Yes'
  think_had_covid_symptom_memory_loss_or_confusion: null
  think_had_covid_symptom_more_trouble_sleeping: 'No'
  think_had_covid_symptom_muscle_ache: 'No'
  think_had_covid_symptom_nausea_or_vomiting: 'No'
  think_had_covid_symptom_noisy_breathing: 'No'
  think_had_covid_symptom_palpitations: 'No'
  think_had_covid_symptom_runny_nose_or_sneezing: null
  think_had_covid_symptom_shortness_of_breath: null
  think_had_covid_symptom_sore_throat: 'Yes'
  think_had_covid_symptom_vertigo_or_dizziness: 'No'
  think_have_covid: 'No'
  think_have_covid_onset_date: '2022-01-08 00:00:00.000000'
  think_have_covid_symptom_abdominal_pain: null
  think_have_covid_symptom_anxiety: 'Yes'
  think_have_covid_symptom_chest_pain: 'Yes'
  think_have_covid_symptom_cough: 'No'
  think_have_covid_symptom_diarrhoea: 'No'
  think_have_covid_symptom_difficulty_concentrating: 'Yes'
  think_have_covid_symptom_fatigue: 'No'
  think_have_covid_symptom_fever: 'Yes'
  think_have_covid_symptom_headache: 'Yes'
  think_have_covid_symptom_loss_of_appetite: null
  think_have_covid_symptom_loss_of_smell: null
  think_have_covid_symptom_loss_of_taste: 'Yes'
  think_have_covid_symptom_low_mood: null
  think_have_covid_symptom_memory_loss_or_confusion: null
  think_have_covid_symptom_more_trouble_sleeping: 'No'
  think_have_covid_symptom_muscle_ache: 'No'
  think_have_covid_symptom_nausea_or_vomiting: 'No'
  think_have_covid_symptom_noisy_breathing: null
  think_have_covid_symptom_onset_date: 07/03/2021
  think_have_covid_symptom_palpitations: null
  think_have_covid_symptom_runny_nose_or_sneezing: null
  think_have_covid_symptom_shortness_of_breath: 'No'
  think_have_covid_symptom_sore_throat: 'Yes'
  think_have_covid_symptom_vertigo_or_dizziness: null
  think_have_covid_symptoms: null
  think_have_long_covid: null
  think_have_long_covid_symptom_abdominal_pain: 'No'
  think_have_long_covid_symptom_anxiety: 'Yes'
  think_have_long_covid_symptom_chest_pain: 'No'
  think_have_long_covid_symptom_cough: 'Yes'
  think_have_long_covid_symptom_diarrhoea: null
  think_have_long_covid_symptom_difficulty_concentrating: 'No'
  think_have_long_covid_symptom_fatigue: 'No'
  think_have_long_covid_symptom_fever: 'No'
  think_have_long_covid_symptom_headache: 'No'
  think_have_long_covid_symptom_loss_of_appetite: null
  think_have_long_covid_symptom_loss_of_smell: null
  think_have_long_covid_symptom_loss_of_taste: 'Yes'
  think_have_long_covid_symptom_low_mood: 'No'
  think_have_long_covid_symptom_memory_loss_or_confusion: 'Yes'
  think_have_long_covid_symptom_more_trouble_sleeping: 'No'
  think_have_long_covid_symptom_muscle_ache: null
  think_have_long_covid_symptom_nausea_or_vomiting: null
  think_have_long_covid_symptom_noisy_breathing: null
  think_have_long_covid_symptom_palpitations: null
  think_have_long_covid_symptom_reduced_ability: Not at all
  think_have_long_covid_symptom_runny_nose_or_sneezing: 'Yes'
  think_have_long_covid_symptom_shortness_of_breath: null
  think_have_long_covid_symptom_sore_throat: null
  think_have_long_covid_symptom_vertigo_or_dizziness: 'No'
  times_hour_or_longer_another_home_last_7_days: '1'
  times_hour_or_longer_another_home_last_7_days_raw: '1'
  times_hour_or_longer_another_person_your_home_last_7_days: '2'
  times_hour_or_longer_another_person_your_home_last_7_days_raw: '2'
  times_outside_shopping_or_socialising_last_7_days: 7
  times_shopping_last_7_days: '6'
  times_shopping_last_7_days_raw: '6'
  times_socialising_last_7_days: '5'
  times_socialising_last_7_days_raw: '5'
  title: Ms.
  transport_to_work_or_education: On foot
  unique_participant_response_id: 3586-DHR-016525808631
  visit_datetime: null
  visit_id: '3586'
  voucher_type_preference: email_address
  work_direct_contact_patients_or_clients: 'Yes'
  work_direct_contact_patients_or_clients_raw: 'Yes'
  work_health_care_area: Yes, in secondary care, e.g. hospital
  work_health_care_area_raw: Secondary care - for example in a hospital
  work_in_additional_paid_employment: null
  work_in_additional_paid_employment_raw: Prefer not to say
  work_location: Both from home and somewhere else
  work_location_raw: Both from home and somewhere else
  work_main_job_changed: 'Yes'
  work_main_job_role: Ports are created with the built-in function open_port.
  work_main_job_role_raw: Ports are created with the built-in function open_port.
  work_main_job_title: Erlang is known for its designs that are well suited for systems.
  work_main_job_title_raw: Erlang is known for its designs that are well suited for
    systems.
  work_not_from_home_days_per_week: '2'
  work_not_from_home_days_per_week_raw: null
  work_nursing_or_residential_care_home: null
  work_nursing_or_residential_care_home_raw: Prefer not to say
  work_sector: Personal services (e.g. hairdressers)
  work_sector_other: Do you come here often?
  work_sector_raw: Personal Services - for example hairdressers or tattooists
  work_status_digital: Self-employed
  work_status_education: A child aged 4 or over at home-school
  work_status_employment: Currently not working - for example on sick or other leave
    such as maternity or paternity for longer than 4 weeksCurrently working. This
    includes if you are on sick or other leave for less than 4 weeks
  work_status_unemployment: null
  work_status_v0: null
  work_status_v2: null
- ability_to_socially_distance_at_work_or_education: Relatively easy to maintain 2m
  ability_to_socially_distance_at_work_or_education_raw: Relatively easy to maintain
    2 metres apart. Most of the time you can be 2 meters away from other people
  allocated_blood_barcode_not_used_reason: They are written as strings of consecutive
    alphanumeric characters, the first character being lowercase.
  allocated_swab_barcode_not_used_reason: Its main implementation is the Glasgow Haskell
    Compiler.
  bad_email: null
  been_outside_uk: null
  been_outside_uk_last_country: Yemen
  been_outside_uk_last_return_date: null
  blood_not_taken_could_not_other: Make me a sandwich.
  blood_not_taken_could_not_reason: I had bruising or pain
  blood_not_taken_damage_description: Any element of a tuple can be accessed in constant
    time.
  blood_not_taken_missing_parts: Other please specify
  blood_not_taken_other: Haskell is a standardized, general-purpose purely functional
    programming language, with non-strict semantics and strong static typing.
  blood_not_taken_reason: The blood test kit arrived with parts missing
  blood_return_date: '2022-01-07 00:00:00.000000'
  blood_return_future_date: '2022-01-01 00:00:00.000000'
  blood_returned: null
  blood_sample_barcode: ONS00000000
  blood_sample_barcode_correct: null
  blood_sample_barcode_raw: ONS00000000
  blood_sample_barcode_user_entered: ONS92147365
  blood_sample_received_consolidation_point_datetime: null
  blood_sample_received_lab_datetime: null
  blood_sample_transport_status: Arrived at Lab
  blood_taken: 'Yes'
  blood_taken_datetime: null
  care_home_last_28_days: 'Yes'
  cis_covid_vaccine_date: '2022-01-09 00:00:00.000000'
  cis_covid_vaccine_date_1: null
  cis_covid_vaccine_date_2: null
  cis_covid_vaccine_date_3: null
  cis_covid_vaccine_date_4: null
  cis_covid_vaccine_date_5: '2022-01-09 00:00:00.000000'
  cis_covid_vaccine_date_6: null
  cis_covid_vaccine_number_of_doses: 3 or more
  cis_covid_vaccine_number_of_doses_raw: 6 doses or more
  cis_covid_vaccine_received: 'Yes'
  cis_covid_vaccine_type: Pfizer/BioNTech
  cis_covid_vaccine_type_1: Sinopharm
  cis_covid_vaccine_type_1_raw: Sinopharm
  cis_covid_vaccine_type_2: Valneva
  cis_covid_vaccine_type_2_raw: Valneva
  cis_covid_vaccine_type_3: Sputnik
  cis_covid_vaccine_type_3_raw: Sputnik
  cis_covid_vaccine_type_4: Pfizer/BioNTech
  cis_covid_vaccine_type_4_raw: Pfizer / BioNTech
  cis_covid_vaccine_type_5: Janssen/Johnson&Johnson
  cis_covid_vaccine_type_5_raw: Janssen / Johnson&Johnson
  cis_covid_vaccine_type_6: Sinopharm
  cis_covid_vaccine_type_6_raw: Sinopharm
  cis_covid_vaccine_type_other: They call me *Mister* Tibbs!
  cis_covid_vaccine_type_other_1: You're gonna need a bigger boat.
  cis_covid_vaccine_type_other_2: Ask not what your country can do for you; ask what
    you can do for your country.
  cis_covid_vaccine_type_other_3: Here's looking at you, kid.
  cis_covid_vaccine_type_other_4: One morning I shot an elephant in my pajamas. How
    he got in my pajamas, I don't know.
  cis_covid_vaccine_type_other_5: Ask not what your country can do for you; ask what
    you can do for your country.
  cis_covid_vaccine_type_other_6: A census taker once tried to test me. I ate his
    liver with some fava beans and a nice Chianti.
  cis_covid_vaccine_type_raw: Pfizer / BioNTech
  cis_flu_vaccine_received: 'No'
  city: Saltash
  completion_window_cadence: Weekly
  consent_blood_samples_if_positive_yn: 'Yes'
  consent_contact_extra_research_yn: null
  consent_nhs_data_share_yn: null
  consent_use_of_surplus_blood_samples_yn: null
  contact_known_positive_covid_last_28_days: 'No'
  contact_suspected_positive_covid_last_28_days: 'No'
  county: Humberside
  currently_smokes_or_vapes: 'No'
  currently_smokes_or_vapes_description: Vape or E-cigarettes
  currently_smokes_or_vapes_raw: 'No'
  date_of_birth: '2012-09-06 00:00:00.000000'
  days_since_think_had_covid: null
  days_since_think_had_covid_group: null
  digital_communication_preference: null
  digital_entry_pack_sent_datetime: null
  digital_entry_pack_status: In 1989 the building was heavily damaged by fire, but
    it has since been restored.
  digital_survey_collection_mode: null
  digital_survey_mode_preference: Online
  education_in_person_days_per_week: '7'
  email_address: null
  ethnic_group: Black or African or Caribbean or Black British
  ethnicity: Indian
  ethnicity_other: Atoms are used within a program to denote distinguished values.
  ever_smoked_regularly: 'Yes'
  ever_smoked_regularly_raw: 'Yes'
  existing_participant_digital_opt_in_datetime: null
  existing_participant_digital_opt_in_reminder_1_due_datetime: null
  existing_participant_digital_opt_in_reminder_1_sent_datetime: null
  existing_participant_digital_opt_in_reminder_1_status: Where are my pants?
  existing_participant_digital_opt_in_reminder_2_due_datetime: null
  existing_participant_digital_opt_in_reminder_2_sent_datetime: null
  existing_participant_digital_opt_in_reminder_2_status: Atoms can contain any character
    if they are enclosed within single quotes and an escape convention exists which
    allows any character to be used within an atom.
  existing_participant_digital_opt_in_status: null
  existing_participant_digital_opt_in_window_end_datetime: null
  existing_participant_digital_opt_in_window_start_datetime: '2022-01-02T12:39:12Z'
  existing_participant_digital_opted_in_datetime: null
<<<<<<< HEAD
  face_covering_other_enclosed_places: I cover my face for other reasons - for example
    for religious or cultural reasons
  face_covering_work_or_education: Prefer not to say
  file_date: null
=======
  face_covering_other_enclosed_places: null
  face_covering_other_enclosed_places_raw: null
  face_covering_work_or_education: null
  face_covering_work_or_education_raw: null
>>>>>>> ac28682e
  first_name: Shaun
  hh_id: '822178461989'
  hospital_last_28_days: null
  hours_a_day_with_someone_else_at_home: null
  hours_a_day_with_someone_else_at_home_raw: null
  household_completion_window_id: HW-8828437201
  household_completion_window_status: New
  household_digital_enrolment_datetime: null
  household_digital_enrolment_invited_datetime: '2022-01-08T03:56:28Z'
  household_invited_to_digital: 'Yes'
  household_members_over_2_years_and_not_present_count: 'Yes'
  household_members_under_2_years_count: 'No'
  household_participants_not_consenting_count: 83.0
  illness_lasting_over_12_months: 'No'
  illness_lasting_over_12_months_raw: 'No'
  illness_reduces_activity_or_ability: Not at all
  illness_reduces_activity_or_ability_raw: Not at all
  infant_age_months_1: null
  infant_age_months_2: 75.0
  infant_age_months_3: 22.0
  infant_age_months_4: null
  infant_age_months_5: null
  infant_age_months_6: null
  infant_age_months_7: null
  infant_age_months_8: 7.0
  language_preference: Welsh
  last_covid_contact_date: null
  last_covid_contact_type: null
  last_covid_contact_type_raw: null
  last_name: Bolton
  last_suspected_covid_contact_date: '2022-01-08 00:00:00.000000'
  last_suspected_covid_contact_type: null
  last_suspected_covid_contact_type_raw: null
  middle_name: My
  ons_household_id: '822178461989'
  opted_out_of_blood_next_window: 'Yes'
  opted_out_of_blood_next_window_datetime: null
  opted_out_of_next_window: 'No'
  opted_out_of_next_window_datetime: null
  other_antibody_test: 'Yes'
  other_antibody_test_first_positive_date: null
  other_antibody_test_last_negative_date: null
  other_antibody_test_negative_date: 04/11/2021
  other_antibody_test_positive_date: 26/10/2021
  other_antibody_test_results: Waiting for all results
  other_antibody_test_results_raw: Waiting for all results
  other_covid_infection_test: 'No'
  other_covid_infection_test_first_positive_date: null
  other_covid_infection_test_last_negative_date: null
  other_covid_infection_test_negative_date: 08/02/2021
  other_covid_infection_test_positive_date: 07/09/2020
  other_covid_infection_test_results: All Tests failed
  other_covid_infection_test_results_raw: All tests failed
  other_household_member_care_home_last_28_days: null
  other_household_member_care_home_last_28_days_raw: null
  other_household_member_hospital_last_28_days: null
  other_household_member_hospital_last_28_days_raw: null
  outward_postcode: LV1J
  participant_completion_window_end_datetime: null
  participant_completion_window_id: '3892'
  participant_completion_window_start_datetime: null
  participant_completion_window_status: Open
  participant_digital_enrolment_datetime: null
  participant_enrolled_digital: 'Yes'
  participant_id: DHR-880739888271
  participant_invited_to_digital: 'No'
  participant_survey_status: Active
  participant_survey_status_raw: Active
  participant_withdrawal_reason: Swab/blood process distressing
  participant_withdrawal_reason_raw: Swab/blood process distressing
  participant_withdrawal_type: Withdrawn_no_future_linkage_or_use_of_samples
  participant_withdrawal_type_raw: Withdrawn - no future linkage or use of samples
  person_not_consenting_age_1: null
  person_not_consenting_age_2: 517.0
  person_not_consenting_age_3: null
  person_not_consenting_age_4: null
  person_not_consenting_age_5: 456.0
  person_not_consenting_age_6: 667.0
  person_not_consenting_age_7: 595.0
  person_not_consenting_age_8: 891.0
  person_not_consenting_age_9: 719.0
  person_not_present_age_1: null
  person_not_present_age_2: 19.0
  person_not_present_age_3: 49.0
  person_not_present_age_4: null
  person_not_present_age_5: 0.0
  person_not_present_age_6: 77.0
  person_not_present_age_7: null
  person_not_present_age_8: null
  physical_contact_18_to_69_years: null
  physical_contact_18_to_69_years_raw: Don't know
  physical_contact_over_70_years: null
  physical_contact_over_70_years_raw: null
  physical_contact_under_18_years: null
  physical_contact_under_18_years_raw: Don't know
  postcode: LV1J6SR
  questionnaire_started_no_incentive: 'Yes'
  reason_for_not_consenting_1: '"Messages can be sent to and received from ports,
    but these messages must obey the so-called ""port protocol."""'
  reason_for_not_consenting_2: The Galactic Empire is nearing completion of the Death
    Star, a space station with the power to destroy entire planets.
  reason_for_not_consenting_3: Haskell is a standardized, general-purpose purely functional
    programming language, with non-strict semantics and strong static typing.
  reason_for_not_consenting_4: I don't even care.
  reason_for_not_consenting_5: Make me a sandwich.
  reason_for_not_consenting_6: Its main implementation is the Glasgow Haskell Compiler.
  reason_for_not_consenting_7: I don't even care.
  reason_for_not_consenting_8: '"Messages can be sent to and received from ports,
    but these messages must obey the so-called ""port protocol."""'
  reason_for_not_consenting_9: In 1989 the building was heavily damaged by fire, but
    it has since been restored.
  regularly_lateral_flow_testing: null
  sample_collection_courier_datetime: null
  sample_collection_kit_received_delivery_partner_datetime: null
  sample_kit_dispatched_datetime: null
  sample_kit_not_dispatched_code: 'No'
  sample_return_preference: Post
  self_isolating: 'No'
  self_isolating_raw: 'No'
  self_isolating_reason: 'No'
  self_isolating_reason_digital: I have or have had symptoms of COVID-19 or a positive
    test
  sex: Female
  sex_raw: Female
  smoke_cigarettes: null
  smokes_cigar: null
  smokes_hookah_shisha_pipes: null
  smokes_pipe: null
  smokes_vape_e_cigarettes: null
  social_distance_contact_18_to_69_years: null
  social_distance_contact_18_to_69_years_raw: Don't know
  social_distance_contact_over_70_years: 11-20
  social_distance_contact_over_70_years_raw: 11 to 20
  social_distance_contact_under_18_years: null
  social_distance_contact_under_18_years_raw: null
  street: null
  study_cohort: Swab Only
  survey_completed_datetime: null
  survey_completion_status: ARCHIVED
  survey_last_modified_datetime: null
  survey_not_completed_reason_code: TNR - Test Not Returned
  survey_response_dataset_major_version: 3
  survey_response_type: Follow-up Visit
  survey_response_type_raw: Follow-up Survey
  swab_not_taken_damage_description: The arguments can be primitive data types or
    compound data types.
  swab_not_taken_missing_parts: null
  swab_not_taken_other: It is also a garbage-collected runtime system.
  swab_not_taken_reason: The swab test kit arrived both damaged and with parts missing
  swab_return_date: '2022-01-02 00:00:00.000000'
  swab_return_future_date: '2022-01-03 00:00:00.000000'
  swab_returned: null
  swab_sample_barcode: ONS00000000
  swab_sample_barcode_correct: 'No'
  swab_sample_barcode_raw: ONS00000000
  swab_sample_barcode_user_entered: ONS63959191
  swab_sample_received_consolidation_point_datetime: null
  swab_sample_received_lab_datetime: null
  swab_sample_transport_status: null
  swab_taken: 'Yes'
  swab_taken_datetime: null
  think_had_covid: 'No'
  think_had_covid_admitted_to_hospital: 'Yes'
  think_had_covid_any_symptoms: null
  think_had_covid_any_symptoms_raw: null
  think_had_covid_contacted_nhs: 'Yes'
  think_had_covid_onset_date: '2022-01-08 00:00:00.000000'
  think_had_covid_symptom_abdominal_pain: 'Yes'
  think_had_covid_symptom_anxiety: 'Yes'
  think_had_covid_symptom_chest_pain: 'Yes'
  think_had_covid_symptom_cough: null
  think_had_covid_symptom_diarrhoea: 'No'
  think_had_covid_symptom_difficulty_concentrating: 'Yes'
  think_had_covid_symptom_fatigue: 'No'
  think_had_covid_symptom_fever: 'No'
  think_had_covid_symptom_headache: 'Yes'
  think_had_covid_symptom_loss_of_appetite: null
  think_had_covid_symptom_loss_of_smell: 'Yes'
  think_had_covid_symptom_loss_of_taste: 'Yes'
  think_had_covid_symptom_low_mood: null
  think_had_covid_symptom_memory_loss_or_confusion: 'No'
  think_had_covid_symptom_more_trouble_sleeping: null
  think_had_covid_symptom_muscle_ache: 'Yes'
  think_had_covid_symptom_nausea_or_vomiting: null
  think_had_covid_symptom_noisy_breathing: null
  think_had_covid_symptom_palpitations: 'No'
  think_had_covid_symptom_runny_nose_or_sneezing: 'Yes'
  think_had_covid_symptom_shortness_of_breath: 'No'
  think_had_covid_symptom_sore_throat: 'No'
  think_had_covid_symptom_vertigo_or_dizziness: null
  think_have_covid: 'No'
  think_have_covid_onset_date: '2022-01-04 00:00:00.000000'
  think_have_covid_symptom_abdominal_pain: 'Yes'
  think_have_covid_symptom_anxiety: null
  think_have_covid_symptom_chest_pain: null
  think_have_covid_symptom_cough: 'No'
  think_have_covid_symptom_diarrhoea: 'No'
  think_have_covid_symptom_difficulty_concentrating: 'Yes'
  think_have_covid_symptom_fatigue: null
  think_have_covid_symptom_fever: 'Yes'
  think_have_covid_symptom_headache: null
  think_have_covid_symptom_loss_of_appetite: 'Yes'
  think_have_covid_symptom_loss_of_smell: null
  think_have_covid_symptom_loss_of_taste: 'No'
  think_have_covid_symptom_low_mood: 'No'
  think_have_covid_symptom_memory_loss_or_confusion: null
  think_have_covid_symptom_more_trouble_sleeping: 'Yes'
  think_have_covid_symptom_muscle_ache: 'No'
  think_have_covid_symptom_nausea_or_vomiting: 'No'
  think_have_covid_symptom_noisy_breathing: 'No'
  think_have_covid_symptom_onset_date: 01/02/2021
  think_have_covid_symptom_palpitations: 'No'
  think_have_covid_symptom_runny_nose_or_sneezing: 'No'
  think_have_covid_symptom_shortness_of_breath: 'No'
  think_have_covid_symptom_sore_throat: 'No'
  think_have_covid_symptom_vertigo_or_dizziness: 'No'
  think_have_covid_symptoms: 'No'
  think_have_long_covid: null
  think_have_long_covid_symptom_abdominal_pain: 'No'
  think_have_long_covid_symptom_anxiety: 'Yes'
  think_have_long_covid_symptom_chest_pain: null
  think_have_long_covid_symptom_cough: 'No'
  think_have_long_covid_symptom_diarrhoea: 'Yes'
  think_have_long_covid_symptom_difficulty_concentrating: null
  think_have_long_covid_symptom_fatigue: 'No'
  think_have_long_covid_symptom_fever: null
  think_have_long_covid_symptom_headache: null
  think_have_long_covid_symptom_loss_of_appetite: null
  think_have_long_covid_symptom_loss_of_smell: null
  think_have_long_covid_symptom_loss_of_taste: 'No'
  think_have_long_covid_symptom_low_mood: 'No'
  think_have_long_covid_symptom_memory_loss_or_confusion: 'No'
  think_have_long_covid_symptom_more_trouble_sleeping: 'No'
  think_have_long_covid_symptom_muscle_ache: 'No'
  think_have_long_covid_symptom_nausea_or_vomiting: 'No'
  think_have_long_covid_symptom_noisy_breathing: 'Yes'
  think_have_long_covid_symptom_palpitations: null
  think_have_long_covid_symptom_reduced_ability: Yes a lot
  think_have_long_covid_symptom_runny_nose_or_sneezing: 'No'
  think_have_long_covid_symptom_shortness_of_breath: 'Yes'
  think_have_long_covid_symptom_sore_throat: 'Yes'
  think_have_long_covid_symptom_vertigo_or_dizziness: 'Yes'
  times_hour_or_longer_another_home_last_7_days: '4'
  times_hour_or_longer_another_home_last_7_days_raw: '4'
  times_hour_or_longer_another_person_your_home_last_7_days: null
  times_hour_or_longer_another_person_your_home_last_7_days_raw: null
  times_outside_shopping_or_socialising_last_7_days: 7
  times_shopping_last_7_days: '7'
  times_shopping_last_7_days_raw: 7 times or more
  times_socialising_last_7_days: '4'
  times_socialising_last_7_days_raw: '4'
  title: Prof.
  transport_to_work_or_education: Underound or Metro or Light Rail or Tram
  unique_participant_response_id: 3892-DHR-880739888271
  visit_datetime: null
  visit_id: '3892'
  voucher_type_preference: email_address
  work_direct_contact_patients_or_clients: 'Yes'
  work_direct_contact_patients_or_clients_raw: 'Yes'
  work_health_care_area: Yes, in secondary care, e.g. hospital
  work_health_care_area_raw: Secondary care - for example in a hospital
  work_in_additional_paid_employment: null
  work_in_additional_paid_employment_raw: Prefer not to say
  work_location: Working from home
  work_location_raw: From home meaning in the same grounds or building as your home
  work_main_job_changed: 'No'
  work_main_job_role: Atoms are used within a program to denote distinguished values.
  work_main_job_role_raw: Atoms are used within a program to denote distinguished
    values.
  work_main_job_title: Make me a sandwich.
  work_main_job_title_raw: Make me a sandwich.
  work_not_from_home_days_per_week: '7'
  work_not_from_home_days_per_week_raw: '6'
  work_nursing_or_residential_care_home: null
  work_nursing_or_residential_care_home_raw: Prefer not to say
  work_sector: Armed forces
  work_sector_other: Ports are created with the built-in function open_port.
  work_sector_raw: Armed forces
  work_status_digital: Not in paid work. This includes being unemployed or doing voluntary
    work
  work_status_education: A child aged 4 or over at school
  work_status_employment: Currently not working - for example on sick or other leave
    such as maternity or paternity for longer than 4 weeksCurrently working. This
    includes if you are on sick or other leave for less than 4 weeks
  work_status_unemployment: Looking for paid work and able to start
  work_status_v0: null
  work_status_v2: null
- ability_to_socially_distance_at_work_or_education: null
  ability_to_socially_distance_at_work_or_education_raw: null
  allocated_blood_barcode_not_used_reason: Ports are used to communicate with the
    external world.
  allocated_swab_barcode_not_used_reason: Ports are created with the built-in function
    open_port.
  bad_email: null
  been_outside_uk: 'Yes'
  been_outside_uk_last_country: Ecuador
  been_outside_uk_last_return_date: '2022-01-03 00:00:00.000000'
  blood_not_taken_could_not_other: Its main implementation is the Glasgow Haskell
    Compiler.
  blood_not_taken_could_not_reason: I felt unwell
  blood_not_taken_damage_description: Haskell features a type system with type inference
    and lazy evaluation.
  blood_not_taken_missing_parts: This is the tube that you put the small sample test
    tube in to after collecting blood
  blood_not_taken_other: The Galactic Empire is nearing completion of the Death Star,
    a space station with the power to destroy entire planets.
  blood_not_taken_reason: The blood test kit arrived damaged
  blood_return_date: '2022-01-02 00:00:00.000000'
  blood_return_future_date: '2022-01-04 00:00:00.000000'
  blood_returned: 'Yes'
  blood_sample_barcode: ONS00000000
  blood_sample_barcode_correct: null
  blood_sample_barcode_raw: ONS00000000
  blood_sample_barcode_user_entered: ONS75400895
  blood_sample_received_consolidation_point_datetime: null
  blood_sample_received_lab_datetime: null
  blood_sample_transport_status: Dispatched
  blood_taken: 'Yes'
  blood_taken_datetime: null
  care_home_last_28_days: null
  cis_covid_vaccine_date: '2022-01-09 00:00:00.000000'
  cis_covid_vaccine_date_1: null
  cis_covid_vaccine_date_2: null
  cis_covid_vaccine_date_3: null
  cis_covid_vaccine_date_4: '2022-01-03 00:00:00.000000'
  cis_covid_vaccine_date_5: null
  cis_covid_vaccine_date_6: '2022-01-01 00:00:00.000000'
  cis_covid_vaccine_number_of_doses: '1'
  cis_covid_vaccine_number_of_doses_raw: 1 dose
  cis_covid_vaccine_received: 'Yes'
  cis_covid_vaccine_type: Janssen/Johnson&Johnson
  cis_covid_vaccine_type_1: null
  cis_covid_vaccine_type_1_raw: null
  cis_covid_vaccine_type_2: Janssen/Johnson&Johnson
  cis_covid_vaccine_type_2_raw: Janssen / Johnson&Johnson
  cis_covid_vaccine_type_3: Sinovac
  cis_covid_vaccine_type_3_raw: Sinovac
  cis_covid_vaccine_type_4: Moderna
  cis_covid_vaccine_type_4_raw: Moderna
  cis_covid_vaccine_type_5: null
  cis_covid_vaccine_type_5_raw: null
  cis_covid_vaccine_type_6: Sinopharm
  cis_covid_vaccine_type_6_raw: Sinopharm
  cis_covid_vaccine_type_other: Houston, we have a problem.
  cis_covid_vaccine_type_other_1: Those who refuse to learn from history are condemned
    to repeat it.
  cis_covid_vaccine_type_other_2: I'm gonna make him an offer he can't refuse.
  cis_covid_vaccine_type_other_3: Mr. Gorbachev, open this gate! Mr. Gorbachev, tear
    down this wall!
  cis_covid_vaccine_type_other_4: Mr. Gorbachev, open this gate! Mr. Gorbachev, tear
    down this wall!
  cis_covid_vaccine_type_other_5: Let them eat cake.
  cis_covid_vaccine_type_other_6: Ask not what your country can do for you; ask what
    you can do for your country.
  cis_covid_vaccine_type_raw: Janssen / Johnson&Johnson
  cis_flu_vaccine_received: null
  city: Marlow
  completion_window_cadence: Monthly
  consent_blood_samples_if_positive_yn: 'Yes'
  consent_contact_extra_research_yn: 'No'
  consent_nhs_data_share_yn: null
  consent_use_of_surplus_blood_samples_yn: null
  contact_known_positive_covid_last_28_days: null
  contact_suspected_positive_covid_last_28_days: null
  county: Northamptonshire
  currently_smokes_or_vapes: 'No'
  currently_smokes_or_vapes_description: Hookah or shisha pipes
  currently_smokes_or_vapes_raw: 'No'
  date_of_birth: '2009-12-02 00:00:00.000000'
  days_since_think_had_covid: null
  days_since_think_had_covid_group: Date not given
  digital_communication_preference: null
  digital_entry_pack_sent_datetime: null
  digital_entry_pack_status: Tuples are containers for a fixed number of Erlang data
    types.
  digital_survey_collection_mode: null
  digital_survey_mode_preference: null
  education_in_person_days_per_week: '5'
  email_address: null
  ethnic_group: Other Ethnic Group
  ethnicity: Chinese
  ethnicity_other: The syntax {D1,D2,...,Dn} denotes a tuple whose arguments are D1,
    D2, ... Dn.
  ever_smoked_regularly: 'No'
  ever_smoked_regularly_raw: 'No'
  existing_participant_digital_opt_in_datetime: null
  existing_participant_digital_opt_in_reminder_1_due_datetime: null
  existing_participant_digital_opt_in_reminder_1_sent_datetime: null
  existing_participant_digital_opt_in_reminder_1_status: Erlang is known for its designs
    that are well suited for systems.
  existing_participant_digital_opt_in_reminder_2_due_datetime: null
  existing_participant_digital_opt_in_reminder_2_sent_datetime: null
  existing_participant_digital_opt_in_reminder_2_status: Erlang is a general-purpose,
    concurrent, functional programming language.
  existing_participant_digital_opt_in_status: null
  existing_participant_digital_opt_in_window_end_datetime: null
  existing_participant_digital_opt_in_window_start_datetime: '2022-01-08T07:07:36Z'
  existing_participant_digital_opted_in_datetime: null
<<<<<<< HEAD
  face_covering_other_enclosed_places: I am not going to other enclosed public spaces
    or using public transport
  face_covering_work_or_education: Yes sometimes
  file_date: null
=======
  face_covering_other_enclosed_places: Not going to other enclosed public spaces or
    using public transport
  face_covering_other_enclosed_places_raw: I am not going to other enclosed public
    spaces or using public transport
  face_covering_work_or_education: Yes, sometimes
  face_covering_work_or_education_raw: Yes sometimes
>>>>>>> ac28682e
  first_name: Clemmie
  hh_id: '623704990229'
  hospital_last_28_days: null
  hours_a_day_with_someone_else_at_home: null
  hours_a_day_with_someone_else_at_home_raw: null
  household_completion_window_id: HW-6911152672
  household_completion_window_status: Open
  household_digital_enrolment_datetime: null
  household_digital_enrolment_invited_datetime: '2022-01-09T18:51:37Z'
  household_invited_to_digital: 'Yes'
  household_members_over_2_years_and_not_present_count: null
  household_members_under_2_years_count: null
  household_participants_not_consenting_count: 25.0
  illness_lasting_over_12_months: null
  illness_lasting_over_12_months_raw: Prefer not to say
  illness_reduces_activity_or_ability: null
  illness_reduces_activity_or_ability_raw: null
  infant_age_months_1: null
  infant_age_months_2: 80.0
  infant_age_months_3: 81.0
  infant_age_months_4: null
  infant_age_months_5: 10.0
  infant_age_months_6: 85.0
  infant_age_months_7: null
  infant_age_months_8: 46.0
  language_preference: null
  last_covid_contact_date: '2022-01-02 00:00:00.000000'
  last_covid_contact_type: Living in your own home
  last_covid_contact_type_raw: Someone I live with
  last_name: Gross
  last_suspected_covid_contact_date: '2022-01-05 00:00:00.000000'
  last_suspected_covid_contact_type: null
  last_suspected_covid_contact_type_raw: null
  middle_name: Clarence
  ons_household_id: '623704990229'
  opted_out_of_blood_next_window: 'Yes'
  opted_out_of_blood_next_window_datetime: null
  opted_out_of_next_window: 'No'
  opted_out_of_next_window_datetime: null
  other_antibody_test: 'Yes'
  other_antibody_test_first_positive_date: null
  other_antibody_test_last_negative_date: null
  other_antibody_test_negative_date: 11/12/2020
  other_antibody_test_positive_date: 07/03/2021
  other_antibody_test_results: null
  other_antibody_test_results_raw: null
  other_covid_infection_test: null
  other_covid_infection_test_first_positive_date: null
  other_covid_infection_test_last_negative_date: null
  other_covid_infection_test_negative_date: 14/05/2021
  other_covid_infection_test_positive_date: 13/01/2021
  other_covid_infection_test_results: Waiting for all results
  other_covid_infection_test_results_raw: Waiting for all results
  other_household_member_care_home_last_28_days: null
  other_household_member_care_home_last_28_days_raw: null
  other_household_member_hospital_last_28_days: 'No'
  other_household_member_hospital_last_28_days_raw: 'No'
  outward_postcode: null
  participant_completion_window_end_datetime: null
  participant_completion_window_id: '6249'
  participant_completion_window_start_datetime: null
  participant_completion_window_status: Closed
  participant_digital_enrolment_datetime: null
  participant_enrolled_digital: 'Yes'
  participant_id: DHR-883187696082
  participant_invited_to_digital: 'No'
  participant_survey_status: Completed
  participant_survey_status_raw: Complete
  participant_withdrawal_reason: Moving Location
  participant_withdrawal_reason_raw: Moving Location
  participant_withdrawal_type: null
  participant_withdrawal_type_raw: null
  person_not_consenting_age_1: 536.0
  person_not_consenting_age_2: 115.0
  person_not_consenting_age_3: 178.0
  person_not_consenting_age_4: 265.0
  person_not_consenting_age_5: null
  person_not_consenting_age_6: null
  person_not_consenting_age_7: 313.0
  person_not_consenting_age_8: 511.0
  person_not_consenting_age_9: null
  person_not_present_age_1: null
  person_not_present_age_2: 22.0
  person_not_present_age_3: null
  person_not_present_age_4: null
  person_not_present_age_5: null
  person_not_present_age_6: 96.0
  person_not_present_age_7: null
  person_not_present_age_8: 39.0
  physical_contact_18_to_69_years: 21 or more
  physical_contact_18_to_69_years_raw: 21 or more
  physical_contact_over_70_years: null
  physical_contact_over_70_years_raw: null
  physical_contact_under_18_years: null
  physical_contact_under_18_years_raw: null
  postcode: null
  questionnaire_started_no_incentive: 'No'
  reason_for_not_consenting_1: Erlang is known for its designs that are well suited
    for systems.
  reason_for_not_consenting_2: Make me a sandwich.
  reason_for_not_consenting_3: '"Messages can be sent to and received from ports,
    but these messages must obey the so-called ""port protocol."""'
  reason_for_not_consenting_4: '"Messages can be sent to and received from ports,
    but these messages must obey the so-called ""port protocol."""'
  reason_for_not_consenting_5: Atoms are used within a program to denote distinguished
    values.
  reason_for_not_consenting_6: Make me a sandwich.
  reason_for_not_consenting_7: Do you have any idea why this is not working?
  reason_for_not_consenting_8: The arguments can be primitive data types or compound
    data types.
  reason_for_not_consenting_9: Do you have any idea why this is not working?
  regularly_lateral_flow_testing: 'Yes'
  sample_collection_courier_datetime: null
  sample_collection_kit_received_delivery_partner_datetime: null
  sample_kit_dispatched_datetime: null
  sample_kit_not_dispatched_code: 'No'
  sample_return_preference: Courier
  self_isolating: null
  self_isolating_raw: Prefer not to say
  self_isolating_reason: null
  self_isolating_reason_digital: Due to increased risk of getting COVID-19 such as
    having been in contact with a known case or quarantining after travel abroad
  sex: Female
  sex_raw: Female
  smoke_cigarettes: null
  smokes_cigar: null
  smokes_hookah_shisha_pipes: null
  smokes_pipe: null
  smokes_vape_e_cigarettes: null
  social_distance_contact_18_to_69_years: '0'
  social_distance_contact_18_to_69_years_raw: '0'
  social_distance_contact_over_70_years: 1-5
  social_distance_contact_over_70_years_raw: 1 to 5
  social_distance_contact_under_18_years: 21 or more
  social_distance_contact_under_18_years_raw: 21 or more
  street: Harford
  study_cohort: null
  survey_completed_datetime: null
  survey_completion_status: IN PROGRESS
  survey_last_modified_datetime: null
  survey_not_completed_reason_code: null
  survey_response_dataset_major_version: 3
  survey_response_type: Follow-up Visit
  survey_response_type_raw: Follow-up Survey
  swab_not_taken_damage_description: Type classes first appeared in the Haskell programming
    language.
  swab_not_taken_missing_parts: Other please specify
  swab_not_taken_other: In 1989 the building was heavily damaged by fire, but it has
    since been restored.
  swab_not_taken_reason: The swab test kit arrived with parts missing
  swab_return_date: '2022-01-04 00:00:00.000000'
  swab_return_future_date: '2022-01-04 00:00:00.000000'
  swab_returned: 'Yes'
  swab_sample_barcode: ONS00000000
  swab_sample_barcode_correct: 'Yes'
  swab_sample_barcode_raw: ONS00000000
  swab_sample_barcode_user_entered: ONS80420762
  swab_sample_received_consolidation_point_datetime: null
  swab_sample_received_lab_datetime: null
  swab_sample_transport_status: Arrived at Consolidation Hub
  swab_taken: 'Yes'
  swab_taken_datetime: null
  think_had_covid: 'Yes'
  think_had_covid_admitted_to_hospital: 'Yes'
  think_had_covid_any_symptoms: null
  think_had_covid_any_symptoms_raw: null
  think_had_covid_contacted_nhs: null
  think_had_covid_onset_date: null
  think_had_covid_symptom_abdominal_pain: null
  think_had_covid_symptom_anxiety: 'Yes'
  think_had_covid_symptom_chest_pain: null
  think_had_covid_symptom_cough: 'Yes'
  think_had_covid_symptom_diarrhoea: 'No'
  think_had_covid_symptom_difficulty_concentrating: 'No'
  think_had_covid_symptom_fatigue: null
  think_had_covid_symptom_fever: 'No'
  think_had_covid_symptom_headache: 'No'
  think_had_covid_symptom_loss_of_appetite: 'No'
  think_had_covid_symptom_loss_of_smell: 'No'
  think_had_covid_symptom_loss_of_taste: 'Yes'
  think_had_covid_symptom_low_mood: 'Yes'
  think_had_covid_symptom_memory_loss_or_confusion: null
  think_had_covid_symptom_more_trouble_sleeping: 'Yes'
  think_had_covid_symptom_muscle_ache: null
  think_had_covid_symptom_nausea_or_vomiting: null
  think_had_covid_symptom_noisy_breathing: null
  think_had_covid_symptom_palpitations: 'Yes'
  think_had_covid_symptom_runny_nose_or_sneezing: 'Yes'
  think_had_covid_symptom_shortness_of_breath: 'No'
  think_had_covid_symptom_sore_throat: 'Yes'
  think_had_covid_symptom_vertigo_or_dizziness: 'No'
  think_have_covid: 'No'
  think_have_covid_onset_date: '2022-01-09 00:00:00.000000'
  think_have_covid_symptom_abdominal_pain: 'No'
  think_have_covid_symptom_anxiety: null
  think_have_covid_symptom_chest_pain: null
  think_have_covid_symptom_cough: 'Yes'
  think_have_covid_symptom_diarrhoea: 'No'
  think_have_covid_symptom_difficulty_concentrating: 'No'
  think_have_covid_symptom_fatigue: null
  think_have_covid_symptom_fever: 'Yes'
  think_have_covid_symptom_headache: null
  think_have_covid_symptom_loss_of_appetite: 'Yes'
  think_have_covid_symptom_loss_of_smell: 'No'
  think_have_covid_symptom_loss_of_taste: 'Yes'
  think_have_covid_symptom_low_mood: null
  think_have_covid_symptom_memory_loss_or_confusion: 'No'
  think_have_covid_symptom_more_trouble_sleeping: null
  think_have_covid_symptom_muscle_ache: 'No'
  think_have_covid_symptom_nausea_or_vomiting: null
  think_have_covid_symptom_noisy_breathing: null
  think_have_covid_symptom_onset_date: 28/04/2021
  think_have_covid_symptom_palpitations: 'No'
  think_have_covid_symptom_runny_nose_or_sneezing: 'No'
  think_have_covid_symptom_shortness_of_breath: 'No'
  think_have_covid_symptom_sore_throat: 'Yes'
  think_have_covid_symptom_vertigo_or_dizziness: 'No'
  think_have_covid_symptoms: 'Yes'
  think_have_long_covid: 'No'
  think_have_long_covid_symptom_abdominal_pain: 'No'
  think_have_long_covid_symptom_anxiety: 'Yes'
  think_have_long_covid_symptom_chest_pain: null
  think_have_long_covid_symptom_cough: 'No'
  think_have_long_covid_symptom_diarrhoea: 'No'
  think_have_long_covid_symptom_difficulty_concentrating: 'Yes'
  think_have_long_covid_symptom_fatigue: 'Yes'
  think_have_long_covid_symptom_fever: 'No'
  think_have_long_covid_symptom_headache: 'No'
  think_have_long_covid_symptom_loss_of_appetite: null
  think_have_long_covid_symptom_loss_of_smell: 'Yes'
  think_have_long_covid_symptom_loss_of_taste: 'Yes'
  think_have_long_covid_symptom_low_mood: 'Yes'
  think_have_long_covid_symptom_memory_loss_or_confusion: 'No'
  think_have_long_covid_symptom_more_trouble_sleeping: null
  think_have_long_covid_symptom_muscle_ache: 'No'
  think_have_long_covid_symptom_nausea_or_vomiting: 'Yes'
  think_have_long_covid_symptom_noisy_breathing: 'Yes'
  think_have_long_covid_symptom_palpitations: null
  think_have_long_covid_symptom_reduced_ability: null
  think_have_long_covid_symptom_runny_nose_or_sneezing: 'Yes'
  think_have_long_covid_symptom_shortness_of_breath: 'Yes'
  think_have_long_covid_symptom_sore_throat: 'No'
  think_have_long_covid_symptom_vertigo_or_dizziness: 'Yes'
  times_hour_or_longer_another_home_last_7_days: '4'
  times_hour_or_longer_another_home_last_7_days_raw: '4'
  times_hour_or_longer_another_person_your_home_last_7_days: null
  times_hour_or_longer_another_person_your_home_last_7_days_raw: null
  times_outside_shopping_or_socialising_last_7_days: 7
  times_shopping_last_7_days: '4'
  times_shopping_last_7_days_raw: '4'
  times_socialising_last_7_days: '5'
  times_socialising_last_7_days_raw: '5'
  title: null
  transport_to_work_or_education: Underound or Metro or Light Rail or Tram
  unique_participant_response_id: 6249-DHR-883187696082
  visit_datetime: null
  visit_id: '6249'
  voucher_type_preference: Paper
  work_direct_contact_patients_or_clients: 'Yes'
  work_direct_contact_patients_or_clients_raw: 'Yes'
  work_health_care_area: Yes, in other healthcare settings, e.g. mental health
  work_health_care_area_raw: Another type of healthcare - for example mental health
    services
  work_in_additional_paid_employment: null
  work_in_additional_paid_employment_raw: Prefer not to say
  work_location: Both from home and somewhere else
  work_location_raw: Both from home and somewhere else
  work_main_job_changed: 'Yes'
  work_main_job_role: Where are my pants?
  work_main_job_role_raw: Where are my pants?
  work_main_job_title: Erlang is a general-purpose, concurrent, functional programming
    language.
  work_main_job_title_raw: Erlang is a general-purpose, concurrent, functional programming
    language.
  work_not_from_home_days_per_week: '5'
  work_not_from_home_days_per_week_raw: '2'
  work_nursing_or_residential_care_home: null
  work_nursing_or_residential_care_home_raw: Prefer not to say
  work_sector: Manufacturing or construction
  work_sector_other: It is also a garbage-collected runtime system.
  work_sector_raw: Manufacturing or construction
  work_status_digital: Not in paid work. This includes being unemployed or doing voluntary
    work
  work_status_education: A child below school age and attending a nursery or pre-school
    or childminder
  work_status_employment: null
  work_status_unemployment: Retired
  work_status_v0: null
  work_status_v2: null
- ability_to_socially_distance_at_work_or_education: Easy to maintain 2m
  ability_to_socially_distance_at_work_or_education_raw: Easy to maintain 2 metres
    apart. It is not a problem to stay this far away from other people
  allocated_blood_barcode_not_used_reason: Where are my pants?
  allocated_swab_barcode_not_used_reason: I don't even care.
  bad_email: false
  been_outside_uk: 'No'
  been_outside_uk_last_country: Laos
  been_outside_uk_last_return_date: null
  blood_not_taken_could_not_other: Its main implementation is the Glasgow Haskell
    Compiler.
  blood_not_taken_could_not_reason: null
  blood_not_taken_damage_description: Ports are created with the built-in function
    open_port.
  blood_not_taken_missing_parts: Large sample carrier tube with barcode on
  blood_not_taken_other: Any element of a tuple can be accessed in constant time.
  blood_not_taken_reason: The blood test kit arrived damaged
  blood_return_date: '2022-01-07 00:00:00.000000'
  blood_return_future_date: '2022-01-09 00:00:00.000000'
  blood_returned: 'No'
  blood_sample_barcode: null
  blood_sample_barcode_correct: 'No'
  blood_sample_barcode_raw: null
  blood_sample_barcode_user_entered: ONS30378947
  blood_sample_received_consolidation_point_datetime: null
  blood_sample_received_lab_datetime: null
  blood_sample_transport_status: Dispatched
  blood_taken: 'No'
  blood_taken_datetime: null
  care_home_last_28_days: null
  cis_covid_vaccine_date: null
  cis_covid_vaccine_date_1: null
  cis_covid_vaccine_date_2: null
  cis_covid_vaccine_date_3: '2022-01-02 00:00:00.000000'
  cis_covid_vaccine_date_4: '2022-01-03 00:00:00.000000'
  cis_covid_vaccine_date_5: null
  cis_covid_vaccine_date_6: null
  cis_covid_vaccine_number_of_doses: '2'
  cis_covid_vaccine_number_of_doses_raw: 2 doses
  cis_covid_vaccine_received: 'Yes'
  cis_covid_vaccine_type: Sinopharm
  cis_covid_vaccine_type_1: null
  cis_covid_vaccine_type_1_raw: null
  cis_covid_vaccine_type_2: Sputnik
  cis_covid_vaccine_type_2_raw: Sputnik
  cis_covid_vaccine_type_3: Sinopharm
  cis_covid_vaccine_type_3_raw: Sinopharm
  cis_covid_vaccine_type_4: Moderna
  cis_covid_vaccine_type_4_raw: Moderna
  cis_covid_vaccine_type_5: null
  cis_covid_vaccine_type_5_raw: null
  cis_covid_vaccine_type_6: Moderna
  cis_covid_vaccine_type_6_raw: Moderna
  cis_covid_vaccine_type_other: Frankly, my dear, I don't give a damn.
  cis_covid_vaccine_type_other_1: Get your stinking paws off me, you damned dirty
    ape.
  cis_covid_vaccine_type_other_2: '"You''ve got to ask yourself one question: ""Do
    I feel lucky?"" Well, do ya? Punk!"'
  cis_covid_vaccine_type_other_3: Mama always said life was like a box of chocolates.
    You never know what you're gonna get.
  cis_covid_vaccine_type_other_4: Mama always said life was like a box of chocolates.
    You never know what you're gonna get.
  cis_covid_vaccine_type_other_5: '"You''ve got to ask yourself one question: ""Do
    I feel lucky?"" Well, do ya? Punk!"'
  cis_covid_vaccine_type_other_6: I'm gonna make him an offer he can't refuse.
  cis_covid_vaccine_type_raw: Sinopharm
  cis_flu_vaccine_received: 'No'
  city: null
  completion_window_cadence: Monthly
  consent_blood_samples_if_positive_yn: 'Yes'
  consent_contact_extra_research_yn: 'Yes'
  consent_nhs_data_share_yn: 'Yes'
  consent_use_of_surplus_blood_samples_yn: 'Yes'
  contact_known_positive_covid_last_28_days: 'No'
  contact_suspected_positive_covid_last_28_days: 'Yes'
  county: null
  currently_smokes_or_vapes: 'Yes'
  currently_smokes_or_vapes_description: Hookah or shisha pipes
  currently_smokes_or_vapes_raw: 'Yes'
  date_of_birth: '1990-03-29 00:00:00.000000'
  days_since_think_had_covid: null
  days_since_think_had_covid_group: null
  digital_communication_preference: Email
  digital_entry_pack_sent_datetime: null
  digital_entry_pack_status: He looked inquisitively at his keyboard and wrote another
    sentence.
  digital_survey_collection_mode: Online
  digital_survey_mode_preference: Online
  education_in_person_days_per_week: null
  email_address: dashed1989@gsnail.ac.uk
  ethnic_group: Mixed/Multiple Ethnic Groups
  ethnicity: African
  ethnicity_other: The sequential subset of Erlang supports eager evaluation, single
    assignment, and dynamic typing.
  ever_smoked_regularly: 'Yes'
  ever_smoked_regularly_raw: 'Yes'
  existing_participant_digital_opt_in_datetime: null
  existing_participant_digital_opt_in_reminder_1_due_datetime: null
  existing_participant_digital_opt_in_reminder_1_sent_datetime: null
  existing_participant_digital_opt_in_reminder_1_status: They are written as strings
    of consecutive alphanumeric characters, the first character being lowercase.
  existing_participant_digital_opt_in_reminder_2_due_datetime: null
  existing_participant_digital_opt_in_reminder_2_sent_datetime: null
  existing_participant_digital_opt_in_reminder_2_status: The syntax {D1,D2,...,Dn}
    denotes a tuple whose arguments are D1, D2, ... Dn.
  existing_participant_digital_opt_in_status: Participant Opted In
  existing_participant_digital_opt_in_window_end_datetime: null
  existing_participant_digital_opt_in_window_start_datetime: '2022-01-08T15:30:30Z'
  existing_participant_digital_opted_in_datetime: null
<<<<<<< HEAD
  face_covering_other_enclosed_places: Yes always
  face_covering_work_or_education: Yes always
  file_date: null
=======
  face_covering_other_enclosed_places: Not going to other enclosed public spaces or
    using public transport
  face_covering_other_enclosed_places_raw: I am not going to other enclosed public
    spaces or using public transport
  face_covering_work_or_education: Yes, always
  face_covering_work_or_education_raw: Yes always
>>>>>>> ac28682e
  first_name: Myung
  hh_id: '502848695986'
  hospital_last_28_days: 'No'
  hours_a_day_with_someone_else_at_home: null
  hours_a_day_with_someone_else_at_home_raw: Prefer not to say
  household_completion_window_id: HW-6202235126
  household_completion_window_status: Open
  household_digital_enrolment_datetime: null
  household_digital_enrolment_invited_datetime: '2022-01-04T01:42:21Z'
  household_invited_to_digital: 'No'
  household_members_over_2_years_and_not_present_count: null
  household_members_under_2_years_count: 'Yes'
  household_participants_not_consenting_count: null
  illness_lasting_over_12_months: null
  illness_lasting_over_12_months_raw: Prefer not to say
  illness_reduces_activity_or_ability: Not at all
  illness_reduces_activity_or_ability_raw: Not at all
  infant_age_months_1: 82.0
  infant_age_months_2: 43.0
  infant_age_months_3: 96.0
  infant_age_months_4: null
  infant_age_months_5: 53.0
  infant_age_months_6: null
  infant_age_months_7: null
  infant_age_months_8: 26.0
  language_preference: English
  last_covid_contact_date: null
  last_covid_contact_type: null
  last_covid_contact_type_raw: null
  last_name: Mosley
  last_suspected_covid_contact_date: null
  last_suspected_covid_contact_type: Someone you do not live with
  last_suspected_covid_contact_type_raw: Someone you do not live with
  middle_name: Quinn
  ons_household_id: '502848695986'
  opted_out_of_blood_next_window: null
  opted_out_of_blood_next_window_datetime: null
  opted_out_of_next_window: 'No'
  opted_out_of_next_window_datetime: null
  other_antibody_test: 'Yes'
  other_antibody_test_first_positive_date: null
  other_antibody_test_last_negative_date: '2022-01-02 00:00:00.000000'
  other_antibody_test_negative_date: 02/05/2020
  other_antibody_test_positive_date: 20/07/2021
  other_antibody_test_results: One or more positive test(s)
  other_antibody_test_results_raw: One or more tests were positive for antibodies
  other_covid_infection_test: null
  other_covid_infection_test_first_positive_date: '2022-01-09 00:00:00.000000'
  other_covid_infection_test_last_negative_date: '2022-01-05 00:00:00.000000'
  other_covid_infection_test_negative_date: 20/02/2020
  other_covid_infection_test_positive_date: 04/01/2021
  other_covid_infection_test_results: Any tests negative, but none positive
  other_covid_infection_test_results_raw: One or more tests were negative and none
    were positive
  other_household_member_care_home_last_28_days: Don't know
  other_household_member_care_home_last_28_days_raw: Don't know
  other_household_member_hospital_last_28_days: Don't know
  other_household_member_hospital_last_28_days_raw: Don't know
  outward_postcode: UK0X
  participant_completion_window_end_datetime: null
  participant_completion_window_id: '7045'
  participant_completion_window_start_datetime: null
  participant_completion_window_status: Closed
  participant_digital_enrolment_datetime: null
  participant_enrolled_digital: 'No'
  participant_id: DHR-758587422675
  participant_invited_to_digital: 'No'
  participant_survey_status: Withdrawn
  participant_survey_status_raw: Withdrawn
  participant_withdrawal_reason: Participant does not want to self swab
  participant_withdrawal_reason_raw: Participant does not want to self swab
  participant_withdrawal_type: Withdrawn_no_future_linkage
  participant_withdrawal_type_raw: Withdrawn - no future linkage
  person_not_consenting_age_1: 340.0
  person_not_consenting_age_2: 701.0
  person_not_consenting_age_3: null
  person_not_consenting_age_4: null
  person_not_consenting_age_5: 85.0
  person_not_consenting_age_6: 488.0
  person_not_consenting_age_7: 690.0
  person_not_consenting_age_8: 490.0
  person_not_consenting_age_9: 93.0
  person_not_present_age_1: 83.0
  person_not_present_age_2: null
  person_not_present_age_3: 24.0
  person_not_present_age_4: null
  person_not_present_age_5: 37.0
  person_not_present_age_6: null
  person_not_present_age_7: 18.0
  person_not_present_age_8: null
  physical_contact_18_to_69_years: null
  physical_contact_18_to_69_years_raw: null
  physical_contact_over_70_years: 1-5
  physical_contact_over_70_years_raw: 1 to 5
  physical_contact_under_18_years: 6-10
  physical_contact_under_18_years_raw: 6 to 10
  postcode: UK0X5SF
  questionnaire_started_no_incentive: 'No'
  reason_for_not_consenting_1: Ports are created with the built-in function open_port.
  reason_for_not_consenting_2: The Galactic Empire is nearing completion of the Death
    Star, a space station with the power to destroy entire planets.
  reason_for_not_consenting_3: Do you come here often?
  reason_for_not_consenting_4: The arguments can be primitive data types or compound
    data types.
  reason_for_not_consenting_5: The sequential subset of Erlang supports eager evaluation,
    single assignment, and dynamic typing.
  reason_for_not_consenting_6: '"Messages can be sent to and received from ports,
    but these messages must obey the so-called ""port protocol."""'
  reason_for_not_consenting_7: In 1989 the building was heavily damaged by fire, but
    it has since been restored.
  reason_for_not_consenting_8: Make me a sandwich.
  reason_for_not_consenting_9: He looked inquisitively at his keyboard and wrote another
    sentence.
  regularly_lateral_flow_testing: 'Yes'
  sample_collection_courier_datetime: null
  sample_collection_kit_received_delivery_partner_datetime: null
  sample_kit_dispatched_datetime: null
  sample_kit_not_dispatched_code: null
  sample_return_preference: null
  self_isolating: 'Yes'
  self_isolating_raw: 'Yes'
  self_isolating_reason: null
  self_isolating_reason_digital: Due to increased risk of getting COVID-19 such as
    having been in contact with a known case or quarantining after travel abroad
  sex: Male
  sex_raw: Male
  smoke_cigarettes: null
  smokes_cigar: null
  smokes_hookah_shisha_pipes: null
  smokes_pipe: null
  smokes_vape_e_cigarettes: null
  social_distance_contact_18_to_69_years: 1-5
  social_distance_contact_18_to_69_years_raw: 1 to 5
  social_distance_contact_over_70_years: 1-5
  social_distance_contact_over_70_years_raw: 1 to 5
  social_distance_contact_under_18_years: 1-5
  social_distance_contact_under_18_years_raw: 1 to 5
  street: Ballynafey
  study_cohort: Fingerprick and Swab
  survey_completed_datetime: null
  survey_completion_status: ARCHIVED
  survey_last_modified_datetime: null
  survey_not_completed_reason_code: TNR - Test Not Returned
  survey_response_dataset_major_version: 3
  survey_response_type: First Visit
  survey_response_type_raw: First Survey
  swab_not_taken_damage_description: Tuples are containers for a fixed number of Erlang
    data types.
  swab_not_taken_missing_parts: Copy of your swab barcode
  swab_not_taken_other: Any element of a tuple can be accessed in constant time.
  swab_not_taken_reason: I tried but could not take it
  swab_return_date: '2022-01-02 00:00:00.000000'
  swab_return_future_date: '2022-01-02 00:00:00.000000'
  swab_returned: 'No'
  swab_sample_barcode: ONS00000000
  swab_sample_barcode_correct: null
  swab_sample_barcode_raw: ONS00000000
  swab_sample_barcode_user_entered: ONS42495687
  swab_sample_received_consolidation_point_datetime: null
  swab_sample_received_lab_datetime: null
  swab_sample_transport_status: Arrived at Lab
  swab_taken: 'Yes'
  swab_taken_datetime: null
  think_had_covid: null
  think_had_covid_admitted_to_hospital: 'No'
  think_had_covid_any_symptoms: null
  think_had_covid_any_symptoms_raw: null
  think_had_covid_contacted_nhs: 'Yes'
  think_had_covid_onset_date: null
  think_had_covid_symptom_abdominal_pain: 'Yes'
  think_had_covid_symptom_anxiety: 'No'
  think_had_covid_symptom_chest_pain: 'No'
  think_had_covid_symptom_cough: null
  think_had_covid_symptom_diarrhoea: null
  think_had_covid_symptom_difficulty_concentrating: 'Yes'
  think_had_covid_symptom_fatigue: 'Yes'
  think_had_covid_symptom_fever: 'Yes'
  think_had_covid_symptom_headache: 'No'
  think_had_covid_symptom_loss_of_appetite: 'Yes'
  think_had_covid_symptom_loss_of_smell: null
  think_had_covid_symptom_loss_of_taste: 'No'
  think_had_covid_symptom_low_mood: null
  think_had_covid_symptom_memory_loss_or_confusion: 'No'
  think_had_covid_symptom_more_trouble_sleeping: 'Yes'
  think_had_covid_symptom_muscle_ache: null
  think_had_covid_symptom_nausea_or_vomiting: null
  think_had_covid_symptom_noisy_breathing: 'No'
  think_had_covid_symptom_palpitations: null
  think_had_covid_symptom_runny_nose_or_sneezing: 'No'
  think_had_covid_symptom_shortness_of_breath: 'No'
  think_had_covid_symptom_sore_throat: null
  think_had_covid_symptom_vertigo_or_dizziness: 'Yes'
  think_have_covid: 'Yes'
  think_have_covid_onset_date: '2022-01-05 00:00:00.000000'
  think_have_covid_symptom_abdominal_pain: 'Yes'
  think_have_covid_symptom_anxiety: 'Yes'
  think_have_covid_symptom_chest_pain: null
  think_have_covid_symptom_cough: 'Yes'
  think_have_covid_symptom_diarrhoea: null
  think_have_covid_symptom_difficulty_concentrating: 'Yes'
  think_have_covid_symptom_fatigue: 'Yes'
  think_have_covid_symptom_fever: 'Yes'
  think_have_covid_symptom_headache: null
  think_have_covid_symptom_loss_of_appetite: 'No'
  think_have_covid_symptom_loss_of_smell: null
  think_have_covid_symptom_loss_of_taste: 'Yes'
  think_have_covid_symptom_low_mood: null
  think_have_covid_symptom_memory_loss_or_confusion: 'Yes'
  think_have_covid_symptom_more_trouble_sleeping: 'Yes'
  think_have_covid_symptom_muscle_ache: 'Yes'
  think_have_covid_symptom_nausea_or_vomiting: null
  think_have_covid_symptom_noisy_breathing: 'Yes'
  think_have_covid_symptom_onset_date: 21/06/2021
  think_have_covid_symptom_palpitations: 'No'
  think_have_covid_symptom_runny_nose_or_sneezing: 'Yes'
  think_have_covid_symptom_shortness_of_breath: 'No'
  think_have_covid_symptom_sore_throat: 'Yes'
  think_have_covid_symptom_vertigo_or_dizziness: 'Yes'
  think_have_covid_symptoms: null
  think_have_long_covid: null
  think_have_long_covid_symptom_abdominal_pain: null
  think_have_long_covid_symptom_anxiety: 'No'
  think_have_long_covid_symptom_chest_pain: null
  think_have_long_covid_symptom_cough: 'Yes'
  think_have_long_covid_symptom_diarrhoea: null
  think_have_long_covid_symptom_difficulty_concentrating: 'No'
  think_have_long_covid_symptom_fatigue: 'No'
  think_have_long_covid_symptom_fever: 'No'
  think_have_long_covid_symptom_headache: null
  think_have_long_covid_symptom_loss_of_appetite: null
  think_have_long_covid_symptom_loss_of_smell: 'Yes'
  think_have_long_covid_symptom_loss_of_taste: 'No'
  think_have_long_covid_symptom_low_mood: 'No'
  think_have_long_covid_symptom_memory_loss_or_confusion: 'No'
  think_have_long_covid_symptom_more_trouble_sleeping: 'Yes'
  think_have_long_covid_symptom_muscle_ache: null
  think_have_long_covid_symptom_nausea_or_vomiting: 'No'
  think_have_long_covid_symptom_noisy_breathing: 'No'
  think_have_long_covid_symptom_palpitations: null
  think_have_long_covid_symptom_reduced_ability: Yes a lot
  think_have_long_covid_symptom_runny_nose_or_sneezing: 'No'
  think_have_long_covid_symptom_shortness_of_breath: null
  think_have_long_covid_symptom_sore_throat: null
  think_have_long_covid_symptom_vertigo_or_dizziness: 'Yes'
  times_hour_or_longer_another_home_last_7_days: '7'
  times_hour_or_longer_another_home_last_7_days_raw: 7 times or more
  times_hour_or_longer_another_person_your_home_last_7_days: '2'
  times_hour_or_longer_another_person_your_home_last_7_days_raw: '2'
  times_outside_shopping_or_socialising_last_7_days: 7
  times_shopping_last_7_days: '6'
  times_shopping_last_7_days_raw: '6'
  times_socialising_last_7_days: '3'
  times_socialising_last_7_days_raw: '3'
  title: Prof.
  transport_to_work_or_education: Taxi/minicab
  unique_participant_response_id: 7045-DHR-758587422675
  visit_datetime: null
  visit_id: '7045'
  voucher_type_preference: Paper
  work_direct_contact_patients_or_clients: 'Yes'
  work_direct_contact_patients_or_clients_raw: 'Yes'
  work_health_care_area: Yes, in other healthcare settings, e.g. mental health
  work_health_care_area_raw: Another type of healthcare - for example mental health
    services
  work_in_additional_paid_employment: 'No'
  work_in_additional_paid_employment_raw: 'No'
  work_location: Working from home
  work_location_raw: From home meaning in the same grounds or building as your home
  work_main_job_changed: null
  work_main_job_role: Erlang is known for its designs that are well suited for systems.
  work_main_job_role_raw: Erlang is known for its designs that are well suited for
    systems.
  work_main_job_title: Erlang is known for its designs that are well suited for systems.
  work_main_job_title_raw: Erlang is known for its designs that are well suited for
    systems.
  work_not_from_home_days_per_week: null
  work_not_from_home_days_per_week_raw: null
  work_nursing_or_residential_care_home: 'No'
  work_nursing_or_residential_care_home_raw: 'No'
  work_sector: Hospitality (e.g. hotel, restaurant)
  work_sector_other: Type classes first appeared in the Haskell programming language.
  work_sector_raw: Hospitality - for example hotels or restaurants or cafe
  work_status_digital: null
  work_status_education: A child below school age and not attending a nursery or pre-school
    or childminder
  work_status_employment: null
  work_status_unemployment: Looking for paid work and able to start
  work_status_v0: null
  work_status_v2: null
- ability_to_socially_distance_at_work_or_education: Easy to maintain 2m
  ability_to_socially_distance_at_work_or_education_raw: Easy to maintain 2 metres
    apart. It is not a problem to stay this far away from other people
  allocated_blood_barcode_not_used_reason: Initially composing light-hearted and irreverent
    works, he also wrote serious, sombre and religious pieces beginning in the 1930s.
  allocated_swab_barcode_not_used_reason: Haskell features a type system with type
    inference and lazy evaluation.
  bad_email: false
  been_outside_uk: 'No'
  been_outside_uk_last_country: Tanzania
  been_outside_uk_last_return_date: '2022-01-03 00:00:00.000000'
  blood_not_taken_could_not_other: The sequential subset of Erlang supports eager
    evaluation, single assignment, and dynamic typing.
  blood_not_taken_could_not_reason: I had bruising or pain
  blood_not_taken_damage_description: Atoms are used within a program to denote distinguished
    values.
  blood_not_taken_missing_parts: Alcohol wipes
  blood_not_taken_other: Type classes first appeared in the Haskell programming language.
  blood_not_taken_reason: null
  blood_return_date: '2022-01-06 00:00:00.000000'
  blood_return_future_date: '2022-01-02 00:00:00.000000'
  blood_returned: 'Yes'
  blood_sample_barcode: ONS00000000
  blood_sample_barcode_correct: 'Yes'
  blood_sample_barcode_raw: ONS00000000
  blood_sample_barcode_user_entered: ONS56218256
  blood_sample_received_consolidation_point_datetime: null
  blood_sample_received_lab_datetime: null
  blood_sample_transport_status: null
  blood_taken: 'Yes'
  blood_taken_datetime: null
  care_home_last_28_days: 'Yes'
  cis_covid_vaccine_date: '2022-01-08 00:00:00.000000'
  cis_covid_vaccine_date_1: null
  cis_covid_vaccine_date_2: '2022-01-09 00:00:00.000000'
  cis_covid_vaccine_date_3: '2022-01-08 00:00:00.000000'
  cis_covid_vaccine_date_4: '2022-01-08 00:00:00.000000'
  cis_covid_vaccine_date_5: null
  cis_covid_vaccine_date_6: null
  cis_covid_vaccine_number_of_doses: '2'
  cis_covid_vaccine_number_of_doses_raw: 2 doses
  cis_covid_vaccine_received: null
  cis_covid_vaccine_type: Other / specify
  cis_covid_vaccine_type_1: Valneva
  cis_covid_vaccine_type_1_raw: Valneva
  cis_covid_vaccine_type_2: Janssen/Johnson&Johnson
  cis_covid_vaccine_type_2_raw: Janssen / Johnson&Johnson
  cis_covid_vaccine_type_3: Novavax
  cis_covid_vaccine_type_3_raw: Novavax
  cis_covid_vaccine_type_4: Sputnik
  cis_covid_vaccine_type_4_raw: Sputnik
  cis_covid_vaccine_type_5: Valneva
  cis_covid_vaccine_type_5_raw: Valneva
  cis_covid_vaccine_type_6: Pfizer/BioNTech
  cis_covid_vaccine_type_6_raw: Pfizer / BioNTech
  cis_covid_vaccine_type_other: They call me *Mister* Tibbs!
  cis_covid_vaccine_type_other_1: A census taker once tried to test me. I ate his
    liver with some fava beans and a nice Chianti.
  cis_covid_vaccine_type_other_2: The only thing we have to fear is fear itself.
  cis_covid_vaccine_type_other_3: Mr. Gorbachev, open this gate! Mr. Gorbachev, tear
    down this wall!
  cis_covid_vaccine_type_other_4: Let them eat cake.
  cis_covid_vaccine_type_other_5: They call me *Mister* Tibbs!
  cis_covid_vaccine_type_other_6: Houston, we have a problem.
  cis_covid_vaccine_type_raw: Another vaccine please specify
  cis_flu_vaccine_received: 'No'
  city: null
  completion_window_cadence: Weekly
  consent_blood_samples_if_positive_yn: null
  consent_contact_extra_research_yn: 'Yes'
  consent_nhs_data_share_yn: 'Yes'
  consent_use_of_surplus_blood_samples_yn: null
  contact_known_positive_covid_last_28_days: 'No'
  contact_suspected_positive_covid_last_28_days: 'No'
  county: null
  currently_smokes_or_vapes: null
  currently_smokes_or_vapes_description: Vape or E-cigarettes
  currently_smokes_or_vapes_raw: Prefer not to say
  date_of_birth: '1985-02-24 00:00:00.000000'
  days_since_think_had_covid: null
  days_since_think_had_covid_group: null
  digital_communication_preference: Email
  digital_entry_pack_sent_datetime: null
  digital_entry_pack_status: Haskell features a type system with type inference and
    lazy evaluation.
  digital_survey_collection_mode: Telephone
  digital_survey_mode_preference: Online
  education_in_person_days_per_week: '7'
  email_address: depict1972@gsnail.ac.uk
  ethnic_group: Other Ethnic Group
  ethnicity: Any other Asian background
  ethnicity_other: In 1989 the building was heavily damaged by fire, but it has since
    been restored.
  ever_smoked_regularly: 'No'
  ever_smoked_regularly_raw: 'No'
  existing_participant_digital_opt_in_datetime: null
  existing_participant_digital_opt_in_reminder_1_due_datetime: null
  existing_participant_digital_opt_in_reminder_1_sent_datetime: null
  existing_participant_digital_opt_in_reminder_1_status: Erlang is known for its designs
    that are well suited for systems.
  existing_participant_digital_opt_in_reminder_2_due_datetime: null
  existing_participant_digital_opt_in_reminder_2_sent_datetime: null
  existing_participant_digital_opt_in_reminder_2_status: She spent her earliest years
    reading classic literature, and writing poetry.
  existing_participant_digital_opt_in_status: Participant Opted Out
  existing_participant_digital_opt_in_window_end_datetime: null
  existing_participant_digital_opt_in_window_start_datetime: '2022-01-04T18:33:09Z'
  existing_participant_digital_opted_in_datetime: null
  face_covering_other_enclosed_places: null
<<<<<<< HEAD
  face_covering_work_or_education: Yes sometimes
  file_date: null
=======
  face_covering_other_enclosed_places_raw: null
  face_covering_work_or_education: Yes, sometimes
  face_covering_work_or_education_raw: Yes sometimes
>>>>>>> ac28682e
  first_name: Remedios
  hh_id: '821442294850'
  hospital_last_28_days: 'Yes'
  hours_a_day_with_someone_else_at_home: '[10, 14, 12, 22, 4, 17, 5, 9]'
  hours_a_day_with_someone_else_at_home_raw: '[10, 14, 12, 22, 4, 17, 5, 9]'
  household_completion_window_id: HW-2744995712
  household_completion_window_status: Closed
  household_digital_enrolment_datetime: null
  household_digital_enrolment_invited_datetime: '2022-01-06T13:47:11Z'
  household_invited_to_digital: 'No'
  household_members_over_2_years_and_not_present_count: 'Yes'
  household_members_under_2_years_count: 'Yes'
  household_participants_not_consenting_count: 26.0
  illness_lasting_over_12_months: 'No'
  illness_lasting_over_12_months_raw: 'No'
  illness_reduces_activity_or_ability: null
  illness_reduces_activity_or_ability_raw: null
  infant_age_months_1: null
  infant_age_months_2: 23.0
  infant_age_months_3: null
  infant_age_months_4: 29.0
  infant_age_months_5: null
  infant_age_months_6: 7.0
  infant_age_months_7: null
  infant_age_months_8: 99.0
  language_preference: null
  last_covid_contact_date: '2022-01-02 00:00:00.000000'
  last_covid_contact_type: null
  last_covid_contact_type_raw: null
  last_name: Cervantes
  last_suspected_covid_contact_date: null
  last_suspected_covid_contact_type: Someone you do not live with
  last_suspected_covid_contact_type_raw: Someone you do not live with
  middle_name: Jae
  ons_household_id: '821442294850'
  opted_out_of_blood_next_window: 'No'
  opted_out_of_blood_next_window_datetime: null
  opted_out_of_next_window: 'Yes'
  opted_out_of_next_window_datetime: null
  other_antibody_test: 'No'
  other_antibody_test_first_positive_date: '2022-01-04 00:00:00.000000'
  other_antibody_test_last_negative_date: null
  other_antibody_test_negative_date: 22/02/2020
  other_antibody_test_positive_date: 26/04/2021
  other_antibody_test_results: One or more positive test(s)
  other_antibody_test_results_raw: One or more tests were positive for antibodies
  other_covid_infection_test: 'No'
  other_covid_infection_test_first_positive_date: '2022-01-08 00:00:00.000000'
  other_covid_infection_test_last_negative_date: null
  other_covid_infection_test_negative_date: 22/05/2020
  other_covid_infection_test_positive_date: 03/04/2020
  other_covid_infection_test_results: Waiting for all results
  other_covid_infection_test_results_raw: Waiting for all results
  other_household_member_care_home_last_28_days: Don't know
  other_household_member_care_home_last_28_days_raw: Don't know
  other_household_member_hospital_last_28_days: 'Yes'
  other_household_member_hospital_last_28_days_raw: 'Yes'
  outward_postcode: null
  participant_completion_window_end_datetime: null
  participant_completion_window_id: '9557'
  participant_completion_window_start_datetime: null
  participant_completion_window_status: New
  participant_digital_enrolment_datetime: null
  participant_enrolled_digital: 'Yes'
  participant_id: DHR-989981424039
  participant_invited_to_digital: 'Yes'
  participant_survey_status: Completed
  participant_survey_status_raw: Complete
  participant_withdrawal_reason: No longer wants to take part
  participant_withdrawal_reason_raw: No longer wants to take part
  participant_withdrawal_type: null
  participant_withdrawal_type_raw: null
  person_not_consenting_age_1: 7.0
  person_not_consenting_age_2: 299.0
  person_not_consenting_age_3: 938.0
  person_not_consenting_age_4: null
  person_not_consenting_age_5: null
  person_not_consenting_age_6: null
  person_not_consenting_age_7: 272.0
  person_not_consenting_age_8: 717.0
  person_not_consenting_age_9: null
  person_not_present_age_1: null
  person_not_present_age_2: null
  person_not_present_age_3: null
  person_not_present_age_4: 88.0
  person_not_present_age_5: 36.0
  person_not_present_age_6: null
  person_not_present_age_7: 70.0
  person_not_present_age_8: 98.0
  physical_contact_18_to_69_years: 21 or more
  physical_contact_18_to_69_years_raw: 21 or more
  physical_contact_over_70_years: null
  physical_contact_over_70_years_raw: null
  physical_contact_under_18_years: '0'
  physical_contact_under_18_years_raw: '0'
  postcode: null
  questionnaire_started_no_incentive: null
  reason_for_not_consenting_1: Atoms are used within a program to denote distinguished
    values.
  reason_for_not_consenting_2: Where are my pants?
  reason_for_not_consenting_3: He looked inquisitively at his keyboard and wrote another
    sentence.
  reason_for_not_consenting_4: '"Messages can be sent to and received from ports,
    but these messages must obey the so-called ""port protocol."""'
  reason_for_not_consenting_5: Erlang is known for its designs that are well suited
    for systems.
  reason_for_not_consenting_6: I don't even care.
  reason_for_not_consenting_7: Atoms can contain any character if they are enclosed
    within single quotes and an escape convention exists which allows any character
    to be used within an atom.
  reason_for_not_consenting_8: She spent her earliest years reading classic literature,
    and writing poetry.
  reason_for_not_consenting_9: In 1989 the building was heavily damaged by fire, but
    it has since been restored.
  regularly_lateral_flow_testing: 'No'
  sample_collection_courier_datetime: null
  sample_collection_kit_received_delivery_partner_datetime: null
  sample_kit_dispatched_datetime: null
  sample_kit_not_dispatched_code: null
  sample_return_preference: null
  self_isolating: 'No'
  self_isolating_raw: 'No'
  self_isolating_reason: 'No'
  self_isolating_reason_digital: I have or have had symptoms of COVID-19 or a positive
    test
  sex: Male
  sex_raw: Male
  smoke_cigarettes: null
  smokes_cigar: null
  smokes_hookah_shisha_pipes: null
  smokes_pipe: null
  smokes_vape_e_cigarettes: null
  social_distance_contact_18_to_69_years: 11-20
  social_distance_contact_18_to_69_years_raw: 11 to 20
  social_distance_contact_over_70_years: 1-5
  social_distance_contact_over_70_years_raw: 1 to 5
  social_distance_contact_under_18_years: null
  social_distance_contact_under_18_years_raw: null
  street: null
  study_cohort: Fingerprick and Swab
  survey_completed_datetime: null
  survey_completion_status: SUBMITTED
  survey_last_modified_datetime: null
  survey_not_completed_reason_code: TNR - Test Not Returned
  survey_response_dataset_major_version: 3
  survey_response_type: Follow-up Visit
  survey_response_type_raw: Follow-up Survey
  swab_not_taken_damage_description: Atoms can contain any character if they are enclosed
    within single quotes and an escape convention exists which allows any character
    to be used within an atom.
  swab_not_taken_missing_parts: Other please specify
  swab_not_taken_other: The syntax {D1,D2,...,Dn} denotes a tuple whose arguments
    are D1, D2, ... Dn.
  swab_not_taken_reason: null
  swab_return_date: '2022-01-09 00:00:00.000000'
  swab_return_future_date: '2022-01-05 00:00:00.000000'
  swab_returned: 'No'
  swab_sample_barcode: ONS00000000
  swab_sample_barcode_correct: null
  swab_sample_barcode_raw: ONS00000000
  swab_sample_barcode_user_entered: ONS05581901
  swab_sample_received_consolidation_point_datetime: null
  swab_sample_received_lab_datetime: null
  swab_sample_transport_status: Results Returned
  swab_taken: 'Yes'
  swab_taken_datetime: null
  think_had_covid: null
  think_had_covid_admitted_to_hospital: 'No'
  think_had_covid_any_symptoms: 'No'
  think_had_covid_any_symptoms_raw: 'No'
  think_had_covid_contacted_nhs: 'No'
  think_had_covid_onset_date: null
  think_had_covid_symptom_abdominal_pain: null
  think_had_covid_symptom_anxiety: 'No'
  think_had_covid_symptom_chest_pain: 'No'
  think_had_covid_symptom_cough: null
  think_had_covid_symptom_diarrhoea: 'Yes'
  think_had_covid_symptom_difficulty_concentrating: 'Yes'
  think_had_covid_symptom_fatigue: 'Yes'
  think_had_covid_symptom_fever: null
  think_had_covid_symptom_headache: 'Yes'
  think_had_covid_symptom_loss_of_appetite: null
  think_had_covid_symptom_loss_of_smell: 'Yes'
  think_had_covid_symptom_loss_of_taste: null
  think_had_covid_symptom_low_mood: 'No'
  think_had_covid_symptom_memory_loss_or_confusion: 'No'
  think_had_covid_symptom_more_trouble_sleeping: 'Yes'
  think_had_covid_symptom_muscle_ache: 'No'
  think_had_covid_symptom_nausea_or_vomiting: null
  think_had_covid_symptom_noisy_breathing: 'Yes'
  think_had_covid_symptom_palpitations: 'Yes'
  think_had_covid_symptom_runny_nose_or_sneezing: 'No'
  think_had_covid_symptom_shortness_of_breath: null
  think_had_covid_symptom_sore_throat: 'No'
  think_had_covid_symptom_vertigo_or_dizziness: 'Yes'
  think_have_covid: 'No'
  think_have_covid_onset_date: '2022-01-02 00:00:00.000000'
  think_have_covid_symptom_abdominal_pain: null
  think_have_covid_symptom_anxiety: null
  think_have_covid_symptom_chest_pain: 'No'
  think_have_covid_symptom_cough: 'No'
  think_have_covid_symptom_diarrhoea: 'Yes'
  think_have_covid_symptom_difficulty_concentrating: 'No'
  think_have_covid_symptom_fatigue: null
  think_have_covid_symptom_fever: 'Yes'
  think_have_covid_symptom_headache: 'Yes'
  think_have_covid_symptom_loss_of_appetite: 'No'
  think_have_covid_symptom_loss_of_smell: null
  think_have_covid_symptom_loss_of_taste: 'No'
  think_have_covid_symptom_low_mood: 'Yes'
  think_have_covid_symptom_memory_loss_or_confusion: null
  think_have_covid_symptom_more_trouble_sleeping: 'No'
  think_have_covid_symptom_muscle_ache: 'No'
  think_have_covid_symptom_nausea_or_vomiting: 'Yes'
  think_have_covid_symptom_noisy_breathing: 'Yes'
  think_have_covid_symptom_onset_date: 08/10/2020
  think_have_covid_symptom_palpitations: 'No'
  think_have_covid_symptom_runny_nose_or_sneezing: 'Yes'
  think_have_covid_symptom_shortness_of_breath: 'No'
  think_have_covid_symptom_sore_throat: 'Yes'
  think_have_covid_symptom_vertigo_or_dizziness: null
  think_have_covid_symptoms: null
  think_have_long_covid: 'Yes'
  think_have_long_covid_symptom_abdominal_pain: 'Yes'
  think_have_long_covid_symptom_anxiety: 'Yes'
  think_have_long_covid_symptom_chest_pain: 'Yes'
  think_have_long_covid_symptom_cough: 'Yes'
  think_have_long_covid_symptom_diarrhoea: null
  think_have_long_covid_symptom_difficulty_concentrating: 'Yes'
  think_have_long_covid_symptom_fatigue: 'Yes'
  think_have_long_covid_symptom_fever: 'Yes'
  think_have_long_covid_symptom_headache: null
  think_have_long_covid_symptom_loss_of_appetite: 'Yes'
  think_have_long_covid_symptom_loss_of_smell: null
  think_have_long_covid_symptom_loss_of_taste: 'Yes'
  think_have_long_covid_symptom_low_mood: 'Yes'
  think_have_long_covid_symptom_memory_loss_or_confusion: null
  think_have_long_covid_symptom_more_trouble_sleeping: 'No'
  think_have_long_covid_symptom_muscle_ache: null
  think_have_long_covid_symptom_nausea_or_vomiting: 'No'
  think_have_long_covid_symptom_noisy_breathing: 'Yes'
  think_have_long_covid_symptom_palpitations: null
  think_have_long_covid_symptom_reduced_ability: null
  think_have_long_covid_symptom_runny_nose_or_sneezing: null
  think_have_long_covid_symptom_shortness_of_breath: 'Yes'
  think_have_long_covid_symptom_sore_throat: 'Yes'
  think_have_long_covid_symptom_vertigo_or_dizziness: 'Yes'
  times_hour_or_longer_another_home_last_7_days: null
  times_hour_or_longer_another_home_last_7_days_raw: null
  times_hour_or_longer_another_person_your_home_last_7_days: null
  times_hour_or_longer_another_person_your_home_last_7_days_raw: null
  times_outside_shopping_or_socialising_last_7_days: 6
  times_shopping_last_7_days: '4'
  times_shopping_last_7_days_raw: '4'
  times_socialising_last_7_days: '2'
  times_socialising_last_7_days_raw: '2'
  title: Mrs.
  transport_to_work_or_education: Bus, minibus, coach
  unique_participant_response_id: 9557-DHR-989981424039
  visit_datetime: null
  visit_id: '9557'
  voucher_type_preference: email_address
  work_direct_contact_patients_or_clients: 'No'
  work_direct_contact_patients_or_clients_raw: 'No'
  work_health_care_area: Yes, in secondary care, e.g. hospital
  work_health_care_area_raw: Secondary care - for example in a hospital
  work_in_additional_paid_employment: 'No'
  work_in_additional_paid_employment_raw: 'No'
  work_location: Somewhere else meaning not at your home
  work_location_raw: Somewhere else meaning not at your home
  work_main_job_changed: 'No'
  work_main_job_role: He looked inquisitively at his keyboard and wrote another sentence.
  work_main_job_role_raw: He looked inquisitively at his keyboard and wrote another
    sentence.
  work_main_job_title: Do you have any idea why this is not working?
  work_main_job_title_raw: Do you have any idea why this is not working?
  work_not_from_home_days_per_week: '7'
  work_not_from_home_days_per_week_raw: '4'
  work_nursing_or_residential_care_home: 'Yes'
  work_nursing_or_residential_care_home_raw: 'Yes'
  work_sector: Civil service or Local Government
  work_sector_other: Atoms can contain any character if they are enclosed within single
    quotes and an escape convention exists which allows any character to be used within
    an atom.
  work_sector_raw: Civil Service or Local Government
  work_status_digital: Not in paid work. This includes being unemployed or doing voluntary
    work
  work_status_education: A child below school age and attending a nursery or pre-school
    or childminder
  work_status_employment: null
  work_status_unemployment: Not looking for paid work. This includes looking after
    the home or family or not wanting a job or being long-term sick or disabled
  work_status_v0: null
  work_status_v2: null
- ability_to_socially_distance_at_work_or_education: Relatively easy to maintain 2m
  ability_to_socially_distance_at_work_or_education_raw: Relatively easy to maintain
    2 metres apart. Most of the time you can be 2 meters away from other people
  allocated_blood_barcode_not_used_reason: Its main implementation is the Glasgow
    Haskell Compiler.
  allocated_swab_barcode_not_used_reason: The syntax {D1,D2,...,Dn} denotes a tuple
    whose arguments are D1, D2, ... Dn.
  bad_email: false
  been_outside_uk: null
  been_outside_uk_last_country: Russia
  been_outside_uk_last_return_date: null
  blood_not_taken_could_not_other: Atoms are used within a program to denote distinguished
    values.
  blood_not_taken_could_not_reason: I felt unwell
  blood_not_taken_damage_description: Tuples are containers for a fixed number of
    Erlang data types.
  blood_not_taken_missing_parts: Re-sealable biohazard bag with absorbent pad
  blood_not_taken_other: Do you come here often?
  blood_not_taken_reason: null
  blood_return_date: '2022-01-08 00:00:00.000000'
  blood_return_future_date: '2022-01-04 00:00:00.000000'
  blood_returned: 'No'
  blood_sample_barcode: ONS00000000
  blood_sample_barcode_correct: null
  blood_sample_barcode_raw: ONS00000000
  blood_sample_barcode_user_entered: ONS49825198
  blood_sample_received_consolidation_point_datetime: null
  blood_sample_received_lab_datetime: null
  blood_sample_transport_status: Dispatched
  blood_taken: 'Yes'
  blood_taken_datetime: null
  care_home_last_28_days: null
  cis_covid_vaccine_date: '2022-01-01 00:00:00.000000'
  cis_covid_vaccine_date_1: null
  cis_covid_vaccine_date_2: null
  cis_covid_vaccine_date_3: '2022-01-02 00:00:00.000000'
  cis_covid_vaccine_date_4: '2022-01-03 00:00:00.000000'
  cis_covid_vaccine_date_5: '2022-01-09 00:00:00.000000'
  cis_covid_vaccine_date_6: null
  cis_covid_vaccine_number_of_doses: 3 or more
  cis_covid_vaccine_number_of_doses_raw: 4 doses
  cis_covid_vaccine_received: 'Yes'
  cis_covid_vaccine_type: Sinopharm
  cis_covid_vaccine_type_1: Novavax
  cis_covid_vaccine_type_1_raw: Novavax
  cis_covid_vaccine_type_2: null
  cis_covid_vaccine_type_2_raw: null
  cis_covid_vaccine_type_3: null
  cis_covid_vaccine_type_3_raw: null
  cis_covid_vaccine_type_4: Valneva
  cis_covid_vaccine_type_4_raw: Valneva
  cis_covid_vaccine_type_5: Novavax
  cis_covid_vaccine_type_5_raw: Novavax
  cis_covid_vaccine_type_6: Sputnik
  cis_covid_vaccine_type_6_raw: Sputnik
  cis_covid_vaccine_type_other: A census taker once tried to test me. I ate his liver
    with some fava beans and a nice Chianti.
  cis_covid_vaccine_type_other_1: Let them eat cake.
  cis_covid_vaccine_type_other_2: Here's looking at you, kid.
  cis_covid_vaccine_type_other_3: Mr. Gorbachev, open this gate! Mr. Gorbachev, tear
    down this wall!
  cis_covid_vaccine_type_other_4: I'm gonna make him an offer he can't refuse.
  cis_covid_vaccine_type_other_5: One morning I shot an elephant in my pajamas. How
    he got in my pajamas, I don't know.
  cis_covid_vaccine_type_other_6: Elementary, my dear Watson.
  cis_covid_vaccine_type_raw: Sinopharm
  cis_flu_vaccine_received: null
  city: null
  completion_window_cadence: Weekly
  consent_blood_samples_if_positive_yn: 'Yes'
  consent_contact_extra_research_yn: null
  consent_nhs_data_share_yn: 'No'
  consent_use_of_surplus_blood_samples_yn: 'No'
  contact_known_positive_covid_last_28_days: 'Yes'
  contact_suspected_positive_covid_last_28_days: null
  county: null
  currently_smokes_or_vapes: 'Yes'
  currently_smokes_or_vapes_description: Pipe
  currently_smokes_or_vapes_raw: 'Yes'
  date_of_birth: '1994-05-03 00:00:00.000000'
  days_since_think_had_covid: null
  days_since_think_had_covid_group: null
  digital_communication_preference: Email
  digital_entry_pack_sent_datetime: null
  digital_entry_pack_status: Atoms can contain any character if they are enclosed
    within single quotes and an escape convention exists which allows any character
    to be used within an atom.
  digital_survey_collection_mode: Telephone
  digital_survey_mode_preference: Telephone
  education_in_person_days_per_week: null
  email_address: fortes2058@gsnail.ac.uk
  ethnic_group: Other Ethnic Group
  ethnicity: Chinese
  ethnicity_other: In 1989 the building was heavily damaged by fire, but it has since
    been restored.
  ever_smoked_regularly: 'Yes'
  ever_smoked_regularly_raw: 'Yes'
  existing_participant_digital_opt_in_datetime: null
  existing_participant_digital_opt_in_reminder_1_due_datetime: null
  existing_participant_digital_opt_in_reminder_1_sent_datetime: null
  existing_participant_digital_opt_in_reminder_1_status: Its main implementation is
    the Glasgow Haskell Compiler.
  existing_participant_digital_opt_in_reminder_2_due_datetime: null
  existing_participant_digital_opt_in_reminder_2_sent_datetime: null
  existing_participant_digital_opt_in_reminder_2_status: Type classes first appeared
    in the Haskell programming language.
  existing_participant_digital_opt_in_status: Participant Opted In
  existing_participant_digital_opt_in_window_end_datetime: null
  existing_participant_digital_opt_in_window_start_datetime: '2022-01-03T08:45:07Z'
  existing_participant_digital_opted_in_datetime: null
<<<<<<< HEAD
  face_covering_other_enclosed_places: Prefer not to say
  face_covering_work_or_education: I cover my face for other reasons - for example
    for religious or cultural reasons
  file_date: null
=======
  face_covering_other_enclosed_places: null
  face_covering_other_enclosed_places_raw: null
  face_covering_work_or_education: Yes, always
  face_covering_work_or_education_raw: Yes always
>>>>>>> ac28682e
  first_name: Reiko
  hh_id: '568720322983'
  hospital_last_28_days: 'Yes'
  hours_a_day_with_someone_else_at_home: null
  hours_a_day_with_someone_else_at_home_raw: Prefer not to say
  household_completion_window_id: HW-9500167403
  household_completion_window_status: New
  household_digital_enrolment_datetime: null
  household_digital_enrolment_invited_datetime: '2022-01-06T01:15:19Z'
  household_invited_to_digital: 'No'
  household_members_over_2_years_and_not_present_count: 'Yes'
  household_members_under_2_years_count: null
  household_participants_not_consenting_count: 53.0
  illness_lasting_over_12_months: 'Yes'
  illness_lasting_over_12_months_raw: 'Yes'
  illness_reduces_activity_or_ability: null
  illness_reduces_activity_or_ability_raw: null
  infant_age_months_1: null
  infant_age_months_2: 50.0
  infant_age_months_3: null
  infant_age_months_4: null
  infant_age_months_5: null
  infant_age_months_6: 79.0
  infant_age_months_7: null
  infant_age_months_8: null
  language_preference: null
  last_covid_contact_date: null
  last_covid_contact_type: Living in your own home
  last_covid_contact_type_raw: Someone I live with
  last_name: Brady
  last_suspected_covid_contact_date: null
  last_suspected_covid_contact_type: null
  last_suspected_covid_contact_type_raw: null
  middle_name: Argentina
  ons_household_id: '568720322983'
  opted_out_of_blood_next_window: 'Yes'
  opted_out_of_blood_next_window_datetime: null
  opted_out_of_next_window: 'Yes'
  opted_out_of_next_window_datetime: null
  other_antibody_test: 'Yes'
  other_antibody_test_first_positive_date: '2022-01-04 00:00:00.000000'
  other_antibody_test_last_negative_date: null
  other_antibody_test_negative_date: 19/12/2021
  other_antibody_test_positive_date: 09/03/2021
  other_antibody_test_results: null
  other_antibody_test_results_raw: null
  other_covid_infection_test: 'Yes'
  other_covid_infection_test_first_positive_date: '2022-01-02 00:00:00.000000'
  other_covid_infection_test_last_negative_date: '2022-01-03 00:00:00.000000'
  other_covid_infection_test_negative_date: 16/11/2020
  other_covid_infection_test_positive_date: 07/02/2021
  other_covid_infection_test_results: Any tests negative, but none positive
  other_covid_infection_test_results_raw: One or more tests were negative and none
    were positive
  other_household_member_care_home_last_28_days: 'No'
  other_household_member_care_home_last_28_days_raw: 'No'
  other_household_member_hospital_last_28_days: 'Yes'
  other_household_member_hospital_last_28_days_raw: 'Yes'
  outward_postcode: FN0F
  participant_completion_window_end_datetime: null
  participant_completion_window_id: '9598'
  participant_completion_window_start_datetime: null
  participant_completion_window_status: New
  participant_digital_enrolment_datetime: null
  participant_enrolled_digital: 'Yes'
  participant_id: DHR-639422525832
  participant_invited_to_digital: 'Yes'
  participant_survey_status: Completed
  participant_survey_status_raw: Complete
  participant_withdrawal_reason: Too many visits
  participant_withdrawal_reason_raw: Too many visits
  participant_withdrawal_type: Withdrawn_no_future_linkage
  participant_withdrawal_type_raw: Withdrawn - no future linkage
  person_not_consenting_age_1: null
  person_not_consenting_age_2: 875.0
  person_not_consenting_age_3: null
  person_not_consenting_age_4: 178.0
  person_not_consenting_age_5: 870.0
  person_not_consenting_age_6: null
  person_not_consenting_age_7: 608.0
  person_not_consenting_age_8: null
  person_not_consenting_age_9: 539.0
  person_not_present_age_1: null
  person_not_present_age_2: 52.0
  person_not_present_age_3: 86.0
  person_not_present_age_4: null
  person_not_present_age_5: 68.0
  person_not_present_age_6: 26.0
  person_not_present_age_7: 11.0
  person_not_present_age_8: null
  physical_contact_18_to_69_years: null
  physical_contact_18_to_69_years_raw: Don't know
  physical_contact_over_70_years: 1-5
  physical_contact_over_70_years_raw: 1 to 5
  physical_contact_under_18_years: 6-10
  physical_contact_under_18_years_raw: 6 to 10
  postcode: FN0F6OF
  questionnaire_started_no_incentive: null
  reason_for_not_consenting_1: In 1989 the building was heavily damaged by fire, but
    it has since been restored.
  reason_for_not_consenting_2: Initially composing light-hearted and irreverent works,
    he also wrote serious, sombre and religious pieces beginning in the 1930s.
  reason_for_not_consenting_3: It is also a garbage-collected runtime system.
  reason_for_not_consenting_4: He looked inquisitively at his keyboard and wrote another
    sentence.
  reason_for_not_consenting_5: The arguments can be primitive data types or compound
    data types.
  reason_for_not_consenting_6: Atoms can contain any character if they are enclosed
    within single quotes and an escape convention exists which allows any character
    to be used within an atom.
  reason_for_not_consenting_7: Atoms are used within a program to denote distinguished
    values.
  reason_for_not_consenting_8: Erlang is a general-purpose, concurrent, functional
    programming language.
  reason_for_not_consenting_9: The sequential subset of Erlang supports eager evaluation,
    single assignment, and dynamic typing.
  regularly_lateral_flow_testing: 'No'
  sample_collection_courier_datetime: null
  sample_collection_kit_received_delivery_partner_datetime: null
  sample_kit_dispatched_datetime: null
  sample_kit_not_dispatched_code: 'Yes'
  sample_return_preference: null
  self_isolating: 'No'
  self_isolating_raw: 'No'
  self_isolating_reason: 'No'
  self_isolating_reason_digital: Due to reducing my risk of getting COVID-19 such
    as going into hospital or shielding
  sex: Male
  sex_raw: Male
  smoke_cigarettes: null
  smokes_cigar: null
  smokes_hookah_shisha_pipes: null
  smokes_pipe: null
  smokes_vape_e_cigarettes: null
  social_distance_contact_18_to_69_years: null
  social_distance_contact_18_to_69_years_raw: Don't know
  social_distance_contact_over_70_years: 21 or more
  social_distance_contact_over_70_years_raw: 21 or more
  social_distance_contact_under_18_years: 11-20
  social_distance_contact_under_18_years_raw: 11 to 20
  street: null
  study_cohort: Swab Only
  survey_completed_datetime: null
  survey_completion_status: SUBMITTED
  survey_last_modified_datetime: null
  survey_not_completed_reason_code: QNR - Questionnaire No Return
  survey_response_dataset_major_version: 3
  survey_response_type: First Visit
  survey_response_type_raw: First Survey
  swab_not_taken_damage_description: Tuples are containers for a fixed number of Erlang
    data types.
  swab_not_taken_missing_parts: Copy of your swab barcode
  swab_not_taken_other: The Galactic Empire is nearing completion of the Death Star,
    a space station with the power to destroy entire planets.
  swab_not_taken_reason: The swab test kit arrived both damaged and with parts missing
  swab_return_date: null
  swab_return_future_date: '2022-01-05 00:00:00.000000'
  swab_returned: 'Yes'
  swab_sample_barcode: ONS00000000
  swab_sample_barcode_correct: 'Yes'
  swab_sample_barcode_raw: ONS00000000
  swab_sample_barcode_user_entered: ONS07652614
  swab_sample_received_consolidation_point_datetime: null
  swab_sample_received_lab_datetime: null
  swab_sample_transport_status: Arrived at Consolidation Hub
  swab_taken: 'Yes'
  swab_taken_datetime: null
  think_had_covid: null
  think_had_covid_admitted_to_hospital: null
  think_had_covid_any_symptoms: null
  think_had_covid_any_symptoms_raw: null
  think_had_covid_contacted_nhs: 'Yes'
  think_had_covid_onset_date: '2022-01-05 00:00:00.000000'
  think_had_covid_symptom_abdominal_pain: 'Yes'
  think_had_covid_symptom_anxiety: 'Yes'
  think_had_covid_symptom_chest_pain: null
  think_had_covid_symptom_cough: null
  think_had_covid_symptom_diarrhoea: null
  think_had_covid_symptom_difficulty_concentrating: 'Yes'
  think_had_covid_symptom_fatigue: 'No'
  think_had_covid_symptom_fever: 'No'
  think_had_covid_symptom_headache: 'Yes'
  think_had_covid_symptom_loss_of_appetite: 'Yes'
  think_had_covid_symptom_loss_of_smell: 'No'
  think_had_covid_symptom_loss_of_taste: null
  think_had_covid_symptom_low_mood: null
  think_had_covid_symptom_memory_loss_or_confusion: 'Yes'
  think_had_covid_symptom_more_trouble_sleeping: 'Yes'
  think_had_covid_symptom_muscle_ache: 'Yes'
  think_had_covid_symptom_nausea_or_vomiting: 'Yes'
  think_had_covid_symptom_noisy_breathing: 'No'
  think_had_covid_symptom_palpitations: null
  think_had_covid_symptom_runny_nose_or_sneezing: null
  think_had_covid_symptom_shortness_of_breath: 'Yes'
  think_had_covid_symptom_sore_throat: null
  think_had_covid_symptom_vertigo_or_dizziness: 'Yes'
  think_have_covid: 'No'
  think_have_covid_onset_date: null
  think_have_covid_symptom_abdominal_pain: 'No'
  think_have_covid_symptom_anxiety: 'Yes'
  think_have_covid_symptom_chest_pain: 'Yes'
  think_have_covid_symptom_cough: 'Yes'
  think_have_covid_symptom_diarrhoea: 'Yes'
  think_have_covid_symptom_difficulty_concentrating: 'Yes'
  think_have_covid_symptom_fatigue: 'Yes'
  think_have_covid_symptom_fever: 'Yes'
  think_have_covid_symptom_headache: 'Yes'
  think_have_covid_symptom_loss_of_appetite: 'No'
  think_have_covid_symptom_loss_of_smell: 'Yes'
  think_have_covid_symptom_loss_of_taste: 'No'
  think_have_covid_symptom_low_mood: 'Yes'
  think_have_covid_symptom_memory_loss_or_confusion: 'Yes'
  think_have_covid_symptom_more_trouble_sleeping: 'Yes'
  think_have_covid_symptom_muscle_ache: 'Yes'
  think_have_covid_symptom_nausea_or_vomiting: null
  think_have_covid_symptom_noisy_breathing: 'Yes'
  think_have_covid_symptom_onset_date: 27/04/2020
  think_have_covid_symptom_palpitations: null
  think_have_covid_symptom_runny_nose_or_sneezing: null
  think_have_covid_symptom_shortness_of_breath: 'No'
  think_have_covid_symptom_sore_throat: 'No'
  think_have_covid_symptom_vertigo_or_dizziness: null
  think_have_covid_symptoms: null
  think_have_long_covid: 'Yes'
  think_have_long_covid_symptom_abdominal_pain: null
  think_have_long_covid_symptom_anxiety: 'Yes'
  think_have_long_covid_symptom_chest_pain: 'Yes'
  think_have_long_covid_symptom_cough: null
  think_have_long_covid_symptom_diarrhoea: null
  think_have_long_covid_symptom_difficulty_concentrating: 'No'
  think_have_long_covid_symptom_fatigue: null
  think_have_long_covid_symptom_fever: null
  think_have_long_covid_symptom_headache: 'Yes'
  think_have_long_covid_symptom_loss_of_appetite: 'No'
  think_have_long_covid_symptom_loss_of_smell: 'No'
  think_have_long_covid_symptom_loss_of_taste: 'No'
  think_have_long_covid_symptom_low_mood: null
  think_have_long_covid_symptom_memory_loss_or_confusion: 'No'
  think_have_long_covid_symptom_more_trouble_sleeping: null
  think_have_long_covid_symptom_muscle_ache: 'No'
  think_have_long_covid_symptom_nausea_or_vomiting: null
  think_have_long_covid_symptom_noisy_breathing: 'Yes'
  think_have_long_covid_symptom_palpitations: 'No'
  think_have_long_covid_symptom_reduced_ability: Not at all
  think_have_long_covid_symptom_runny_nose_or_sneezing: 'No'
  think_have_long_covid_symptom_shortness_of_breath: null
  think_have_long_covid_symptom_sore_throat: 'Yes'
  think_have_long_covid_symptom_vertigo_or_dizziness: 'No'
  times_hour_or_longer_another_home_last_7_days: '3'
  times_hour_or_longer_another_home_last_7_days_raw: '3'
  times_hour_or_longer_another_person_your_home_last_7_days: null
  times_hour_or_longer_another_person_your_home_last_7_days_raw: Don't know
  times_outside_shopping_or_socialising_last_7_days: 5
  times_shopping_last_7_days: '0'
  times_shopping_last_7_days_raw: None
  times_socialising_last_7_days: '5'
  times_socialising_last_7_days_raw: '5'
  title: Ms.
  transport_to_work_or_education: Train
  unique_participant_response_id: 9598-DHR-639422525832
  visit_datetime: null
  visit_id: '9598'
  voucher_type_preference: null
  work_direct_contact_patients_or_clients: 'No'
  work_direct_contact_patients_or_clients_raw: 'No'
  work_health_care_area: null
  work_health_care_area_raw: null
  work_in_additional_paid_employment: 'No'
  work_in_additional_paid_employment_raw: 'No'
  work_location: Both from home and somewhere else
  work_location_raw: Both from home and somewhere else
  work_main_job_changed: null
  work_main_job_role: Haskell features a type system with type inference and lazy
    evaluation.
  work_main_job_role_raw: Haskell features a type system with type inference and lazy
    evaluation.
  work_main_job_title: Initially composing light-hearted and irreverent works, he
    also wrote serious, sombre and religious pieces beginning in the 1930s.
  work_main_job_title_raw: Initially composing light-hearted and irreverent works,
    he also wrote serious, sombre and religious pieces beginning in the 1930s.
  work_not_from_home_days_per_week: '0'
  work_not_from_home_days_per_week_raw: '0'
  work_nursing_or_residential_care_home: 'No'
  work_nursing_or_residential_care_home_raw: 'No'
  work_sector: Social care
  work_sector_other: Make me a sandwich.
  work_sector_raw: Social Care
  work_status_digital: In education
  work_status_education: Attending university
  work_status_employment: Currently not working - for example on sick or other leave
    such as maternity or paternity for longer than 4 weeksCurrently working. This
    includes if you are on sick or other leave for less than 4 weeks
  work_status_unemployment: Looking for paid work and able to start
  work_status_v0: null
  work_status_v2: null<|MERGE_RESOLUTION|>--- conflicted
+++ resolved
@@ -104,14 +104,10 @@
   existing_participant_digital_opt_in_window_start_datetime: '2022-01-07T17:27:48Z'
   existing_participant_digital_opted_in_datetime: null
   face_covering_other_enclosed_places: Never
-<<<<<<< HEAD
-  face_covering_work_or_education: Prefer not to say
-  file_date: null
-=======
   face_covering_other_enclosed_places_raw: Never
   face_covering_work_or_education: null
   face_covering_work_or_education_raw: null
->>>>>>> ac28682e
+  file_date: null
   first_name: Caron
   hh_id: '763063387334'
   hospital_last_28_days: null
@@ -510,16 +506,11 @@
   existing_participant_digital_opt_in_window_end_datetime: null
   existing_participant_digital_opt_in_window_start_datetime: '2022-01-05T05:23:23Z'
   existing_participant_digital_opted_in_datetime: null
-<<<<<<< HEAD
-  face_covering_other_enclosed_places: Prefer not to say
-  face_covering_work_or_education: Prefer not to say
-  file_date: null
-=======
   face_covering_other_enclosed_places: null
   face_covering_other_enclosed_places_raw: null
   face_covering_work_or_education: null
   face_covering_work_or_education_raw: null
->>>>>>> ac28682e
+  file_date: null
   first_name: Forest
   hh_id: '414160350614'
   hospital_last_28_days: 'Yes'
@@ -919,16 +910,11 @@
   existing_participant_digital_opt_in_window_end_datetime: null
   existing_participant_digital_opt_in_window_start_datetime: '2022-01-03T01:27:05Z'
   existing_participant_digital_opted_in_datetime: null
-<<<<<<< HEAD
-  face_covering_other_enclosed_places: Yes sometimes
-  face_covering_work_or_education: Yes sometimes
-  file_date: null
-=======
   face_covering_other_enclosed_places: Yes, sometimes
   face_covering_other_enclosed_places_raw: Yes sometimes
   face_covering_work_or_education: Yes, sometimes
   face_covering_work_or_education_raw: Yes sometimes
->>>>>>> ac28682e
+  file_date: null
   first_name: Honey
   hh_id: 030988308904
   hospital_last_28_days: 'No'
@@ -1331,16 +1317,11 @@
   existing_participant_digital_opt_in_window_end_datetime: null
   existing_participant_digital_opt_in_window_start_datetime: '2022-01-05T05:37:41Z'
   existing_participant_digital_opted_in_datetime: null
-<<<<<<< HEAD
-  face_covering_other_enclosed_places: Yes always
-  face_covering_work_or_education: Prefer not to say
-  file_date: null
-=======
   face_covering_other_enclosed_places: Yes, always
   face_covering_other_enclosed_places_raw: Yes always
   face_covering_work_or_education: null
   face_covering_work_or_education_raw: null
->>>>>>> ac28682e
+  file_date: null
   first_name: Shawnee
   hh_id: '734353881968'
   hospital_last_28_days: null
@@ -2145,17 +2126,11 @@
   existing_participant_digital_opt_in_window_end_datetime: null
   existing_participant_digital_opt_in_window_start_datetime: '2022-01-02T12:39:12Z'
   existing_participant_digital_opted_in_datetime: null
-<<<<<<< HEAD
-  face_covering_other_enclosed_places: I cover my face for other reasons - for example
-    for religious or cultural reasons
-  face_covering_work_or_education: Prefer not to say
-  file_date: null
-=======
   face_covering_other_enclosed_places: null
   face_covering_other_enclosed_places_raw: null
   face_covering_work_or_education: null
   face_covering_work_or_education_raw: null
->>>>>>> ac28682e
+  file_date: null
   first_name: Shaun
   hh_id: '822178461989'
   hospital_last_28_days: null
@@ -2554,19 +2529,13 @@
   existing_participant_digital_opt_in_window_end_datetime: null
   existing_participant_digital_opt_in_window_start_datetime: '2022-01-08T07:07:36Z'
   existing_participant_digital_opted_in_datetime: null
-<<<<<<< HEAD
-  face_covering_other_enclosed_places: I am not going to other enclosed public spaces
-    or using public transport
-  face_covering_work_or_education: Yes sometimes
-  file_date: null
-=======
   face_covering_other_enclosed_places: Not going to other enclosed public spaces or
     using public transport
   face_covering_other_enclosed_places_raw: I am not going to other enclosed public
     spaces or using public transport
   face_covering_work_or_education: Yes, sometimes
   face_covering_work_or_education_raw: Yes sometimes
->>>>>>> ac28682e
+  file_date: null
   first_name: Clemmie
   hh_id: '623704990229'
   hospital_last_28_days: null
@@ -2965,18 +2934,13 @@
   existing_participant_digital_opt_in_window_end_datetime: null
   existing_participant_digital_opt_in_window_start_datetime: '2022-01-08T15:30:30Z'
   existing_participant_digital_opted_in_datetime: null
-<<<<<<< HEAD
-  face_covering_other_enclosed_places: Yes always
-  face_covering_work_or_education: Yes always
-  file_date: null
-=======
   face_covering_other_enclosed_places: Not going to other enclosed public spaces or
     using public transport
   face_covering_other_enclosed_places_raw: I am not going to other enclosed public
     spaces or using public transport
   face_covering_work_or_education: Yes, always
   face_covering_work_or_education_raw: Yes always
->>>>>>> ac28682e
+  file_date: null
   first_name: Myung
   hh_id: '502848695986'
   hospital_last_28_days: 'No'
@@ -3375,14 +3339,10 @@
   existing_participant_digital_opt_in_window_start_datetime: '2022-01-04T18:33:09Z'
   existing_participant_digital_opted_in_datetime: null
   face_covering_other_enclosed_places: null
-<<<<<<< HEAD
-  face_covering_work_or_education: Yes sometimes
-  file_date: null
-=======
   face_covering_other_enclosed_places_raw: null
   face_covering_work_or_education: Yes, sometimes
   face_covering_work_or_education_raw: Yes sometimes
->>>>>>> ac28682e
+  file_date: null
   first_name: Remedios
   hh_id: '821442294850'
   hospital_last_28_days: 'Yes'
@@ -3787,17 +3747,11 @@
   existing_participant_digital_opt_in_window_end_datetime: null
   existing_participant_digital_opt_in_window_start_datetime: '2022-01-03T08:45:07Z'
   existing_participant_digital_opted_in_datetime: null
-<<<<<<< HEAD
-  face_covering_other_enclosed_places: Prefer not to say
-  face_covering_work_or_education: I cover my face for other reasons - for example
-    for religious or cultural reasons
-  file_date: null
-=======
   face_covering_other_enclosed_places: null
   face_covering_other_enclosed_places_raw: null
   face_covering_work_or_education: Yes, always
   face_covering_work_or_education_raw: Yes always
->>>>>>> ac28682e
+  file_date: null
   first_name: Reiko
   hh_id: '568720322983'
   hospital_last_28_days: 'Yes'
