--- conflicted
+++ resolved
@@ -57,7 +57,7 @@
   date_of_birth: '2021-12-18 13:14:00.000000'
   days_since_think_had_covid: 0.0
   days_since_think_had_covid_group: 0-14
-  deferred: N/A
+  deferred: NA
   email: null
   ethnic_group: Black or African or Caribbean or Black British
   ethnicity: Asian or Asian British-Bangladeshi
@@ -81,13 +81,8 @@
   hospital_last_28_days: null
   hospital_last_28_days_other_household_member: 'No'
   hours_a_day_with_someone_else_at_home: null
-  household_been_care_home_last_28_days: No I haven’t, but someone else in my household
-    has
-<<<<<<< HEAD
-  household_been_hospital_last_28_days: null
-=======
+  household_been_care_home_last_28_days: Yes, I have
   household_been_hospital_last_28_days: No, no one in my household has
->>>>>>> e43548cd
   household_fingerprick_status: Declined
   household_members_under_2_years: 'Yes'
   household_visit_status: Household did not attend
@@ -270,15 +265,9 @@
   think_have_covid_symptoms: 'No'
   times_hour_or_longer_another_home_last_7_days: None
   times_hour_or_longer_another_person_your_home_last_7_days: '2'
-<<<<<<< HEAD
-  times_outside_shopping_or_socialising_last_7_days: '2'
-  times_shopping_last_7_days: '5'
-  times_socialise_last_7_days: Participant Would Not/Could Not Answer
-=======
   times_outside_shopping_or_socialising_last_7_days: null
-  times_shopping_last_7_days: 1.0
-  times_socialise_last_7_days: 7.0
->>>>>>> e43548cd
+  times_shopping_last_7_days: 5.0
+  times_socialise_last_7_days: null
   title: Mr.
   transport_to_work_or_school: null
   unique_participant_response_id: DHVF-0988308904-DHR-077145284257-2022-01-08 00:10:59
@@ -372,7 +361,6 @@
   consent_finger_prick_a1_a3: 'No'
   consent_fingerprick_blood_samples: 'False'
   consent_summary: null
-<<<<<<< HEAD
   consent_use_of_surplus_blood_samples: 'No'
   consent_use_of_surplus_blood_samplesyn: 'No'
   contact_known_positive_covid_last_28_days: 'Yes'
@@ -387,22 +375,6 @@
   ethnicity: Any other Black background
   ethnicity_other: In 1989 the building was heavily damaged by fire, but it has since
     been restored.
-=======
-  consent_use_of_surplus_blood_samples: 'Yes'
-  consent_use_of_surplus_blood_samplesyn: null
-  contact_known_positive_covid_last_28_days: 'No'
-  contact_suspected_positive_covid_last_28_days: null
-  county: null
-  date_of_birth: '2021-12-18 13:14:00.000000'
-  days_since_think_had_covid: 0.0
-  days_since_think_had_covid_group: 0-14
-  deferred: NA
-  email: null
-  ethnic_group: Black or African or Caribbean or Black British
-  ethnicity: Asian or Asian British-Bangladeshi
-  ethnicity_other: Initially composing light-hearted and irreverent works, he also
-    wrote serious, sombre and religious pieces beginning in the 1930s.
->>>>>>> e43548cd
   ever_care_home_worker: 'No'
   ever_had_long_term_health_condition: 'No'
   ever_had_long_term_health_condition_or_disabled: 'No'
@@ -421,25 +393,13 @@
   hospital_last_28_days: 'Yes'
   hospital_last_28_days_other_household_member: null
   hours_a_day_with_someone_else_at_home: null
-<<<<<<< HEAD
-  household_been_care_home_last_28_days: No I haven’t, but someone else in my household
-    has
-  household_been_hospital_last_28_days: No I haven’t, but someone else in my household
-    has
+  household_been_care_home_last_28_days: Yes, I have
+  household_been_hospital_last_28_days: Yes, I have
   household_fingerprick_status: At least one person consented
   household_members_under_2_years: 'No'
   household_visit_status: Dispatched
   illness_lasting_over_12_months: null
   illness_reduces_activity_or_ability: Yes, a lot
-=======
-  household_been_care_home_last_28_days: Yes, I have
-  household_been_hospital_last_28_days: No, no one in my household has
-  household_fingerprick_status: Declined
-  household_members_under_2_years: 'Yes'
-  household_visit_status: Household did not attend
-  illness_lasting_over_12_months: 'Yes'
-  illness_reduces_activity_or_ability: null
->>>>>>> e43548cd
   improved_visit_date: null
   infant_1_age: 7.0
   infant_2_age: 1.0
@@ -612,16 +572,15 @@
   think_had_covid_admitted_to_hospital: 'Yes'
   think_had_covid_any_symptoms: 'No'
   think_had_covid_any_symptoms_raw: 'No'
-<<<<<<< HEAD
   think_had_covid_contacted_nhs: 'No'
   think_had_covid_date: null
   think_had_covid_which_symptoms: 'Yes'
   think_have_covid_symptoms: Participant Would Not/Could Not Answer
   times_hour_or_longer_another_home_last_7_days: Participant Would Not/Could Not Answer
   times_hour_or_longer_another_person_your_home_last_7_days: '1'
-  times_outside_shopping_or_socialising_last_7_days: '1'
-  times_shopping_last_7_days: '3'
-  times_socialise_last_7_days: '0'
+  times_outside_shopping_or_socialising_last_7_days: null
+  times_shopping_last_7_days: 3.0
+  times_socialise_last_7_days: 0.0
   title: Dr.
   transport_to_work_or_school: On foot
   unique_participant_response_id: DHVF-4476904382-DHR-144229485098-2022-01-01 21:15:29
@@ -638,7 +597,7 @@
   work_health_care_v1_v2: Other healthcare (e.g. mental health)
   work_health_care_v1_v2_raw: Other healthcare (e.g. mental health)
   work_in_additional_paid_employment: 'Yes'
-  work_location: Somewhere else (not your home)
+  work_location: Working somewhere else (not your home)
   work_location_raw: Somewhere else (not your home)
   work_main_job_changed: null
   work_main_job_role: Type classes first appeared in the Haskell programming language.
@@ -654,50 +613,6 @@
   work_sectors: Other occupation sector (specify)
   work_sectors_other: The Galactic Empire is nearing completion of the Death Star,
     a space station with the power to destroy entire planets.
-=======
-  think_had_covid_contacted_nhs: null
-  think_had_covid_date: '2022-01-08 00:00:00.000000'
-  think_had_covid_which_symptoms: null
-  think_have_covid_symptoms: 'No'
-  times_hour_or_longer_another_home_last_7_days: None
-  times_hour_or_longer_another_person_your_home_last_7_days: '2'
-  times_outside_shopping_or_socialising_last_7_days: null
-  times_shopping_last_7_days: 5.0
-  times_socialise_last_7_days: null
-  title: Mr.
-  transport_to_work_or_school: null
-  unique_participant_response_id: DHVF-0988308904-DHR-077145284257-2022-01-08 00:10:59
-  visit_date_type: actual_visit_date
-  visit_datetime: '2022-01-08 00:10:59.000000'
-  visit_id: DHVF-0988308904
-  visit_order: Month 3
-  visit_type: First Visit
-  which_symptoms_last_7_days: Sore  Throat
-  withdrawal_reason: Withdrawn_no_future_linkage
-  withdrawal_reason_raw: Withdrawn_no_future_linkage
-  withdrawal_type: At School
-  work_direct_contact_persons: 'Yes'
-  work_health_care_v1_v2: Secondary care (e.g. hospital)
-  work_health_care_v1_v2_raw: Secondary care (e.g. hospital)
-  work_in_additional_paid_employment: null
-  work_location: From home (in the same grounds or building as your home)Somewhere
-    else (not at your home)
-  work_location_raw: From home (in the same grounds or building as your home)Somewhere
-    else (not at your home)
-  work_main_job_changed: null
-  work_main_job_role: Make me a sandwich.
-  work_main_job_role_raw: Make me a sandwich.
-  work_main_job_title: Haskell features a type system with type inference and lazy
-    evaluation.
-  work_main_job_title_raw: Haskell features a type system with type inference and
-    lazy evaluation.
-  work_not_from_home_days_per_week: null
-  work_not_from_home_days_per_week_raw: null
-  work_nursing_or_residential_care_home: 'No'
-  work_person_facing_now: 'No'
-  work_sectors: Other occupation sector
-  work_sectors_other: Any element of a tuple can be accessed in constant time.
->>>>>>> e43548cd
   work_social_care: 'No'
   work_status_v0: null
   work_status_v1: null
@@ -761,7 +676,7 @@
   date_of_birth: '2015-04-22 10:53:00.000000'
   days_since_think_had_covid: null
   days_since_think_had_covid_group: null
-  deferred: N/A
+  deferred: NA
   email: null
   ethnic_group: Asian or Asian British
   ethnicity: Any other white background
@@ -786,21 +701,12 @@
   hospital_last_28_days_other_household_member: Participant Would Not/Could Not Answer
   hours_a_day_with_someone_else_at_home: null
   household_been_care_home_last_28_days: No, no one in my household has
-<<<<<<< HEAD
-  household_been_hospital_last_28_days: null
+  household_been_hospital_last_28_days: No, no one in my household has
   household_fingerprick_status: At least one person consented
   household_members_under_2_years: null
   household_visit_status: Household did not attend
   illness_lasting_over_12_months: 'No'
   illness_reduces_activity_or_ability: Yes, a little
-=======
-  household_been_hospital_last_28_days: Yes, I have
-  household_fingerprick_status: null
-  household_members_under_2_years: 'Yes'
-  household_visit_status: Withdrawn
-  illness_lasting_over_12_months: 'Yes'
-  illness_reduces_activity_or_ability: null
->>>>>>> e43548cd
   improved_visit_date: null
   infant_1_age: null
   infant_2_age: 5.0
@@ -977,21 +883,12 @@
   think_had_covid_date: null
   think_had_covid_which_symptoms: null
   think_have_covid_symptoms: 'Yes'
-<<<<<<< HEAD
   times_hour_or_longer_another_home_last_7_days: null
   times_hour_or_longer_another_person_your_home_last_7_days: '5'
-  times_outside_shopping_or_socialising_last_7_days: '0'
-  times_shopping_last_7_days: '4'
-  times_socialise_last_7_days: '0'
+  times_outside_shopping_or_socialising_last_7_days: null
+  times_shopping_last_7_days: 4.0
+  times_socialise_last_7_days: 0.0
   title: Miss.
-=======
-  times_hour_or_longer_another_home_last_7_days: '6'
-  times_hour_or_longer_another_person_your_home_last_7_days: '1'
-  times_outside_shopping_or_socialising_last_7_days: null
-  times_shopping_last_7_days: null
-  times_socialise_last_7_days: null
-  title: Ms.
->>>>>>> e43548cd
   transport_to_work_or_school: Other method
   unique_participant_response_id: DHVF-4869598675-DHR-858742267562-2022-01-02 03:34:03
   visit_date_type: scheduled_date
@@ -999,7 +896,6 @@
   visit_id: DHVF-4869598675
   visit_order: Month 15
   visit_type: Follow-up Visit
-<<<<<<< HEAD
   which_symptoms_last_7_days: Sore  Throat
   withdrawal_reason: null
   withdrawal_reason_raw: null
@@ -1023,28 +919,6 @@
     Star, a space station with the power to destroy entire planets.
   work_not_from_home_days_per_week: '0'
   work_not_from_home_days_per_week_raw: '0'
-=======
-  which_symptoms_last_7_days: null
-  withdrawal_reason: Withdrawn
-  withdrawal_reason_raw: Withdrawn
-  withdrawal_type: On Holiday
-  work_direct_contact_persons: 'Yes'
-  work_health_care_v1_v2: null
-  work_health_care_v1_v2_raw: null
-  work_in_additional_paid_employment: null
-  work_location: Working somewhere else (not your home)
-  work_location_raw: Somewhere else (not your home)
-  work_main_job_changed: 'Yes'
-  work_main_job_role: In 1989 the building was heavily damaged by fire, but it has
-    since been restored.
-  work_main_job_role_raw: In 1989 the building was heavily damaged by fire, but it
-    has since been restored.
-  work_main_job_title: Type classes first appeared in the Haskell programming language.
-  work_main_job_title_raw: Type classes first appeared in the Haskell programming
-    language.
-  work_not_from_home_days_per_week: '4'
-  work_not_from_home_days_per_week_raw: '4'
->>>>>>> e43548cd
   work_nursing_or_residential_care_home: 'No'
   work_person_facing_now: 'No'
   work_sectors: Arts or Entertainment or Recreation
@@ -1135,26 +1009,13 @@
   hospital_last_28_days: 'Yes'
   hospital_last_28_days_other_household_member: 'No'
   hours_a_day_with_someone_else_at_home: null
-<<<<<<< HEAD
   household_been_care_home_last_28_days: Yes, I have
-  household_been_hospital_last_28_days: No I haven’t, but someone else in my household
-    has
+  household_been_hospital_last_28_days: Yes, I have
   household_fingerprick_status: Not invited
   household_members_under_2_years: null
   household_visit_status: Partially Completed
   illness_lasting_over_12_months: 'Yes'
   illness_reduces_activity_or_ability: Not at all
-=======
-  household_been_care_home_last_28_days: No I haven’t, but someone else in my household
-    has
-  household_been_hospital_last_28_days: No I haven’t, but someone else in my household
-    has
-  household_fingerprick_status: At least one person consented
-  household_members_under_2_years: 'Yes'
-  household_visit_status: Dispatched
-  illness_lasting_over_12_months: 'No'
-  illness_reduces_activity_or_ability: Yes, a lot
->>>>>>> e43548cd
   improved_visit_date: null
   infant_1_age: 7.0
   infant_2_age: 2.0
@@ -1332,25 +1193,14 @@
   think_had_covid_any_symptoms_raw: 'Yes'
   think_had_covid_contacted_nhs: 'Yes'
   think_had_covid_date: '2022-01-05 00:00:00.000000'
-<<<<<<< HEAD
   think_had_covid_which_symptoms: null
   think_have_covid_symptoms: Participant Would Not/Could Not Answer
   times_hour_or_longer_another_home_last_7_days: '1'
   times_hour_or_longer_another_person_your_home_last_7_days: '2'
-  times_outside_shopping_or_socialising_last_7_days: '0'
-  times_shopping_last_7_days: None
-  times_socialise_last_7_days: '0'
+  times_outside_shopping_or_socialising_last_7_days: null
+  times_shopping_last_7_days: 0.0
+  times_socialise_last_7_days: 0.0
   title: Miss.
-=======
-  think_had_covid_which_symptoms: 'Yes'
-  think_have_covid_symptoms: 'No'
-  times_hour_or_longer_another_home_last_7_days: '5'
-  times_hour_or_longer_another_person_your_home_last_7_days: '4'
-  times_outside_shopping_or_socialising_last_7_days: 4.0
-  times_shopping_last_7_days: 4.0
-  times_socialise_last_7_days: 0.0
-  title: Mrs.
->>>>>>> e43548cd
   transport_to_work_or_school: Other method
   unique_participant_response_id: DHVF-6394225258-DHR-329500167403-2022-01-06 18:14:23
   visit_date_type: actual_visit_date
@@ -1366,7 +1216,6 @@
   work_health_care_v1_v2: null
   work_health_care_v1_v2_raw: null
   work_in_additional_paid_employment: 'No'
-<<<<<<< HEAD
   work_location: null
   work_location_raw: null
   work_main_job_changed: null
@@ -1387,23 +1236,6 @@
   work_sectors: Transport (incl. storage and logistics)
   work_sectors_other: Atoms are used within a program to denote distinguished values.
   work_social_care: 'No'
-=======
-  work_location: Both (from home and somewhere else)
-  work_location_raw: Both (work from home and work somewhere else)
-  work_main_job_changed: 'Yes'
-  work_main_job_role: Atoms are used within a program to denote distinguished values.
-  work_main_job_role_raw: Atoms are used within a program to denote distinguished
-    values.
-  work_main_job_title: Make me a sandwich.
-  work_main_job_title_raw: Make me a sandwich.
-  work_not_from_home_days_per_week: '7'
-  work_not_from_home_days_per_week_raw: '7'
-  work_nursing_or_residential_care_home: 'Yes'
-  work_person_facing_now: null
-  work_sectors: null
-  work_sectors_other: Ports are created with the built-in function open_port.
-  work_social_care: null
->>>>>>> e43548cd
   work_status_v0: null
   work_status_v1: null
   work_status_v2: null
@@ -1466,7 +1298,7 @@
   date_of_birth: '1997-08-21 11:10:00.000000'
   days_since_think_had_covid: null
   days_since_think_had_covid_group: Date not given
-  deferred: N/A
+  deferred: NA
   email: artiste1919@gsnail.ac.uk
   ethnic_group: Black or African or Caribbean or Black British
   ethnicity: Asian or Asian British-Pakistani
@@ -1491,18 +1323,10 @@
   hospital_last_28_days_other_household_member: Participant Would Not/Could Not Answer
   hours_a_day_with_someone_else_at_home: null
   household_been_care_home_last_28_days: Yes, I have
-<<<<<<< HEAD
-  household_been_hospital_last_28_days: No I haven’t, but someone else in my household
-    has
+  household_been_hospital_last_28_days: Yes, I have
   household_fingerprick_status: null
   household_members_under_2_years: null
   household_visit_status: Household did not attend
-=======
-  household_been_hospital_last_28_days: Yes, I have
-  household_fingerprick_status: At least one person consented
-  household_members_under_2_years: 'No'
-  household_visit_status: Dispatched
->>>>>>> e43548cd
   illness_lasting_over_12_months: null
   illness_reduces_activity_or_ability: Yes, a little
   improved_visit_date: null
@@ -1679,14 +1503,13 @@
   think_had_covid_any_symptoms_raw: 'No'
   think_had_covid_contacted_nhs: 'Yes'
   think_had_covid_date: null
-<<<<<<< HEAD
   think_had_covid_which_symptoms: 'No'
   think_have_covid_symptoms: null
   times_hour_or_longer_another_home_last_7_days: '6'
   times_hour_or_longer_another_person_your_home_last_7_days: 7 times or more
-  times_outside_shopping_or_socialising_last_7_days: '4'
-  times_shopping_last_7_days: Participant Would Not/Could Not Answer
-  times_socialise_last_7_days: 7 times or more
+  times_outside_shopping_or_socialising_last_7_days: null
+  times_shopping_last_7_days: null
+  times_socialise_last_7_days: 7.0
   title: Mr.
   transport_to_work_or_school: Car or Van
   unique_participant_response_id: DHVF-8828437201-DHR-389263959191-2022-01-04 06:40:18
@@ -1694,22 +1517,6 @@
   visit_datetime: '2022-01-04 06:40:18.000000'
   visit_id: DHVF-8828437201
   visit_order: Month 10
-=======
-  think_had_covid_which_symptoms: 'Yes'
-  think_have_covid_symptoms: Participant Would Not/Could Not Answer
-  times_hour_or_longer_another_home_last_7_days: Participant Would Not/Could Not Answer
-  times_hour_or_longer_another_person_your_home_last_7_days: '1'
-  times_outside_shopping_or_socialising_last_7_days: null
-  times_shopping_last_7_days: 3.0
-  times_socialise_last_7_days: 0.0
-  title: Dr.
-  transport_to_work_or_school: On foot
-  unique_participant_response_id: DHVF-4476904382-DHR-144229485098-2022-01-01 21:15:29
-  visit_date_type: latest_checkin_date
-  visit_datetime: '2022-01-01 21:15:29.000000'
-  visit_id: DHVF-4476904382
-  visit_order: Month 5
->>>>>>> e43548cd
   visit_type: Follow-up Visit
   which_symptoms_last_7_days: null
   withdrawal_reason: Withdrawn
@@ -1796,13 +1603,8 @@
   county: null
   date_of_birth: '2020-02-01 23:17:00.000000'
   days_since_think_had_covid: null
-<<<<<<< HEAD
   days_since_think_had_covid_group: Date not given
-  deferred: N/A
-=======
-  days_since_think_had_covid_group: null
   deferred: NA
->>>>>>> e43548cd
   email: null
   ethnic_group: Black or African or Caribbean or Black British
   ethnicity: Black,Caribbean,Afro-Caribbean
@@ -1826,13 +1628,8 @@
   hospital_last_28_days: null
   hospital_last_28_days_other_household_member: null
   hours_a_day_with_someone_else_at_home: null
-<<<<<<< HEAD
-  household_been_care_home_last_28_days: null
-  household_been_hospital_last_28_days: null
-=======
   household_been_care_home_last_28_days: No, no one in my household has
   household_been_hospital_last_28_days: No, no one in my household has
->>>>>>> e43548cd
   household_fingerprick_status: Invited
   household_members_under_2_years: 'Yes'
   household_visit_status: Completed
@@ -2013,13 +1810,12 @@
   think_had_covid_contacted_nhs: 'Yes'
   think_had_covid_date: null
   think_had_covid_which_symptoms: null
-<<<<<<< HEAD
   think_have_covid_symptoms: 'No'
   times_hour_or_longer_another_home_last_7_days: Participant Would Not/Could Not Answer
   times_hour_or_longer_another_person_your_home_last_7_days: '6'
-  times_outside_shopping_or_socialising_last_7_days: None
-  times_shopping_last_7_days: '5'
-  times_socialise_last_7_days: '4'
+  times_outside_shopping_or_socialising_last_7_days: null
+  times_shopping_last_7_days: 5.0
+  times_socialise_last_7_days: 4.0
   title: Prof.
   transport_to_work_or_school: Other method
   unique_participant_response_id: DVH-0165258086-DHR-593586857022-2022-01-06 18:06:58
@@ -2027,21 +1823,6 @@
   visit_datetime: '2022-01-06 18:06:58.000000'
   visit_id: DVH-0165258086
   visit_order: Month 6
-=======
-  think_have_covid_symptoms: Participant Would Not/Could Not Answer
-  times_hour_or_longer_another_home_last_7_days: null
-  times_hour_or_longer_another_person_your_home_last_7_days: '5'
-  times_outside_shopping_or_socialising_last_7_days: null
-  times_shopping_last_7_days: 4.0
-  times_socialise_last_7_days: 0.0
-  title: null
-  transport_to_work_or_school: Car or Van
-  unique_participant_response_id: DHVF-4869598675-DHR-858742267562-2022-01-02 03:34:03
-  visit_date_type: sample_taken_date
-  visit_datetime: '2022-01-02 03:34:03.000000'
-  visit_id: DHVF-4869598675
-  visit_order: Month 8
->>>>>>> e43548cd
   visit_type: First Visit
   which_symptoms_last_7_days: null
   withdrawal_reason: Withdrawn_no_future_linkage_or_use of samples
@@ -2130,25 +1911,14 @@
   contact_known_positive_covid_last_28_days: null
   contact_suspected_positive_covid_last_28_days: 'Yes'
   county: null
-<<<<<<< HEAD
   date_of_birth: '1997-02-07 18:56:00.000000'
   days_since_think_had_covid: -1.0
   days_since_think_had_covid_group: null
-  deferred: N/A
+  deferred: NA
   email: coater1966@gsnail.ac.uk
   ethnic_group: Other Ethnic Group
   ethnicity: Mixed-White & Asian
   ethnicity_other: Make me a sandwich.
-=======
-  date_of_birth: '2020-02-01 23:17:00.000000'
-  days_since_think_had_covid: null
-  days_since_think_had_covid_group: Date not given
-  deferred: NA
-  email: null
-  ethnic_group: Black or African or Caribbean or Black British
-  ethnicity: Black,Caribbean,Afro-Caribbean
-  ethnicity_other: Haskell features a type system with type inference and lazy evaluation.
->>>>>>> e43548cd
   ever_care_home_worker: 'No'
   ever_had_long_term_health_condition: 'Yes'
   ever_had_long_term_health_condition_or_disabled: 'Yes'
@@ -2169,7 +1939,8 @@
   hospital_last_28_days_other_household_member: 'Yes'
   hours_a_day_with_someone_else_at_home: null
   household_been_care_home_last_28_days: No, no one in my household has
-  household_been_hospital_last_28_days: No, no one in my household has
+  household_been_hospital_last_28_days: No I haven’t, but someone else in my household
+    has
   household_fingerprick_status: Invited
   household_members_under_2_years: 'Yes'
   household_visit_status: Household did not attend
@@ -2350,13 +2121,12 @@
   think_had_covid_contacted_nhs: 'No'
   think_had_covid_date: '2022-01-05 00:00:00.000000'
   think_had_covid_which_symptoms: null
-<<<<<<< HEAD
   think_have_covid_symptoms: 'Yes'
   times_hour_or_longer_another_home_last_7_days: '5'
   times_hour_or_longer_another_person_your_home_last_7_days: '1'
-  times_outside_shopping_or_socialising_last_7_days: '4'
-  times_shopping_last_7_days: '2'
-  times_socialise_last_7_days: Participant Would Not/Could Not Answer
+  times_outside_shopping_or_socialising_last_7_days: null
+  times_shopping_last_7_days: 2.0
+  times_socialise_last_7_days: null
   title: null
   transport_to_work_or_school: null
   unique_participant_response_id: DVH-3037894756-DHR-603506140323-2022-01-04 02:59:45
@@ -2372,31 +2142,8 @@
   work_direct_contact_persons: null
   work_health_care_v1_v2: Other healthcare (e.g. mental health)
   work_health_care_v1_v2_raw: Other healthcare (e.g. mental health)
-=======
-  think_have_covid_symptoms: 'No'
-  times_hour_or_longer_another_home_last_7_days: Participant Would Not/Could Not Answer
-  times_hour_or_longer_another_person_your_home_last_7_days: '6'
-  times_outside_shopping_or_socialising_last_7_days: null
-  times_shopping_last_7_days: 5.0
-  times_socialise_last_7_days: 4.0
-  title: Prof.
-  transport_to_work_or_school: Other method
-  unique_participant_response_id: DVH-0165258086-DHR-593586857022-2022-01-06 18:06:58
-  visit_date_type: scheduled_date
-  visit_datetime: '2022-01-06 18:06:58.000000'
-  visit_id: DVH-0165258086
-  visit_order: Month 6
-  visit_type: First Visit
-  which_symptoms_last_7_days: null
-  withdrawal_reason: Withdrawn_no_future_linkage_or_use of samples
-  withdrawal_reason_raw: Withdrawn_no_future_linkage_or_use of samples
-  withdrawal_type: On Holiday
-  work_direct_contact_persons: 'Yes'
-  work_health_care_v1_v2: null
-  work_health_care_v1_v2_raw: null
->>>>>>> e43548cd
   work_in_additional_paid_employment: 'Yes'
-  work_location: Both (work from home and work somewhere else)
+  work_location: Both (from home and somewhere else)
   work_location_raw: Both (work from home and work somewhere else)
   work_main_job_changed: 'No'
   work_main_job_role: Atoms are used within a program to denote distinguished values.
@@ -2502,24 +2249,13 @@
   hospital_last_28_days: 'Yes'
   hospital_last_28_days_other_household_member: Participant Would Not/Could Not Answer
   hours_a_day_with_someone_else_at_home: null
-<<<<<<< HEAD
   household_been_care_home_last_28_days: No, no one in my household has
-  household_been_hospital_last_28_days: No I haven’t, but someone else in my household
-    has
+  household_been_hospital_last_28_days: Yes, I have
   household_fingerprick_status: At least one person consented
   household_members_under_2_years: null
   household_visit_status: Partially Completed
   illness_lasting_over_12_months: 'Yes'
   illness_reduces_activity_or_ability: null
-=======
-  household_been_care_home_last_28_days: Yes, I have
-  household_been_hospital_last_28_days: Yes, I have
-  household_fingerprick_status: Not invited
-  household_members_under_2_years: 'No'
-  household_visit_status: Completed
-  illness_lasting_over_12_months: null
-  illness_reduces_activity_or_ability: Yes, a little
->>>>>>> e43548cd
   improved_visit_date: null
   infant_1_age: 7.0
   infant_2_age: 8.0
@@ -2697,30 +2433,19 @@
   think_had_covid_which_symptoms: null
   think_have_covid_symptoms: 'Yes'
   times_hour_or_longer_another_home_last_7_days: '6'
-<<<<<<< HEAD
   times_hour_or_longer_another_person_your_home_last_7_days: '1'
-  times_outside_shopping_or_socialising_last_7_days: '1'
-  times_shopping_last_7_days: Participant Would Not/Could Not Answer
+  times_outside_shopping_or_socialising_last_7_days: null
+  times_shopping_last_7_days: null
   times_socialise_last_7_days: null
   title: Dr.
   transport_to_work_or_school: Other method
   unique_participant_response_id: DVH-6338733442-DHR-456442497105-2022-01-03 05:49:36
-=======
-  times_hour_or_longer_another_person_your_home_last_7_days: 7 times or more
-  times_outside_shopping_or_socialising_last_7_days: null
-  times_shopping_last_7_days: null
-  times_socialise_last_7_days: 7.0
-  title: null
-  transport_to_work_or_school: Car or Van
-  unique_participant_response_id: DVH-0739888271-DHR-389263959191-2022-01-04 06:40:18
->>>>>>> e43548cd
   visit_date_type: scheduled_date
   visit_datetime: '2022-01-03 05:49:36.000000'
   visit_id: DVH-6338733442
   visit_order: First Visit
   visit_type: First Visit
   which_symptoms_last_7_days: null
-<<<<<<< HEAD
   withdrawal_reason: null
   withdrawal_reason_raw: null
   withdrawal_type: Other
@@ -2728,17 +2453,7 @@
   work_health_care_v1_v2: null
   work_health_care_v1_v2_raw: null
   work_in_additional_paid_employment: null
-  work_location: Somewhere else (not your home)
-=======
-  withdrawal_reason: Withdrawn_no_future_linkage
-  withdrawal_reason_raw: Withdrawn_no_future_linkage
-  withdrawal_type: Doctor Appointment
-  work_direct_contact_persons: null
-  work_health_care_v1_v2: Secondary care (e.g. hospital)
-  work_health_care_v1_v2_raw: Secondary care (e.g. hospital)
-  work_in_additional_paid_employment: 'Yes'
   work_location: Working somewhere else (not your home)
->>>>>>> e43548cd
   work_location_raw: Somewhere else (not your home)
   work_main_job_changed: 'Yes'
   work_main_job_role: In 1989 the building was heavily damaged by fire, but it has
@@ -2844,23 +2559,13 @@
   hospital_last_28_days: 'No'
   hospital_last_28_days_other_household_member: null
   hours_a_day_with_someone_else_at_home: null
-<<<<<<< HEAD
-  household_been_care_home_last_28_days: null
-  household_been_hospital_last_28_days: null
+  household_been_care_home_last_28_days: No, no one in my household has
+  household_been_hospital_last_28_days: No, no one in my household has
   household_fingerprick_status: Declined
   household_members_under_2_years: 'Yes'
   household_visit_status: Household did not attend
   illness_lasting_over_12_months: 'No'
   illness_reduces_activity_or_ability: Yes, a lot
-=======
-  household_been_care_home_last_28_days: No, no one in my household has
-  household_been_hospital_last_28_days: Yes, I have
-  household_fingerprick_status: At least one person consented
-  household_members_under_2_years: 'No'
-  household_visit_status: Partially Completed
-  illness_lasting_over_12_months: 'Yes'
-  illness_reduces_activity_or_ability: Not at all
->>>>>>> e43548cd
   improved_visit_date: null
   infant_1_age: 1.0
   infant_2_age: 0.0
@@ -3035,25 +2740,14 @@
   think_had_covid_contacted_nhs: 'No'
   think_had_covid_date: '2022-01-04 00:00:00.000000'
   think_had_covid_which_symptoms: null
-<<<<<<< HEAD
   think_have_covid_symptoms: 'Yes'
   times_hour_or_longer_another_home_last_7_days: 7 times or more
   times_hour_or_longer_another_person_your_home_last_7_days: '1'
-  times_outside_shopping_or_socialising_last_7_days: 7 times or more
-  times_shopping_last_7_days: '6'
+  times_outside_shopping_or_socialising_last_7_days: null
+  times_shopping_last_7_days: 6.0
   times_socialise_last_7_days: null
   title: Ms.
   transport_to_work_or_school: Bicycle
-=======
-  think_have_covid_symptoms: Participant Would Not/Could Not Answer
-  times_hour_or_longer_another_home_last_7_days: null
-  times_hour_or_longer_another_person_your_home_last_7_days: '2'
-  times_outside_shopping_or_socialising_last_7_days: null
-  times_shopping_last_7_days: 0.0
-  times_socialise_last_7_days: 4.0
-  title: null
-  transport_to_work_or_school: Bus
->>>>>>> e43548cd
   unique_participant_response_id: DVH-6911152672-DHR-627540089585-2022-01-08 03:57:44
   visit_date_type: sample_taken_date
   visit_datetime: '2022-01-08 03:57:44.000000'
@@ -3065,21 +2759,12 @@
   withdrawal_reason_raw: Withdrawn
   withdrawal_type: Other
   work_direct_contact_persons: 'No'
-<<<<<<< HEAD
   work_health_care_v1_v2: Secondary care (e.g. hospital)
   work_health_care_v1_v2_raw: Secondary care (e.g. hospital)
   work_in_additional_paid_employment: 'Yes'
-  work_location: Somewhere else (not your home)
+  work_location: Working somewhere else (not your home)
   work_location_raw: Somewhere else (not your home)
   work_main_job_changed: 'No'
-=======
-  work_health_care_v1_v2: null
-  work_health_care_v1_v2_raw: null
-  work_in_additional_paid_employment: 'No'
-  work_location: Both (from home and somewhere else)
-  work_location_raw: Both (work from home and work somewhere else)
-  work_main_job_changed: null
->>>>>>> e43548cd
   work_main_job_role: In 1989 the building was heavily damaged by fire, but it has
     since been restored.
   work_main_job_role_raw: In 1989 the building was heavily damaged by fire, but it
@@ -3158,13 +2843,8 @@
   date_of_birth: '1982-12-15 17:07:00.000000'
   days_since_think_had_covid: 6.0
   days_since_think_had_covid_group: 0-14
-<<<<<<< HEAD
-  deferred: N/A
+  deferred: NA
   email: null
-=======
-  deferred: NA
-  email: fortes2058@gsnail.ac.uk
->>>>>>> e43548cd
   ethnic_group: Black or African or Caribbean or Black British
   ethnicity: Any other ethnic group
   ethnicity_other: I don't even care.
@@ -3186,18 +2866,11 @@
   hospital_last_28_days: 'No'
   hospital_last_28_days_other_household_member: 'Yes'
   hours_a_day_with_someone_else_at_home: null
-<<<<<<< HEAD
-  household_been_care_home_last_28_days: No I haven’t, but someone else in my household
+  household_been_care_home_last_28_days: Yes, I have
+  household_been_hospital_last_28_days: No I haven’t, but someone else in my household
     has
-  household_been_hospital_last_28_days: null
   household_fingerprick_status: At least one person consented
   household_members_under_2_years: null
-=======
-  household_been_care_home_last_28_days: Yes, I have
-  household_been_hospital_last_28_days: Yes, I have
-  household_fingerprick_status: Invited
-  household_members_under_2_years: 'Yes'
->>>>>>> e43548cd
   household_visit_status: Withdrawn
   illness_lasting_over_12_months: 'Yes'
   illness_reduces_activity_or_ability: null
@@ -3364,7 +3037,6 @@
   symptoms_since_last_visit_runny_nose_sneezing: 'Yes'
   symptoms_since_last_visit_shortness_of_breath: 'No'
   symptoms_since_last_visit_sore_throat: null
-<<<<<<< HEAD
   symptoms_since_last_visit_vertigo_dizziness: 'Yes'
   symptoms_since_last_visit_worry_anxiety: 'Yes'
   think_had_covid: 'Yes'
@@ -3377,9 +3049,9 @@
   think_have_covid_symptoms: null
   times_hour_or_longer_another_home_last_7_days: None
   times_hour_or_longer_another_person_your_home_last_7_days: '1'
-  times_outside_shopping_or_socialising_last_7_days: '1'
+  times_outside_shopping_or_socialising_last_7_days: null
   times_shopping_last_7_days: null
-  times_socialise_last_7_days: '5'
+  times_socialise_last_7_days: 5.0
   title: Mr.
   transport_to_work_or_school: Bus
   unique_participant_response_id: DVH-9557055819-DHR-455927236237-2022-01-07 10:41:50
@@ -3389,32 +3061,6 @@
   visit_order: Month 4
   visit_type: First Visit
   which_symptoms_last_7_days: Weakness/tiredness
-=======
-  symptoms_since_last_visit_vertigo_dizziness: null
-  symptoms_since_last_visit_worry_anxiety: 'No'
-  think_had_covid: null
-  think_had_covid_admitted_to_hospital: 'No'
-  think_had_covid_any_symptoms: 'Yes'
-  think_had_covid_any_symptoms_raw: 'Yes'
-  think_had_covid_contacted_nhs: 'Yes'
-  think_had_covid_date: '2022-01-05 00:00:00.000000'
-  think_had_covid_which_symptoms: null
-  think_have_covid_symptoms: Participant Would Not/Could Not Answer
-  times_hour_or_longer_another_home_last_7_days: '1'
-  times_hour_or_longer_another_person_your_home_last_7_days: '2'
-  times_outside_shopping_or_socialising_last_7_days: null
-  times_shopping_last_7_days: 0.0
-  times_socialise_last_7_days: 0.0
-  title: Dr.
-  transport_to_work_or_school: Other method
-  unique_participant_response_id: DVH-8720322983-DHR-329500167403-2022-01-06 18:14:23
-  visit_date_type: actual_visit_date
-  visit_datetime: '2022-01-06 18:14:23.000000'
-  visit_id: DVH-8720322983
-  visit_order: Month 3
-  visit_type: Follow-up Visit
-  which_symptoms_last_7_days: Fever
->>>>>>> e43548cd
   withdrawal_reason: Withdrawn_no_future_linkage_or_use of samples
   withdrawal_reason_raw: Withdrawn_no_future_linkage_or_use of samples
   withdrawal_type: Doctor Appointment
@@ -3422,7 +3068,7 @@
   work_health_care_v1_v2: Primary care (e.g. GP, dentist)
   work_health_care_v1_v2_raw: Primary care (e.g. GP, dentist)
   work_in_additional_paid_employment: 'No'
-  work_location: Somewhere else (not your home)
+  work_location: Working somewhere else (not your home)
   work_location_raw: Somewhere else (not your home)
   work_main_job_changed: 'No'
   work_main_job_role: He looked inquisitively at his keyboard and wrote another sentence.
