--- conflicted
+++ resolved
@@ -35,7 +35,6 @@
   cis_covid_vaccine_type_other_4: null
   cis_flu_vaccine_received: 'No'
   city: null
-<<<<<<< HEAD
   confirm_received_vouchers: 'false'
   consent_16_visits: null
   consent_1_visit: null
@@ -46,18 +45,6 @@
   consent_blood_test: null
   consent_contact_extra_research: null
   consent_contact_extra_researchyn: 'No'
-=======
-  confirm_received_vouchers: 'true'
-  consent_16_visits: 'Yes'
-  consent_1_visit: 'No'
-  consent_5_visits: 'Yes'
-  consent_april_22: 'Yes'
-  consent_blood_samples_if_positive: 'True'
-  consent_blood_samples_if_positiveyn: null
-  consent_blood_test: 'No'
-  consent_contact_extra_research: 'Yes'
-  consent_contact_extra_researchyn: 'Yes'
->>>>>>> 71203701
   consent_extend_study_under_16_b1_b3: null
   consent_finger_prick_a1_a3: 'No'
   consent_fingerprick_blood_samples: 'True'
@@ -352,7 +339,6 @@
   cis_flu_vaccine_received: 'No'
   city: null
   confirm_received_vouchers: 'false'
-<<<<<<< HEAD
   consent_16_visits: null
   consent_1_visit: null
   consent_5_visits: null
@@ -361,22 +347,11 @@
   consent_blood_samples_if_positiveyn: 'No'
   consent_blood_test: null
   consent_contact_extra_research: null
-=======
-  consent_16_visits: 'Yes'
-  consent_1_visit: 'Yes'
-  consent_5_visits: 'No'
-  consent_april_22: 'Yes'
-  consent_blood_samples_if_positive: 'True'
-  consent_blood_samples_if_positiveyn: 'Yes'
-  consent_blood_test: 'No'
-  consent_contact_extra_research: 'Yes'
->>>>>>> 71203701
   consent_contact_extra_researchyn: 'No'
   consent_extend_study_under_16_b1_b3: 'Yes'
   consent_finger_prick_a1_a3: 'No'
   consent_fingerprick_blood_samples: 'False'
   consent_summary: null
-<<<<<<< HEAD
   consent_use_of_surplus_blood_samples: null
   consent_use_of_surplus_blood_samplesyn: 'No'
   contact_known_positive_covid_last_28_days: 'Yes'
@@ -391,26 +366,6 @@
   ethnicity: Any other Black background
   ethnicity_other: In 1989 the building was heavily damaged by fire, but it has since
     been restored.
-=======
-  consent_use_of_surplus_blood_samples: 'Yes'
-  consent_use_of_surplus_blood_samplesyn: null
-  contact_known_positive_covid_last_28_days: 'No'
-  contact_suspected_positive_covid_last_28_days: null
-  county: null
-  date_of_birth: '2021-12-18 13:14:00.000000'
-  days_since_think_had_covid: 0.0
-  days_since_think_had_covid_group: 0-14
-  deferred: N/A
-  email: null
-  ethnic_group: Black or African or Caribbean or Black British
-  ethnicity: Asian or Asian British-Bangladeshi
-  ethnicity_other: Initially composing light-hearted and irreverent works, he also
-    wrote serious, sombre and religious pieces beginning in the 1930s.
-  ever_care_home_worker: 'No'
-  ever_had_long_term_health_condition: 'Yes'
-  ever_had_long_term_health_condition_or_disabled: 'No'
-  ever_work_person_facing_or_social_care: 'No'
->>>>>>> 71203701
   face_covering_other_enclosed_places: Participant Would Not/Could Not Answer
   face_covering_outside_of_home: null
   face_covering_work: Never
@@ -682,7 +637,6 @@
   cis_covid_vaccine_type_other_2: null
   cis_covid_vaccine_type_other_3: null
   cis_covid_vaccine_type_other_4: null
-<<<<<<< HEAD
   cis_flu_vaccine_received: null
   city: Sittingbourne
   confirm_received_vouchers: 'false'
@@ -690,15 +644,6 @@
   consent_1_visit: null
   consent_5_visits: null
   consent_april_22: 'Yes'
-=======
-  cis_flu_vaccine_received: 'No'
-  city: Inverurie
-  confirm_received_vouchers: 'true'
-  consent_16_visits: 'Yes'
-  consent_1_visit: 'Yes'
-  consent_5_visits: 'No'
-  consent_april_22: 'No'
->>>>>>> 71203701
   consent_blood_samples_if_positive: 'True'
   consent_blood_samples_if_positiveyn: null
   consent_blood_test: 'No'
@@ -708,7 +653,6 @@
   consent_finger_prick_a1_a3: 'Yes'
   consent_fingerprick_blood_samples: 'True'
   consent_summary: null
-<<<<<<< HEAD
   consent_use_of_surplus_blood_samples: null
   consent_use_of_surplus_blood_samplesyn: null
   contact_known_positive_covid_last_28_days: 'Yes'
@@ -716,15 +660,6 @@
   county: Suffolk
   date_of_birth: '2015-04-22 10:53:00.000000'
   days_since_think_had_covid: null
-=======
-  consent_use_of_surplus_blood_samples: 'Yes'
-  consent_use_of_surplus_blood_samplesyn: 'No'
-  contact_known_positive_covid_last_28_days: null
-  contact_suspected_positive_covid_last_28_days: null
-  county: null
-  date_of_birth: null
-  days_since_think_had_covid: -3.0
->>>>>>> 71203701
   days_since_think_had_covid_group: null
   deferred: N/A
   email: null
@@ -1012,29 +947,16 @@
   consent_5_visits: 'No'
   consent_april_22: 'No'
   consent_blood_samples_if_positive: 'False'
-<<<<<<< HEAD
   consent_blood_samples_if_positiveyn: null
   consent_blood_test: null
   consent_contact_extra_research: null
   consent_contact_extra_researchyn: 'No'
   consent_extend_study_under_16_b1_b3: null
-=======
-  consent_blood_samples_if_positiveyn: 'Yes'
-  consent_blood_test: 'No'
-  consent_contact_extra_research: 'No'
-  consent_contact_extra_researchyn: 'Yes'
-  consent_extend_study_under_16_b1_b3: 'No'
->>>>>>> 71203701
   consent_finger_prick_a1_a3: 'Yes'
   consent_fingerprick_blood_samples: 'False'
   consent_summary: null
-<<<<<<< HEAD
   consent_use_of_surplus_blood_samples: null
   consent_use_of_surplus_blood_samplesyn: 'No'
-=======
-  consent_use_of_surplus_blood_samples: 'No'
-  consent_use_of_surplus_blood_samplesyn: 'Yes'
->>>>>>> 71203701
   contact_known_positive_covid_last_28_days: 'Yes'
   contact_suspected_positive_covid_last_28_days: null
   county: null
@@ -1323,7 +1245,6 @@
   cis_covid_vaccine_type_other_3: null
   cis_covid_vaccine_type_other_4: null
   cis_flu_vaccine_received: 'No'
-<<<<<<< HEAD
   city: Felixstowe
   confirm_received_vouchers: 'true'
   consent_16_visits: null
@@ -1345,29 +1266,6 @@
   contact_suspected_positive_covid_last_28_days: null
   county: Worcestershire
   date_of_birth: '1997-08-21 11:10:00.000000'
-=======
-  city: null
-  confirm_received_vouchers: 'false'
-  consent_16_visits: 'Yes'
-  consent_1_visit: 'Yes'
-  consent_5_visits: 'No'
-  consent_april_22: 'No'
-  consent_blood_samples_if_positive: 'False'
-  consent_blood_samples_if_positiveyn: 'No'
-  consent_blood_test: 'No'
-  consent_contact_extra_research: 'No'
-  consent_contact_extra_researchyn: 'No'
-  consent_extend_study_under_16_b1_b3: 'Yes'
-  consent_finger_prick_a1_a3: 'No'
-  consent_fingerprick_blood_samples: 'False'
-  consent_summary: null
-  consent_use_of_surplus_blood_samples: 'No'
-  consent_use_of_surplus_blood_samplesyn: 'No'
-  contact_known_positive_covid_last_28_days: 'Yes'
-  contact_suspected_positive_covid_last_28_days: 'Yes'
-  county: North Yorkshire
-  date_of_birth: '1997-03-07 10:06:00.000000'
->>>>>>> 71203701
   days_since_think_had_covid: null
   days_since_think_had_covid_group: Date not given
   deferred: N/A
@@ -1648,7 +1546,6 @@
   cis_flu_vaccine_received: 'Yes'
   city: null
   confirm_received_vouchers: 'false'
-<<<<<<< HEAD
   consent_16_visits: null
   consent_1_visit: null
   consent_5_visits: null
@@ -1664,23 +1561,6 @@
   consent_summary: null
   consent_use_of_surplus_blood_samples: null
   consent_use_of_surplus_blood_samplesyn: null
-=======
-  consent_16_visits: 'Yes'
-  consent_1_visit: 'Yes'
-  consent_5_visits: 'Yes'
-  consent_april_22: 'Yes'
-  consent_blood_samples_if_positive: 'True'
-  consent_blood_samples_if_positiveyn: 'No'
-  consent_blood_test: 'No'
-  consent_contact_extra_research: 'Yes'
-  consent_contact_extra_researchyn: null
-  consent_extend_study_under_16_b1_b3: 'Yes'
-  consent_finger_prick_a1_a3: 'Yes'
-  consent_fingerprick_blood_samples: 'True'
-  consent_summary: null
-  consent_use_of_surplus_blood_samples: 'Yes'
-  consent_use_of_surplus_blood_samplesyn: 'Yes'
->>>>>>> 71203701
   contact_known_positive_covid_last_28_days: 'Yes'
   contact_suspected_positive_covid_last_28_days: 'No'
   county: null
@@ -1966,7 +1846,6 @@
   cis_covid_vaccine_type_other_2: null
   cis_covid_vaccine_type_other_3: null
   cis_covid_vaccine_type_other_4: null
-<<<<<<< HEAD
   cis_flu_vaccine_received: null
   city: Hove
   confirm_received_vouchers: 'true'
@@ -1987,28 +1866,6 @@
   consent_use_of_surplus_blood_samplesyn: 'Yes'
   contact_known_positive_covid_last_28_days: null
   contact_suspected_positive_covid_last_28_days: 'Yes'
-=======
-  cis_flu_vaccine_received: 'No'
-  city: null
-  confirm_received_vouchers: 'false'
-  consent_16_visits: 'Yes'
-  consent_1_visit: 'Yes'
-  consent_5_visits: 'Yes'
-  consent_april_22: 'No'
-  consent_blood_samples_if_positive: 'True'
-  consent_blood_samples_if_positiveyn: 'Yes'
-  consent_blood_test: 'No'
-  consent_contact_extra_research: 'No'
-  consent_contact_extra_researchyn: 'Yes'
-  consent_extend_study_under_16_b1_b3: null
-  consent_finger_prick_a1_a3: 'No'
-  consent_fingerprick_blood_samples: 'True'
-  consent_summary: null
-  consent_use_of_surplus_blood_samples: 'No'
-  consent_use_of_surplus_blood_samplesyn: null
-  contact_known_positive_covid_last_28_days: 'Yes'
-  contact_suspected_positive_covid_last_28_days: 'No'
->>>>>>> 71203701
   county: null
   date_of_birth: '1997-02-07 18:56:00.000000'
   days_since_think_had_covid: -1.0
@@ -2276,7 +2133,6 @@
   cis_flu_vaccine_received: null
   city: Inverurie
   confirm_received_vouchers: 'true'
-<<<<<<< HEAD
   consent_16_visits: null
   consent_1_visit: null
   consent_5_visits: null
@@ -2292,23 +2148,6 @@
   consent_summary: null
   consent_use_of_surplus_blood_samples: null
   consent_use_of_surplus_blood_samplesyn: 'No'
-=======
-  consent_16_visits: 'No'
-  consent_1_visit: 'Yes'
-  consent_5_visits: 'Yes'
-  consent_april_22: 'Yes'
-  consent_blood_samples_if_positive: 'True'
-  consent_blood_samples_if_positiveyn: null
-  consent_blood_test: 'No'
-  consent_contact_extra_research: 'No'
-  consent_contact_extra_researchyn: null
-  consent_extend_study_under_16_b1_b3: null
-  consent_finger_prick_a1_a3: 'Yes'
-  consent_fingerprick_blood_samples: 'True'
-  consent_summary: null
-  consent_use_of_surplus_blood_samples: 'Yes'
-  consent_use_of_surplus_blood_samplesyn: 'Yes'
->>>>>>> 71203701
   contact_known_positive_covid_last_28_days: null
   contact_suspected_positive_covid_last_28_days: null
   county: Buckinghamshire
@@ -2597,17 +2436,10 @@
   cis_covid_vaccine_type_other_4: null
   cis_flu_vaccine_received: null
   city: null
-<<<<<<< HEAD
   confirm_received_vouchers: 'false'
   consent_16_visits: null
   consent_1_visit: null
   consent_5_visits: null
-=======
-  confirm_received_vouchers: 'true'
-  consent_16_visits: 'No'
-  consent_1_visit: 'Yes'
-  consent_5_visits: 'No'
->>>>>>> 71203701
   consent_april_22: 'Yes'
   consent_blood_samples_if_positive: 'False'
   consent_blood_samples_if_positiveyn: null
@@ -2618,17 +2450,10 @@
   consent_finger_prick_a1_a3: null
   consent_fingerprick_blood_samples: 'False'
   consent_summary: null
-<<<<<<< HEAD
   consent_use_of_surplus_blood_samples: null
   consent_use_of_surplus_blood_samplesyn: 'Yes'
   contact_known_positive_covid_last_28_days: 'No'
   contact_suspected_positive_covid_last_28_days: 'No'
-=======
-  consent_use_of_surplus_blood_samples: 'Yes'
-  consent_use_of_surplus_blood_samplesyn: null
-  contact_known_positive_covid_last_28_days: null
-  contact_suspected_positive_covid_last_28_days: 'Yes'
->>>>>>> 71203701
   county: Humberside
   date_of_birth: '2003-10-07 22:04:00.000000'
   days_since_think_had_covid: 4.0
@@ -2913,7 +2738,6 @@
   cis_covid_vaccine_type_other_3: null
   cis_covid_vaccine_type_other_4: null
   cis_flu_vaccine_received: 'No'
-<<<<<<< HEAD
   city: Marlow
   confirm_received_vouchers: 'true'
   consent_16_visits: null
@@ -2926,32 +2750,12 @@
   consent_contact_extra_research: null
   consent_contact_extra_researchyn: 'No'
   consent_extend_study_under_16_b1_b3: null
-=======
-  city: null
-  confirm_received_vouchers: 'false'
-  consent_16_visits: 'No'
-  consent_1_visit: 'Yes'
-  consent_5_visits: 'No'
-  consent_april_22: 'Yes'
-  consent_blood_samples_if_positive: 'True'
-  consent_blood_samples_if_positiveyn: 'No'
-  consent_blood_test: 'No'
-  consent_contact_extra_research: 'Yes'
-  consent_contact_extra_researchyn: null
-  consent_extend_study_under_16_b1_b3: 'Yes'
->>>>>>> 71203701
   consent_finger_prick_a1_a3: 'Yes'
   consent_fingerprick_blood_samples: 'True'
   consent_summary: null
-<<<<<<< HEAD
   consent_use_of_surplus_blood_samples: null
   consent_use_of_surplus_blood_samplesyn: 'Yes'
   contact_known_positive_covid_last_28_days: 'No'
-=======
-  consent_use_of_surplus_blood_samples: 'No'
-  consent_use_of_surplus_blood_samplesyn: 'No'
-  contact_known_positive_covid_last_28_days: 'Yes'
->>>>>>> 71203701
   contact_suspected_positive_covid_last_28_days: null
   county: null
   date_of_birth: '1982-12-15 17:07:00.000000'
