--- conflicted
+++ resolved
@@ -9,42 +9,16 @@
 
 def generate_test_yaml(tmp_path: pathlib.Path):
     test_ETL_config = {
-<<<<<<< HEAD
-        "function": "a_test_ETL",
-        "run": True,
-        "resource_path": os.path.join(os.getcwd(), "tests/test_files/test_data_{}.csv".format(file_date)),
-        "output_path": os.path.join(os.getcwd(), "tests/test_files"),
-=======
         "stages": [{"function": "a_test_ETL", "run": True, "resource_path": ""}],
         "csv_output_path": tmp_path.as_posix(),
->>>>>>> 64509c54
     }
 
     with open(tmp_path / "test_config.yaml", "w") as f:
         yaml.dump(test_ETL_config, f, sort_keys=False, default_flow_style=False)
 
 
-<<<<<<< HEAD
-def test_run_from_config(spark_session):
-    file_date = datetime.now()
-    test_dir = os.path.join(os.getcwd(), "tests/test_files")
-    if os.path.isdir(test_dir):
-        print("removing...")
-        shutil.rmtree(test_dir)
-    os.mkdir(test_dir)
-    file_date = datetime.strftime(file_date, format="%Y%m%d")
-    generate_test_csv(test_dir, file_date, 10)
-    generate_test_yaml(file_date)
-    run_from_config(os.path.join(os.getcwd(), "tests/test_files/test_config.yaml"))
-
-    output_df = a_test_ETL("tests/test_files/output.csv")
-    ref_df = a_test_ETL("tests/test_files/test_data_{}.csv".format(file_date))
-
-    assert_df_equality(ref_df, output_df, ignore_row_order=True)
-=======
 def test_run_from_config(tmp_path):
     os.environ["PIPELINE_CONFIG_LOCATION"] = (tmp_path / "test_config.yaml").as_posix()
     generate_test_yaml(tmp_path)
     run_from_config()
-    assert a_test_ETL.has_been_called
->>>>>>> 64509c54
+    assert a_test_ETL.has_been_called