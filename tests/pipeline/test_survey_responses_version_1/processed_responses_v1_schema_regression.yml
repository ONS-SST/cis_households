--- conflicted
+++ resolved
@@ -791,8 +791,6 @@
   name: self_isolating
   nullable: true
   type: string
-<<<<<<< HEAD
-=======
 - metadata: {}
   name: symptoms_last_7_days_cghfevamn_symptom_group
   nullable: true
@@ -805,5 +803,4 @@
   name: symptoms_since_last_visit_count
   nullable: false
   type: integer
->>>>>>> dd404cf2
 type: struct