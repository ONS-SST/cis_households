fields:
- metadata: {}
  name: ons_household_id
  nullable: true
  type: string
- metadata: {}
  name: visit_id
  nullable: true
  type: string
- metadata: {}
  name: type_of_visit
  nullable: true
  type: string
- metadata: {}
  name: participant_visit_status
  nullable: true
  type: string
- metadata: {}
  name: withdrawal_reason
  nullable: true
  type: string
- metadata: {}
  name: visit_datetime
  nullable: true
  type: timestamp
- metadata: {}
  name: street
  nullable: true
  type: string
- metadata: {}
  name: city
  nullable: true
  type: string
- metadata: {}
  name: county
  nullable: true
  type: string
- metadata: {}
  name: postcode
  nullable: true
  type: string
- metadata: {}
  name: study_cohort
  nullable: true
  type: string
- metadata: {}
  name: no_paticicpants_not_consented
  nullable: true
  type: double
- metadata: {}
  name: reason_participants_not_consented
  nullable: true
  type: string
- metadata: {}
  name: no_participants_not_present
  nullable: true
  type: double
- metadata: {}
  name: reason_participants_not_present
  nullable: true
  type: string
- metadata: {}
  name: household_members_under_2_years
  nullable: true
  type: string
- metadata: {}
  name: infant_1_age
  nullable: true
  type: double
- metadata: {}
  name: infant_2_age
  nullable: true
  type: double
- metadata: {}
  name: infant_3_age
  nullable: true
  type: double
- metadata: {}
  name: infant_4_age
  nullable: true
  type: double
- metadata: {}
  name: infant_5_age
  nullable: true
  type: double
- metadata: {}
  name: infant_6_age
  nullable: true
  type: double
- metadata: {}
  name: infant_7_age
  nullable: true
  type: double
- metadata: {}
  name: infant_8_age
  nullable: true
  type: double
- metadata: {}
  name: household_members_over_2_years_and_not_present
  nullable: true
  type: string
- metadata: {}
  name: person_1_age
  nullable: true
  type: double
- metadata: {}
  name: person_2_age
  nullable: true
  type: double
- metadata: {}
  name: person_3_age
  nullable: true
  type: double
- metadata: {}
  name: person_4_age
  nullable: true
  type: double
- metadata: {}
  name: person_5_age
  nullable: true
  type: double
- metadata: {}
  name: person_6_age
  nullable: true
  type: double
- metadata: {}
  name: person_7_age
  nullable: true
  type: double
- metadata: {}
  name: person_8_age
  nullable: true
  type: double
- metadata: {}
  name: person_1_not_consenting_age
  nullable: true
  type: double
- metadata: {}
  name: person_1_reason_for_not_consenting
  nullable: true
  type: string
- metadata: {}
  name: person_2_not_consenting_age
  nullable: true
  type: double
- metadata: {}
  name: person_2_reason_for_not_consenting
  nullable: true
  type: string
- metadata: {}
  name: person_3_not_consenting_age
  nullable: true
  type: double
- metadata: {}
  name: person_3_reason_for_not_consenting
  nullable: true
  type: string
- metadata: {}
  name: person_4_not_consenting_age
  nullable: true
  type: double
- metadata: {}
  name: person_4_reason_for_not_consenting
  nullable: true
  type: string
- metadata: {}
  name: person_5_not_consenting_age
  nullable: true
  type: double
- metadata: {}
  name: person_5_reason_for_not_consenting
  nullable: true
  type: string
- metadata: {}
  name: person_6_not_consenting_age
  nullable: true
  type: double
- metadata: {}
  name: person_6_reason_for_not_consenting
  nullable: true
  type: string
- metadata: {}
  name: person_7_not_consenting_age
  nullable: true
  type: double
- metadata: {}
  name: person_7_reason_for_not_consenting
  nullable: true
  type: string
- metadata: {}
  name: person_8_not_consenting_age
  nullable: true
  type: double
- metadata: {}
  name: person_8_reason_for_not_consenting
  nullable: true
  type: string
- metadata: {}
  name: person_9_not_consenting_age
  nullable: true
  type: double
- metadata: {}
  name: person_9_reason_for_not_consenting
  nullable: true
  type: string
- metadata: {}
  name: participant_id
  nullable: true
  type: string
- metadata: {}
  name: title
  nullable: true
  type: string
- metadata: {}
  name: first_name
  nullable: true
  type: string
- metadata: {}
  name: last_name
  nullable: true
  type: string
- metadata: {}
  name: date_of_birth
  nullable: true
  type: timestamp
- metadata: {}
  name: email
  nullable: true
  type: string
- metadata: {}
  name: no_email_address
  nullable: true
  type: double
- metadata: {}
  name: bloods_taken
  nullable: true
  type: double
- metadata: {}
  name: blood_sample_barcode
  nullable: true
  type: string
- metadata: {}
  name: swabs_taken
  nullable: true
  type: double
- metadata: {}
  name: swab_sample_barcode
  nullable: true
  type: string
- metadata: {}
  name: samples_taken_datetime
  nullable: true
  type: timestamp
- metadata: {}
  name: sex
  nullable: true
  type: string
- metadata: {}
  name: gender
  nullable: true
  type: string
- metadata: {}
  name: ethnicity
  nullable: true
  type: string
- metadata: {}
  name: ethnicity_other
  nullable: true
  type: string
- metadata: {}
  name: consent_1_visit
  nullable: true
  type: double
- metadata: {}
  name: consent_5_visits
  nullable: true
  type: double
- metadata: {}
  name: consent_16_visits
  nullable: true
  type: double
- metadata: {}
  name: consent_blood_test
  nullable: true
  type: double
- metadata: {}
  name: consent_contact_extra_research
  nullable: true
  type: double
- metadata: {}
  name: consent_use_of_surplus_blood_samples
  nullable: true
  type: double
- metadata: {}
  name: work_main_job_title
  nullable: true
  type: string
- metadata: {}
  name: work_main_job_role
  nullable: true
  type: string
- metadata: {}
  name: work_sectors
  nullable: true
  type: string
- metadata: {}
  name: work_sectors_other
  nullable: true
  type: string
- metadata: {}
  name: work_nursing_or_residential_care_home
  nullable: true
  type: string
- metadata: {}
  name: work_health_care_v1_v2
  nullable: true
  type: string
- metadata: {}
  name: work_direct_contact_patients_clients
  nullable: true
  type: string
- metadata: {}
  name: illness_lasting_over_12_months
  nullable: true
  type: string
- metadata: {}
  name: illness_reduces_activity_or_ability
  nullable: true
  type: string
- metadata: {}
  name: have_ever_smoked_regularly
  nullable: true
  type: string
- metadata: {}
  name: smokes_or_vapes_description
  nullable: true
  type: string
- metadata: {}
  name: smoke_cigarettes
  nullable: true
  type: string
- metadata: {}
  name: smokes_cigar
  nullable: true
  type: string
- metadata: {}
  name: smokes_pipe
  nullable: true
  type: string
- metadata: {}
  name: smokes_vape_e_cigarettes
  nullable: true
  type: string
- metadata: {}
  name: smoke_no
  nullable: true
  type: string
- metadata: {}
  name: smokes_hookah_shisha_pipes
  nullable: true
  type: string
- metadata: {}
  name: work_status_v1
  nullable: true
  type: string
- metadata: {}
  name: work_location
  nullable: true
  type: string
- metadata: {}
  name: work_not_from_home_days_per_week
  nullable: true
  type: string
- metadata: {}
  name: ability_to_socially_distance_at_work_or_school
  nullable: true
  type: string
- metadata: {}
  name: transport_to_work_or_school
  nullable: true
  type: string
- metadata: {}
  name: symptoms_last_7_days_any
  nullable: true
  type: string
- metadata: {}
  name: which_symptoms_last_7_days
  nullable: true
  type: string
- metadata: {}
  name: symptoms_last_7_days_onset_date
  nullable: true
  type: timestamp
- metadata: {}
  name: symptoms_last_7_days_fever
  nullable: true
  type: string
- metadata: {}
  name: symptoms_last_7_days_muscle_ache_myalgia
  nullable: true
  type: string
- metadata: {}
  name: symptoms_last_7_days_fatigue_weakness
  nullable: true
  type: string
- metadata: {}
  name: symptoms_last_7_days_sore_throat
  nullable: true
  type: string
- metadata: {}
  name: symptoms_last_7_days_cough
  nullable: true
  type: string
- metadata: {}
  name: symptoms_last_7_days_shortness_of_breath
  nullable: true
  type: string
- metadata: {}
  name: symptoms_last_7_days_headache
  nullable: true
  type: string
- metadata: {}
  name: symptoms_last_7_days_nausea_vomiting
  nullable: true
  type: string
- metadata: {}
  name: symptoms_last_7_days_abdominal_pain
  nullable: true
  type: string
- metadata: {}
  name: symptoms_last_7_days_diarrhoea
  nullable: true
  type: string
- metadata: {}
  name: symptoms_last_7_days_loss_of_taste
  nullable: true
  type: string
- metadata: {}
  name: symptoms_last_7_days_loss_of_smell
  nullable: true
  type: string
- metadata: {}
  name: is_self_isolating
  nullable: true
  type: string
- metadata: {}
  name: think_have_covid_symptoms
  nullable: true
  type: string
- metadata: {}
  name: contact_known_positive_covid_last_28_days
  nullable: true
  type: string
- metadata: {}
  name: last_covid_contact_date
  nullable: true
  type: timestamp
- metadata: {}
  name: last_covid_contact_location
  nullable: true
  type: string
- metadata: {}
  name: contact_suspect_positive_covid_last_28_days
  nullable: true
  type: string
- metadata: {}
  name: last_suspected_covid_contact_date
  nullable: true
  type: timestamp
- metadata: {}
  name: last_suspected_covid_contact_location
  nullable: true
  type: string
- metadata: {}
  name: hospital_last_28_days_other_household_member
  nullable: true
  type: string
- metadata: {}
  name: care_home_last_28_days
  nullable: true
  type: string
- metadata: {}
  name: hours_a_day_with_someone_else_at_home
  nullable: true
  type: double
- metadata: {}
  name: physical_contact_under_18_years
  nullable: true
  type: string
- metadata: {}
  name: physical_contact_18_to_69_years
  nullable: true
  type: string
- metadata: {}
  name: physical_contact_over_70_years
  nullable: true
  type: string
- metadata: {}
  name: social_distance_contact_under_18_years
  nullable: true
  type: string
- metadata: {}
  name: social_distance_contact_18_to_69_years
  nullable: true
  type: string
- metadata: {}
  name: social_distance_contact_over_70_years
  nullable: true
  type: string
- metadata: {}
  name: times_hour_or_longer_another_home_last_7_days
  nullable: true
  type: string
- metadata: {}
  name: times_hour_or_longer_another_person_your_home_last_7_days
  nullable: true
  type: string
- metadata: {}
  name: times_outside_shopping_or_socialising_last_7_days
  nullable: true
  type: string
- metadata: {}
  name: face_covering_outside_of_home
  nullable: true
  type: string
- metadata: {}
  name: think_had_covid
  nullable: true
  type: string
- metadata: {}
  name: think_had_covid_any_symptoms
  nullable: true
  type: string
- metadata: {}
  name: think_had_covid_which_symptoms
  nullable: true
  type: string
- metadata: {}
  name: symptoms_since_last_visit_fever
  nullable: true
  type: string
- metadata: {}
  name: symptoms_since_last_visit_muscle_ache_myalgia
  nullable: true
  type: string
- metadata: {}
  name: symptoms_since_last_visit_fatigue_weakness
  nullable: true
  type: string
- metadata: {}
  name: symptoms_since_last_visit_sore_throat
  nullable: true
  type: string
- metadata: {}
  name: symptoms_since_last_visit_cough
  nullable: true
  type: string
- metadata: {}
  name: symptoms_since_last_visit_shortness_of_breath
  nullable: true
  type: string
- metadata: {}
  name: symptoms_since_last_visit_headache
  nullable: true
  type: string
- metadata: {}
  name: symptoms_since_last_visit_nausea_vomiting
  nullable: true
  type: string
- metadata: {}
  name: symptoms_since_last_visit_abdominal_pain
  nullable: true
  type: string
- metadata: {}
  name: symptoms_since_last_visit_diarrhoea
  nullable: true
  type: string
- metadata: {}
  name: symptoms_since_last_visit_loss_of_taste
  nullable: true
  type: string
- metadata: {}
  name: symptoms_since_last_visit_loss_of_smell
  nullable: true
  type: string
- metadata: {}
  name: think_had_covid_date
  nullable: true
  type: timestamp
- metadata: {}
  name: think_had_covid_contacted_nhs
  nullable: true
  type: string
- metadata: {}
  name: think_had_covid_admitted_to_hospital
  nullable: true
  type: string
- metadata: {}
  name: other_pcr_test_since_last_visit
  nullable: true
  type: string
- metadata: {}
  name: other_pcr_test_results
  nullable: true
  type: string
- metadata: {}
  name: other_pcr_test_first_positive_date
  nullable: true
  type: timestamp
- metadata: {}
  name: other_pcr_test_last_negative_date
  nullable: true
  type: timestamp
- metadata: {}
  name: other_antibody_test_since_last_visit
  nullable: true
  type: string
- metadata: {}
  name: other_antibody_test_results
  nullable: true
  type: string
- metadata: {}
  name: other_antibody_test_location
  nullable: true
  type: string
- metadata: {}
  name: other_antibody_test_first_positive_date
  nullable: true
  type: timestamp
- metadata: {}
  name: other_antibody_test_last_negative_date
  nullable: true
  type: timestamp
- metadata: {}
  name: outside_uk_since_april_2020
  nullable: true
  type: string
- metadata: {}
  name: outside_uk_last_country
  nullable: true
  type: string
- metadata: {}
  name: outside_uk_last_date
  nullable: true
  type: timestamp
- metadata: {}
  name: cis_covid_vaccine_received
  nullable: true
  type: string
- metadata: {}
  name: cis_covid_vaccine_date
  nullable: true
  type: timestamp
- metadata: {}
  name: survey_response_source_file
  nullable: false
  type: string
- metadata: {}
  name: think_had_covid_any_symptoms_raw
  nullable: true
  type: string
- metadata: {}
  name: symptoms_last_7_days_any_raw
  nullable: true
  type: string
- metadata: {}
  name: work_main_job_title_raw
  nullable: true
  type: string
- metadata: {}
  name: work_main_job_role_raw
  nullable: true
  type: string
- metadata: {}
  name: work_health_care_v1_v2_raw
  nullable: true
  type: string
- metadata: {}
  name: work_status_v1_raw
  nullable: true
  type: string
- metadata: {}
  name: work_not_from_home_days_per_week_raw
  nullable: true
  type: string
- metadata: {}
  name: work_location_raw
  nullable: true
  type: string
- metadata: {}
  name: sex_raw
  nullable: true
  type: string
- metadata: {}
  name: unique_participant_response_id
  nullable: false
  type: string
- metadata: {}
  name: bad_email
  nullable: true
  type: boolean
- metadata: {}
  name: outward_postcode
  nullable: true
  type: string
- metadata: {}
  name: consent
  nullable: true
  type: double
- metadata: {}
  name: visit_date_string
  nullable: true
  type: string
- metadata: {}
  name: samples_taken_date_string
  nullable: true
  type: string
- metadata: {}
  name: date_of_birth_string
  nullable: true
  type: string
- metadata: {}
  name: days_since_think_had_covid
  nullable: true
  type: integer
- metadata: {}
  name: swab_taken
  nullable: false
  type: string
- metadata: {}
  name: blood_taken
  nullable: false
  type: string
- metadata: {}
  name: age_at_visit
  nullable: true
  type: long
- metadata: {}
  name: age_group_5_intervals
  nullable: true
  type: string
- metadata: {}
  name: age_group_over_16
  nullable: true
  type: string
- metadata: {}
  name: age_group_7_intervals
  nullable: true
  type: string
- metadata: {}
  name: age_group_5_year_intervals
  nullable: true
  type: string
- metadata: {}
  name: school_year_september
  nullable: true
  type: integer
<<<<<<< HEAD
- metadata: {}
  name: work_patient_facing_now
  nullable: true
  type: string
- metadata: {}
  name: days_since_think_had_covid_group
  nullable: true
  type: string
=======
>>>>>>> 4bc38312
type: struct<|MERGE_RESOLUTION|>--- conflicted
+++ resolved
@@ -755,7 +755,6 @@
   name: school_year_september
   nullable: true
   type: integer
-<<<<<<< HEAD
 - metadata: {}
   name: work_patient_facing_now
   nullable: true
@@ -764,6 +763,4 @@
   name: days_since_think_had_covid_group
   nullable: true
   type: string
-=======
->>>>>>> 4bc38312
 type: struct