fields:
- metadata: {}
  name: ons_household_id
  nullable: true
  type: string
- metadata: {}
  name: visit_id
  nullable: true
  type: string
- metadata: {}
  name: visit_type
  nullable: true
  type: string
- metadata: {}
  name: participant_visit_status
  nullable: true
  type: string
- metadata: {}
  name: withdrawal_reason
  nullable: true
  type: string
- metadata: {}
  name: visit_datetime
  nullable: true
  type: timestamp
- metadata: {}
  name: street
  nullable: true
  type: string
- metadata: {}
  name: city
  nullable: true
  type: string
- metadata: {}
  name: county
  nullable: true
  type: string
- metadata: {}
  name: postcode
  nullable: true
  type: string
- metadata: {}
  name: study_cohort
  nullable: true
  type: string
- metadata: {}
  name: no_paticicpants_not_consented
  nullable: true
  type: double
- metadata: {}
  name: reason_participants_not_consented
  nullable: true
  type: string
- metadata: {}
  name: not_present_household_count
  nullable: true
  type: string
- metadata: {}
  name: not_present_household_reason
  nullable: true
  type: string
- metadata: {}
  name: household_members_under_2_years
  nullable: true
  type: string
- metadata: {}
  name: infant_1_age
  nullable: true
  type: double
- metadata: {}
  name: infant_2_age
  nullable: true
  type: double
- metadata: {}
  name: infant_3_age
  nullable: true
  type: double
- metadata: {}
  name: infant_4_age
  nullable: true
  type: double
- metadata: {}
  name: infant_5_age
  nullable: true
  type: double
- metadata: {}
  name: infant_6_age
  nullable: true
  type: double
- metadata: {}
  name: infant_7_age
  nullable: true
  type: double
- metadata: {}
  name: infant_8_age
  nullable: true
  type: double
- metadata: {}
  name: household_members_over_2_years_and_not_present
  nullable: true
  type: string
- metadata: {}
  name: person_1_age
  nullable: true
  type: double
- metadata: {}
  name: person_2_age
  nullable: true
  type: double
- metadata: {}
  name: person_3_age
  nullable: true
  type: double
- metadata: {}
  name: person_4_age
  nullable: true
  type: double
- metadata: {}
  name: person_5_age
  nullable: true
  type: double
- metadata: {}
  name: person_6_age
  nullable: true
  type: double
- metadata: {}
  name: person_7_age
  nullable: true
  type: double
- metadata: {}
  name: person_8_age
  nullable: true
  type: double
- metadata: {}
  name: person_1_not_consenting_age
  nullable: true
  type: double
- metadata: {}
  name: person_1_reason_for_not_consenting
  nullable: true
  type: string
- metadata: {}
  name: person_2_not_consenting_age
  nullable: true
  type: double
- metadata: {}
  name: person_2_reason_for_not_consenting
  nullable: true
  type: string
- metadata: {}
  name: person_3_not_consenting_age
  nullable: true
  type: double
- metadata: {}
  name: person_3_reason_for_not_consenting
  nullable: true
  type: string
- metadata: {}
  name: person_4_not_consenting_age
  nullable: true
  type: double
- metadata: {}
  name: person_4_reason_for_not_consenting
  nullable: true
  type: string
- metadata: {}
  name: person_5_not_consenting_age
  nullable: true
  type: double
- metadata: {}
  name: person_5_reason_for_not_consenting
  nullable: true
  type: string
- metadata: {}
  name: person_6_not_consenting_age
  nullable: true
  type: double
- metadata: {}
  name: person_6_reason_for_not_consenting
  nullable: true
  type: string
- metadata: {}
  name: person_7_not_consenting_age
  nullable: true
  type: double
- metadata: {}
  name: person_7_reason_for_not_consenting
  nullable: true
  type: string
- metadata: {}
  name: person_8_not_consenting_age
  nullable: true
  type: double
- metadata: {}
  name: person_8_reason_for_not_consenting
  nullable: true
  type: string
- metadata: {}
  name: person_9_not_consenting_age
  nullable: true
  type: double
- metadata: {}
  name: person_9_reason_for_not_consenting
  nullable: true
  type: string
- metadata: {}
  name: participant_id
  nullable: true
  type: string
- metadata: {}
  name: title
  nullable: true
  type: string
- metadata: {}
  name: first_name
  nullable: true
  type: string
- metadata: {}
  name: last_name
  nullable: true
  type: string
- metadata: {}
  name: date_of_birth
  nullable: true
  type: timestamp
- metadata: {}
  name: email
  nullable: true
  type: string
- metadata: {}
  name: no_email_address
  nullable: true
  type: double
- metadata: {}
  name: bloods_taken
  nullable: true
  type: double
- metadata: {}
  name: blood_sample_barcode
  nullable: true
  type: string
- metadata: {}
  name: swabs_taken
  nullable: true
  type: double
- metadata: {}
  name: swab_sample_barcode
  nullable: true
  type: string
- metadata: {}
  name: samples_taken_datetime
  nullable: true
  type: timestamp
- metadata: {}
  name: sex
  nullable: true
  type: string
- metadata: {}
  name: gender
  nullable: true
  type: string
- metadata: {}
  name: ethnicity
  nullable: true
  type: string
- metadata: {}
  name: ethnicity_other
  nullable: true
  type: string
- metadata: {}
  name: consent_1_visit
  nullable: true
  type: double
- metadata: {}
  name: consent_5_visits
  nullable: true
  type: double
- metadata: {}
  name: consent_16_visits
  nullable: true
  type: double
- metadata: {}
  name: consent_blood_test
  nullable: true
  type: double
- metadata: {}
  name: consent_contact_extra_research
  nullable: true
  type: double
- metadata: {}
  name: consent_use_of_surplus_blood_samples
  nullable: true
  type: double
- metadata: {}
  name: work_main_job_title
  nullable: true
  type: string
- metadata: {}
  name: work_main_job_role
  nullable: true
  type: string
- metadata: {}
  name: work_sectors
  nullable: true
  type: string
- metadata: {}
  name: work_sectors_other
  nullable: true
  type: string
- metadata: {}
  name: work_nursing_or_residential_care_home
  nullable: true
  type: string
- metadata: {}
  name: work_health_care_v1_v2
  nullable: true
  type: string
- metadata: {}
  name: work_direct_contact_patients_clients
  nullable: true
  type: string
- metadata: {}
  name: illness_lasting_over_12_months
  nullable: true
  type: string
- metadata: {}
  name: illness_reduces_activity_or_ability
  nullable: true
  type: string
- metadata: {}
  name: have_ever_smoked_regularly
  nullable: true
  type: string
- metadata: {}
  name: smokes_or_vapes_description
  nullable: true
  type: string
- metadata: {}
  name: smoke_cigarettes
  nullable: true
  type: string
- metadata: {}
  name: smokes_cigar
  nullable: true
  type: string
- metadata: {}
  name: smokes_pipe
  nullable: true
  type: string
- metadata: {}
  name: smokes_vape_e_cigarettes
  nullable: true
  type: string
- metadata: {}
  name: smokes_nothing_now
  nullable: true
  type: string
- metadata: {}
  name: smokes_hookah_shisha_pipes
  nullable: true
  type: string
- metadata: {}
  name: work_status_v1
  nullable: true
  type: string
- metadata: {}
  name: work_location
  nullable: true
  type: string
- metadata: {}
  name: work_not_from_home_days_per_week
  nullable: true
  type: string
- metadata: {}
  name: ability_to_socially_distance_at_work_or_school
  nullable: true
  type: string
- metadata: {}
  name: transport_to_work_or_school
  nullable: true
  type: string
- metadata: {}
  name: symptoms_last_7_days_any
  nullable: true
  type: string
- metadata: {}
  name: which_symptoms_last_7_days
  nullable: true
  type: string
- metadata: {}
  name: symptoms_last_7_days_onset_date
  nullable: true
  type: timestamp
- metadata: {}
  name: symptoms_last_7_days_fever
  nullable: true
  type: string
- metadata: {}
  name: symptoms_last_7_days_muscle_ache_myalgia
  nullable: true
  type: string
- metadata: {}
  name: symptoms_last_7_days_fatigue_weakness
  nullable: true
  type: string
- metadata: {}
  name: symptoms_last_7_days_sore_throat
  nullable: true
  type: string
- metadata: {}
  name: symptoms_last_7_days_cough
  nullable: true
  type: string
- metadata: {}
  name: symptoms_last_7_days_shortness_of_breath
  nullable: true
  type: string
- metadata: {}
  name: symptoms_last_7_days_headache
  nullable: true
  type: string
- metadata: {}
  name: symptoms_last_7_days_nausea_vomiting
  nullable: true
  type: string
- metadata: {}
  name: symptoms_last_7_days_abdominal_pain
  nullable: true
  type: string
- metadata: {}
  name: symptoms_last_7_days_diarrhoea
  nullable: true
  type: string
- metadata: {}
  name: symptoms_last_7_days_loss_of_taste
  nullable: true
  type: string
- metadata: {}
  name: symptoms_last_7_days_loss_of_smell
  nullable: true
  type: string
- metadata: {}
  name: is_self_isolating_detailed
  nullable: true
  type: string
- metadata: {}
  name: think_have_covid_symptoms
  nullable: true
  type: string
- metadata: {}
  name: contact_known_positive_covid_last_28_days
  nullable: true
  type: string
- metadata: {}
  name: last_covid_contact_date
  nullable: true
  type: timestamp
- metadata: {}
  name: last_covid_contact_location
  nullable: true
  type: string
- metadata: {}
  name: contact_suspect_positive_covid_last_28_days
  nullable: true
  type: string
- metadata: {}
  name: last_suspected_covid_contact_date
  nullable: true
  type: timestamp
- metadata: {}
  name: last_suspected_covid_contact_location
  nullable: true
  type: string
- metadata: {}
  name: hospital_last_28_days_other_household_member
  nullable: true
  type: string
- metadata: {}
  name: care_home_last_28_days
  nullable: true
  type: string
- metadata: {}
  name: hours_a_day_with_someone_else_at_home
  nullable: true
  type: double
- metadata: {}
  name: physical_contact_under_18_years
  nullable: true
  type: string
- metadata: {}
  name: physical_contact_18_to_69_years
  nullable: true
  type: string
- metadata: {}
  name: physical_contact_over_70_years
  nullable: true
  type: string
- metadata: {}
  name: social_distance_contact_under_18_years
  nullable: true
  type: string
- metadata: {}
  name: social_distance_contact_18_to_69_years
  nullable: true
  type: string
- metadata: {}
  name: social_distance_contact_over_70_years
  nullable: true
  type: string
- metadata: {}
  name: times_hour_or_longer_another_home_last_7_days
  nullable: true
  type: string
- metadata: {}
  name: times_hour_or_longer_another_person_your_home_last_7_days
  nullable: true
  type: string
- metadata: {}
  name: times_outside_shopping_or_socialising_last_7_days
  nullable: true
  type: string
- metadata: {}
  name: face_covering_outside_of_home
  nullable: true
  type: string
- metadata: {}
  name: think_had_covid
  nullable: true
  type: string
- metadata: {}
  name: think_had_covid_any_symptoms
  nullable: true
  type: string
- metadata: {}
  name: think_had_covid_which_symptoms
  nullable: true
  type: string
- metadata: {}
  name: symptoms_since_last_visit_fever
  nullable: true
  type: string
- metadata: {}
  name: symptoms_since_last_visit_muscle_ache_myalgia
  nullable: true
  type: string
- metadata: {}
  name: symptoms_since_last_visit_fatigue_weakness
  nullable: true
  type: string
- metadata: {}
  name: symptoms_since_last_visit_sore_throat
  nullable: true
  type: string
- metadata: {}
  name: symptoms_since_last_visit_cough
  nullable: true
  type: string
- metadata: {}
  name: symptoms_since_last_visit_shortness_of_breath
  nullable: true
  type: string
- metadata: {}
  name: symptoms_since_last_visit_headache
  nullable: true
  type: string
- metadata: {}
  name: symptoms_since_last_visit_nausea_vomiting
  nullable: true
  type: string
- metadata: {}
  name: symptoms_since_last_visit_abdominal_pain
  nullable: true
  type: string
- metadata: {}
  name: symptoms_since_last_visit_diarrhoea
  nullable: true
  type: string
- metadata: {}
  name: symptoms_since_last_visit_loss_of_taste
  nullable: true
  type: string
- metadata: {}
  name: symptoms_since_last_visit_loss_of_smell
  nullable: true
  type: string
- metadata: {}
  name: think_had_covid_date
  nullable: true
  type: timestamp
- metadata: {}
  name: think_had_covid_contacted_nhs
  nullable: true
  type: string
- metadata: {}
  name: think_had_covid_admitted_to_hospital
  nullable: true
  type: string
- metadata: {}
  name: other_pcr_test_since_last_visit
  nullable: true
  type: string
- metadata: {}
  name: other_pcr_test_results
  nullable: true
  type: string
- metadata: {}
  name: other_pcr_test_first_positive_date
  nullable: true
  type: timestamp
- metadata: {}
  name: other_pcr_test_last_negative_date
  nullable: true
  type: timestamp
- metadata: {}
  name: other_antibody_test_since_last_visit
  nullable: true
  type: string
- metadata: {}
  name: other_antibody_test_results
  nullable: true
  type: string
- metadata: {}
  name: other_antibody_test_location
  nullable: true
  type: string
- metadata: {}
  name: other_antibody_test_first_positive_date
  nullable: true
  type: timestamp
- metadata: {}
  name: other_antibody_test_last_negative_date
  nullable: true
  type: timestamp
- metadata: {}
  name: outside_uk_since_april_2020
  nullable: true
  type: string
- metadata: {}
  name: outside_uk_last_country
  nullable: true
  type: string
- metadata: {}
  name: outside_uk_last_date
  nullable: true
  type: timestamp
- metadata: {}
  name: cis_covid_vaccine_received
  nullable: true
  type: string
- metadata: {}
  name: cis_covid_vaccine_date
  nullable: true
  type: timestamp
- metadata: {}
  name: survey_response_source_file
  nullable: false
  type: string
- metadata: {}
  name: think_had_covid_any_symptoms_raw
  nullable: true
  type: string
- metadata: {}
  name: symptoms_last_7_days_any_raw
  nullable: true
  type: string
- metadata: {}
  name: work_main_job_title_raw
  nullable: true
  type: string
- metadata: {}
  name: work_main_job_role_raw
  nullable: true
  type: string
- metadata: {}
  name: work_health_care_v1_v2_raw
  nullable: true
  type: string
- metadata: {}
  name: work_status_v1_raw
  nullable: true
  type: string
- metadata: {}
  name: work_not_from_home_days_per_week_raw
  nullable: true
  type: string
- metadata: {}
  name: work_location_raw
  nullable: true
  type: string
- metadata: {}
  name: sex_raw
  nullable: true
  type: string
- metadata: {}
  name: withdrawal_reason_raw
  nullable: true
  type: string
- metadata: {}
  name: blood_sample_barcode_raw
  nullable: true
  type: string
- metadata: {}
  name: swab_sample_barcode_raw
  nullable: true
  type: string
- metadata: {}
  name: unique_participant_response_id
  nullable: false
  type: string
- metadata: {}
  name: bad_email
  nullable: true
  type: boolean
- metadata: {}
  name: outward_postcode
  nullable: true
  type: string
- metadata: {}
  name: consent
  nullable: true
  type: double
- metadata: {}
  name: ethnicity_group
  nullable: true
  type: string
- metadata: {}
  name: ethnicity_white
  nullable: false
  type: string
- metadata: {}
  name: visit_date_string
  nullable: true
  type: string
- metadata: {}
  name: samples_taken_date_string
  nullable: true
  type: string
- metadata: {}
  name: samples_taken_datetime_string
  nullable: true
  type: string
- metadata: {}
  name: date_of_birth_string
  nullable: true
  type: string
- metadata: {}
  name: swab_taken
  nullable: false
  type: string
- metadata: {}
  name: blood_taken
  nullable: false
  type: string
- metadata: {}
  name: think_have_covid_cghfevamn_symptom_group
  nullable: true
  type: string
- metadata: {}
  name: symptoms_last_7_days_symptom_count
  nullable: false
  type: integer
- metadata: {}
  name: symptoms_since_last_visit_count
  nullable: false
  type: integer
- metadata: {}
  name: any_symptoms_last_7_days_or_now
  nullable: true
  type: string
- metadata: {}
  name: any_symptoms_around_visit
  nullable: false
  type: string
- metadata: {}
  name: symptoms_last_7_days_cghfevamn_symptom_group
  nullable: true
  type: string
- metadata: {}
  name: symptoms_around_cghfevamn_symptom_group
  nullable: false
  type: string
- metadata: {}
  name: days_since_think_had_covid
  nullable: true
  type: integer
- metadata: {}
  name: days_since_think_had_covid_group
  nullable: true
  type: string
- metadata: {}
  name: age_at_visit
  nullable: true
  type: long
- metadata: {}
  name: age_group_5_intervals
  nullable: true
  type: string
- metadata: {}
  name: age_group_over_16
  nullable: true
  type: string
- metadata: {}
  name: age_group_7_intervals
  nullable: true
  type: string
- metadata: {}
  name: age_group_5_year_intervals
  nullable: true
  type: string
- metadata: {}
  name: school_year_september
  nullable: true
  type: integer
- metadata: {}
<<<<<<< HEAD
  name: hh_id
  nullable: true
  type: string
- metadata: {}
  name: self_isolating
=======
  name: is_self_isolating
>>>>>>> f422bcb3
  nullable: true
  type: string
type: struct<|MERGE_RESOLUTION|>--- conflicted
+++ resolved
@@ -812,15 +812,11 @@
   nullable: true
   type: integer
 - metadata: {}
-<<<<<<< HEAD
   name: hh_id
   nullable: true
   type: string
 - metadata: {}
-  name: self_isolating
-=======
   name: is_self_isolating
->>>>>>> f422bcb3
   nullable: true
   type: string
 type: struct