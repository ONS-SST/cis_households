import pyspark.sql.functions as F
from chispa import assert_df_equality
from pyspark.sql.types import ArrayType
from pyspark.sql.types import IntegerType
from pyspark.sql.types import StringType
from pyspark.sql.types import StructField
from pyspark.sql.types import StructType

from cishouseholds.validate_class import SparkValidate


def test_sparkvalidate(spark_session):
    df_expected = spark_session.createDataFrame(
        data=[
            # fmt: off
<<<<<<< HEAD
                ('a',   1,  4,  'yes', [
=======
                (1,'a',   1,  4,  'yes', [
>>>>>>> fa2adaad
                    "column_4 the row is 'no'",
                    'column_3 should be in between lower_bound and upper_bound',
                    'col_2 and col_3 should_be_within_interval 4 and 10'
                    ]
                ),
<<<<<<< HEAD
                ('aa',  12, 9,  'no', ['larger_than_10']),
                ('ab',	3,  10, 'yes', [
=======
                (2,'aa',  12, 9,  'no', ['larger_than_10']),
                (3,'ab',	3,  10, 'yes', [
>>>>>>> fa2adaad
                    "column_4 the row is 'no'",
                    'column_3 should be in between lower_bound and upper_bound',
                    'col_2 and col_3 should_be_within_interval 4 and 10',
                    'column_1, column_3 should be unique',
                    'larger_than_10'
                    ]
                ),
<<<<<<< HEAD
                ('ab',	8,  10, 'yes', [
=======
                (4,'ab',	8,  10, 'yes', [
>>>>>>> fa2adaad
                    "column_4 the row is 'no'",
                    'column_3 should be in between lower_bound and upper_bound',
                    'col_2 and col_3 should_be_within_interval 4 and 10',
                    'column_1, column_3 should be unique',
                    'larger_than_10'
                    ]
                ),
<<<<<<< HEAD
                ('b',   2,  7,  'no', [
=======
                (5,'b',   2,  7,  'no', [
>>>>>>> fa2adaad
                    "column_1 should contain 'a'",
                    'column_3 should be in between lower_bound and upper_bound',
                    'col_2 and col_3 should_be_within_interval 4 and 10'
                    ]
                ),
<<<<<<< HEAD
                (None,   2,  7,  'no',   [
=======
                (6,None,   2,  7,  'no',   [
>>>>>>> fa2adaad
                    'column_3 should be in between lower_bound and upper_bound',
                    'col_2 and col_3 should_be_within_interval 4 and 10'
                    ]
                ),
            # fmt: on
        ],
        schema=StructType(
            [
<<<<<<< HEAD
=======
                StructField("id", IntegerType(), True),
>>>>>>> fa2adaad
                StructField("column_1", StringType(), True),
                StructField("column_2", IntegerType(), True),
                StructField("column_3", IntegerType(), True),
                StructField("column_4", StringType(), True),
                StructField("error", ArrayType(StringType()), True),
            ]
        ),
    )
    df_input = df_expected.drop("error")
    # initialise dataframe
    validate_df = SparkValidate(df_input, "error")

    # single column test
    validation_checks_dict = {
        "column_1": {"contains": "a"},
        "column_4": {"isin": ["no"]},
        "column_3": {
            "between": {"lower_bound": {"inclusive": True, "value": 8}, "upper_bound": {"inclusive": True, "value": 9}}
        },
    }
    validate_df.validate_column(operations=validation_checks_dict)
    # user defined function external definition
    def function_add_up_to(error_message, column_1, column_2):
        return (F.col(column_1) + F.col(column_2)) < 10, error_message

    validate_df.new_function("test_function", function_add_up_to, error_message="larger_than_10")
    # user defined function directly
    validate_df.validate_udl(
        logic=((F.col("column_2") > 4) & (F.col("column_3") < 10)),
        error_message="col_2 and col_3 should_be_within_interval 4 and 10",
    )
    # duplicate
    operations = {
        "duplicated": {"check_columns": ["column_1", "column_3"]},
        "test_function": {"column_1": "column_2", "column_2": "column_3"},
    }
    validate_df.validate(operations=operations)
<<<<<<< HEAD
    d, f = validate_df.filter(return_failed=True, any=True, selected_errors=["column_1 should contain 'a'"])

    validate_df.dataframe.toPandas().to_csv("out.csv", index=False)
=======
>>>>>>> fa2adaad
    assert_df_equality(
        validate_df.dataframe, df_expected, ignore_row_order=True, ignore_column_order=True, ignore_nullable=True
    )


def test_sparkvalidate_multiple_column_checks(spark_session):
    df_expected = spark_session.createDataFrame(
        data=[
            # fmt: off
                (1,     'yes',  'yes',  'yes',    ['column_1, column_3 should be unique']),
                (1,     'yes',  'no',   'yes',    ['column_1, column_3 should be unique']),
                (1,     'yes',  'yes',  'no',    ['column_1, column_3 should be unique']),
                (1,     'yes',  'no',   'no',    ['column_1, column_3 should be unique']),
            # fmt: on
        ],
        schema=StructType(
            [
                StructField("column_1", IntegerType(), True),
                StructField("column_2", StringType(), True),
                StructField("column_3", StringType(), True),
                StructField("column_4", StringType(), True),
                StructField("error", ArrayType(StringType()), True),
            ]
        ),
    )
    df_input = df_expected.drop("error")
    validate_df = SparkValidate(df_input, "error")  # initialise dataframe
    # user defined function external definition
    def function_add_up_to(error_message, column_1, column_2):
        return (F.col(column_1) + F.col(column_2)) < 10, error_message

    validate_df.new_function("test_function", function_add_up_to, error_message="larger_than_10")
    # user defined function directly
    validate_df.validate_udl(
        logic=((F.col("column_2") > 4) & (F.col("column_3") < 10)),
        error_message="col_2 and col_3 should_be_within_interval 4 and 10",
    )
    # duplicate
    operations = {
        "duplicated": {"check_columns": ["column_1", "column_3"]},
        "test_function": {"column_1": "column_2", "column_2": "column_3"},
    }
    validate_df.validate(operations=operations)

    validate_df.dataframe.toPandas().to_csv("out.csv", index=False)
    assert_df_equality(
        validate_df.dataframe, df_expected, ignore_row_order=True, ignore_column_order=True, ignore_nullable=True
    )<|MERGE_RESOLUTION|>--- conflicted
+++ resolved
@@ -13,23 +13,14 @@
     df_expected = spark_session.createDataFrame(
         data=[
             # fmt: off
-<<<<<<< HEAD
-                ('a',   1,  4,  'yes', [
-=======
                 (1,'a',   1,  4,  'yes', [
->>>>>>> fa2adaad
                     "column_4 the row is 'no'",
                     'column_3 should be in between lower_bound and upper_bound',
                     'col_2 and col_3 should_be_within_interval 4 and 10'
                     ]
                 ),
-<<<<<<< HEAD
-                ('aa',  12, 9,  'no', ['larger_than_10']),
-                ('ab',	3,  10, 'yes', [
-=======
                 (2,'aa',  12, 9,  'no', ['larger_than_10']),
                 (3,'ab',	3,  10, 'yes', [
->>>>>>> fa2adaad
                     "column_4 the row is 'no'",
                     'column_3 should be in between lower_bound and upper_bound',
                     'col_2 and col_3 should_be_within_interval 4 and 10',
@@ -37,11 +28,7 @@
                     'larger_than_10'
                     ]
                 ),
-<<<<<<< HEAD
-                ('ab',	8,  10, 'yes', [
-=======
                 (4,'ab',	8,  10, 'yes', [
->>>>>>> fa2adaad
                     "column_4 the row is 'no'",
                     'column_3 should be in between lower_bound and upper_bound',
                     'col_2 and col_3 should_be_within_interval 4 and 10',
@@ -49,21 +36,13 @@
                     'larger_than_10'
                     ]
                 ),
-<<<<<<< HEAD
-                ('b',   2,  7,  'no', [
-=======
                 (5,'b',   2,  7,  'no', [
->>>>>>> fa2adaad
                     "column_1 should contain 'a'",
                     'column_3 should be in between lower_bound and upper_bound',
                     'col_2 and col_3 should_be_within_interval 4 and 10'
                     ]
                 ),
-<<<<<<< HEAD
-                (None,   2,  7,  'no',   [
-=======
                 (6,None,   2,  7,  'no',   [
->>>>>>> fa2adaad
                     'column_3 should be in between lower_bound and upper_bound',
                     'col_2 and col_3 should_be_within_interval 4 and 10'
                     ]
@@ -72,10 +51,7 @@
         ],
         schema=StructType(
             [
-<<<<<<< HEAD
-=======
                 StructField("id", IntegerType(), True),
->>>>>>> fa2adaad
                 StructField("column_1", StringType(), True),
                 StructField("column_2", IntegerType(), True),
                 StructField("column_3", IntegerType(), True),
@@ -113,12 +89,6 @@
         "test_function": {"column_1": "column_2", "column_2": "column_3"},
     }
     validate_df.validate(operations=operations)
-<<<<<<< HEAD
-    d, f = validate_df.filter(return_failed=True, any=True, selected_errors=["column_1 should contain 'a'"])
-
-    validate_df.dataframe.toPandas().to_csv("out.csv", index=False)
-=======
->>>>>>> fa2adaad
     assert_df_equality(
         validate_df.dataframe, df_expected, ignore_row_order=True, ignore_column_order=True, ignore_nullable=True
     )
